--- conflicted
+++ resolved
@@ -137,12 +137,8 @@
 		name: product.nameLong + ' document',
 		role: 'Editor',
 		ostypes: ["TEXT", "utxt", "TUTX", "****"],
-<<<<<<< HEAD
 		extensions: ["ascx", "asp", "aspx", "bash", "bash_login", "bash_logout", "bash_profile", "bashrc", "bat", "bowerrc", "c", "cc", "clj", "cljs", "cljx", "clojure", "cmd", "code-workspace", "coffee", "config", "cpp", "cs", "cshtml", "csproj", "css", "csx", "ctp", "cxx", "dockerfile", "dot", "dtd", "editorconfig", "edn", "eyaml", "eyml", "fs", "fsi", "fsscript", "fsx", "gemspec", "gitattributes", "gitconfig", "gitignore", "go", "h", "handlebars", "hbs", "hh", "hpp", "htm", "html", "hxx", "ini", "jade", "jav", "java", "js", "jscsrc", "jshintrc", "jshtm", "json", "jsp", "less", "lua", "m", "makefile", "markdown", "md", "mdoc", "mdown", "mdtext", "mdtxt", "mdwn", "mkd", "mkdn", "ml", "mli", "php", "phtml", "pl", "pl6", "pm", "pm6", "pod", "pp", "profile", "properties", "ps1", "psd1", "psgi", "psm1", "py", "r", "rb", "rhistory", "rprofile", "rs", "rt", "scss", "sh", "shtml", "sql", "src-workspace", "svg", "svgz", "t", "ts", "txt", "vb", "wxi", "wxl", "wxs", "xaml", "xcodeproj", "xcworkspace", "xml", "yaml", "yml", "zlogin", "zlogout", "zprofile", "zsh", "zshenv", "zshrc"],
-=======
-		extensions: ["ascx", "asp", "aspx", "bash", "bash_login", "bash_logout", "bash_profile", "bashrc", "bat", "bowerrc", "c", "cc", "clj", "cljs", "cljx", "clojure", "cmd", "code-workspace", "coffee", "config", "cpp", "cs", "cshtml", "csproj", "css", "csx", "ctp", "cxx", "dockerfile", "dot", "dtd", "editorconfig", "edn", "eyaml", "eyml", "fs", "fsi", "fsscript", "fsx", "gemspec", "gitattributes", "gitconfig", "gitignore", "go", "h", "handlebars", "hbs", "hh", "hpp", "htm", "html", "hxx", "ini", "jade", "jav", "java", "js", "jscsrc", "jshintrc", "jshtm", "json", "jsp", "less", "lua", "m", "makefile", "markdown", "md", "mdoc", "mdown", "mdtext", "mdtxt", "mdwn", "mkd", "mkdn", "ml", "mli", "php", "phtml", "pl", "pl6", "pm", "pm6", "pod", "pp", "profile", "properties", "ps1", "psd1", "psgi", "psm1", "py", "r", "rb", "rhistory", "rprofile", "rs", "rt", "scss", "sh", "shtml", "sql", "svg", "svgz", "t", "ts", "txt", "vb", "wxi", "wxl", "wxs", "xaml", "xcodeproj", "xcworkspace", "xml", "yaml", "yml", "zlogin", "zlogout", "zprofile", "zsh", "zshenv", "zshrc"],
 		utis: ['public.source-code'],
->>>>>>> 8841551c
 		iconFile: 'resources/darwin/code_file.icns'
 	}],
 	darwinBundleURLTypes: [{
