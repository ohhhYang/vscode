--- conflicted
+++ resolved
@@ -2,11 +2,7 @@
   "name": "src-oss-dev",
   "version": "1.17.0",
   "electronVersion": "1.7.3",
-<<<<<<< HEAD
   "distro": "HEAD",
-=======
-  "distro": "9484fa9cab7f33e7948756e42cca0c3369331a54",
->>>>>>> 19de0adc
   "author": {
     "name": "Microsoft Corporation"
   },
@@ -24,11 +20,8 @@
     "gulp": "gulp --max_old_space_size=4096",
     "7z": "7z",
     "update-grammars": "node build/npm/update-all-grammars.js",
-<<<<<<< HEAD
-    "graphql": "get-graphql-schema http://localhost:3080/.api/graphql --json | gql2ts -o src/typings/gqlschema.gen.d.ts"
-=======
+    "graphql": "get-graphql-schema http://localhost:3080/.api/graphql --json | gql2ts -o src/typings/gqlschema.gen.d.ts",
     "smoketest": "node test/smoke/out/main.js"
->>>>>>> 19de0adc
   },
   "dependencies": {
     "applicationinsights": "0.17.1",
