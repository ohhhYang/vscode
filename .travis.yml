--- conflicted
+++ resolved
@@ -49,13 +49,7 @@
   # - npm config set loglevel warn
 
 install:
-<<<<<<< HEAD
-  - ./scripts/npm.sh install
-  # Fail the build early if dependencies aren't shrinkwrapped correctly
-  - ./scripts/npm.sh ls --depth=Infinity
-=======
   - yarn
->>>>>>> d5dac808
 
 script:
   - node_modules/.bin/gulp hygiene
