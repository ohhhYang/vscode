/*---------------------------------------------------------------------------------------------
 *  Copyright (c) Microsoft Corporation. All rights reserved.
 *  Licensed under the MIT License. See License.txt in the project root for license information.
 *--------------------------------------------------------------------------------------------*/

'use strict';

<<<<<<< HEAD
import { Uri, Command, EventEmitter, Event, scm, SourceControl, SourceControlInputBox, CommandOptions, SourceControlResourceGroup, SourceControlResourceState, SourceControlResourceDecorations, Disposable, ProgressLocation, ThemeColor, window, workspace, WorkspaceEdit } from 'vscode';
import { Repository as BaseRepository, Ref, Branch, Remote, Commit, GitErrorCodes, Stash, RefType, IFileDiff, Worktree } from './git';
=======
import { Uri, Command, EventEmitter, Event, scm, SourceControl, SourceControlInputBox, SourceControlResourceGroup, SourceControlResourceState, SourceControlResourceDecorations, Disposable, ProgressLocation, window, workspace, WorkspaceEdit, ThemeColor, DecorationData } from 'vscode';
import { Repository as BaseRepository, Ref, Branch, Remote, Commit, GitErrorCodes, Stash, RefType, GitError } from './git';
>>>>>>> f6cf0926
import { anyEvent, filterEvent, eventToPromise, dispose, find } from './util';
import { memoize, throttle, debounce } from './decorators';
import { toGitUri } from './uri';
import { AutoFetcher } from './autofetch';
import * as path from 'path';
import * as nls from 'vscode-nls';
import * as fs from 'fs';
import { StatusBarCommands } from './statusbar';

const timeout = (millis: number) => new Promise(c => setTimeout(c, millis));

const localize = nls.loadMessageBundle();
const iconsRootPath = path.join(path.dirname(__dirname), 'resources', 'icons');

function getIconUri(iconName: string, theme: string): Uri {
	return Uri.file(path.join(iconsRootPath, theme, `${iconName}.svg`));
}

export enum RepositoryState {
	Idle,
	Disposed
}

export enum Status {
	INDEX_MODIFIED,
	INDEX_ADDED,
	INDEX_DELETED,
	INDEX_RENAMED,
	INDEX_COPIED,

	ADDED,
	COPIED,
	MODIFIED,
	RENAMED,
	DELETED,
	UNTRACKED,
	IGNORED,

	ADDED_BY_US,
	ADDED_BY_THEM,
	DELETED_BY_US,
	DELETED_BY_THEM,
	BOTH_ADDED,
	BOTH_DELETED,
	BOTH_MODIFIED
}

export enum ResourceGroupType {
	Committed,
	Merge,
	Index,
	WorkingTree
}

export class Resource implements SourceControlResourceState {

	@memoize
	get resourceUri(): Uri {
		if (this.renameResourceUri && (this._type === Status.MODIFIED || this._type === Status.DELETED || this._type === Status.RENAMED || this._type === Status.INDEX_RENAMED || this._type === Status.COPIED || this._type === Status.INDEX_COPIED)) {
			return this.renameResourceUri;
		}

		return this._resourceUri;
	}

	@memoize
	get command(): Command {
		return {
			command: 'git.openResource',
			title: localize('open', "Open"),
			arguments: [this]
		};
	}

	get resourceGroupType(): ResourceGroupType { return this._resourceGroupType; }
	get type(): Status { return this._type; }
	get original(): Uri { return this._resourceUri; }
	get renameResourceUri(): Uri | undefined { return this._renameResourceUri; }

	private static Icons = {
		light: {
			Modified: getIconUri('status-modified', 'light'),
			Added: getIconUri('status-added', 'light'),
			Deleted: getIconUri('status-deleted', 'light'),
			Renamed: getIconUri('status-renamed', 'light'),
			Copied: getIconUri('status-copied', 'light'),
			Untracked: getIconUri('status-untracked', 'light'),
			Ignored: getIconUri('status-ignored', 'light'),
			Conflict: getIconUri('status-conflict', 'light'),
		},
		dark: {
			Modified: getIconUri('status-modified', 'dark'),
			Added: getIconUri('status-added', 'dark'),
			Deleted: getIconUri('status-deleted', 'dark'),
			Renamed: getIconUri('status-renamed', 'dark'),
			Copied: getIconUri('status-copied', 'dark'),
			Untracked: getIconUri('status-untracked', 'dark'),
			Ignored: getIconUri('status-ignored', 'dark'),
			Conflict: getIconUri('status-conflict', 'dark')
		}
	};

	private getIconPath(theme: string): Uri | undefined {
		switch (this.type) {
			case Status.INDEX_MODIFIED: return Resource.Icons[theme].Modified;
			case Status.MODIFIED: return Resource.Icons[theme].Modified;
			case Status.ADDED: return Resource.Icons[theme].Added;
			case Status.INDEX_ADDED: return Resource.Icons[theme].Added;
			case Status.INDEX_DELETED: return Resource.Icons[theme].Deleted;
			case Status.DELETED: return Resource.Icons[theme].Deleted;
			case Status.RENAMED: return Resource.Icons[theme].Renamed;
			case Status.INDEX_RENAMED: return Resource.Icons[theme].Renamed;
			case Status.COPIED: return Resource.Icons[theme].Copied;
			case Status.INDEX_COPIED: return Resource.Icons[theme].Copied;
			case Status.UNTRACKED: return Resource.Icons[theme].Untracked;
			case Status.IGNORED: return Resource.Icons[theme].Ignored;
			case Status.BOTH_DELETED: return Resource.Icons[theme].Conflict;
			case Status.ADDED_BY_US: return Resource.Icons[theme].Conflict;
			case Status.DELETED_BY_THEM: return Resource.Icons[theme].Conflict;
			case Status.ADDED_BY_THEM: return Resource.Icons[theme].Conflict;
			case Status.DELETED_BY_US: return Resource.Icons[theme].Conflict;
			case Status.BOTH_ADDED: return Resource.Icons[theme].Conflict;
			case Status.BOTH_MODIFIED: return Resource.Icons[theme].Conflict;
			default: return void 0;
		}
	}

	private get tooltip(): string {
		switch (this.type) {
			case Status.INDEX_MODIFIED: return localize('index modified', "Index Modified");
			case Status.MODIFIED: return localize('modified', "Modified");
			case Status.ADDED: return localize('added', "Added");
			case Status.INDEX_ADDED: return localize('index added', "Index Added");
			case Status.INDEX_DELETED: return localize('index deleted', "Index Deleted");
			case Status.DELETED: return localize('deleted', "Deleted");
			case Status.RENAMED: return localize('renamed', "Renamed");
			case Status.INDEX_RENAMED: return localize('index renamed', "Index Renamed");
			case Status.COPIED: return localize('copied', "Copied");
			case Status.INDEX_COPIED: return localize('index copied', "Index Copied");
			case Status.UNTRACKED: return localize('untracked', "Untracked");
			case Status.IGNORED: return localize('ignored', "Ignored");
			case Status.BOTH_DELETED: return localize('both deleted', "Both Deleted");
			case Status.ADDED_BY_US: return localize('added by us', "Added By Us");
			case Status.DELETED_BY_THEM: return localize('deleted by them', "Deleted By Them");
			case Status.ADDED_BY_THEM: return localize('added by them', "Added By Them");
			case Status.DELETED_BY_US: return localize('deleted by us', "Deleted By Us");
			case Status.BOTH_ADDED: return localize('both added', "Both Added");
			case Status.BOTH_MODIFIED: return localize('both modified', "Both Modified");
			default: return '';
		}
	}

	private get strikeThrough(): boolean {
		switch (this.type) {
			case Status.DELETED:
			case Status.BOTH_DELETED:
			case Status.DELETED_BY_THEM:
			case Status.DELETED_BY_US:
			case Status.INDEX_DELETED:
				return true;
			default:
				return false;
		}
	}

	@memoize
	private get faded(): boolean {
		// TODO@joao
		return false;
		// const workspaceRootPath = this.workspaceRoot.fsPath;
		// return this.resourceUri.fsPath.substr(0, workspaceRootPath.length) !== workspaceRootPath;
	}

	get decorations(): SourceControlResourceDecorations {
		const light = { iconPath: this.getIconPath('light') };
		const dark = { iconPath: this.getIconPath('dark') };
		const tooltip = this.tooltip;
		const strikeThrough = this.strikeThrough;
		const faded = this.faded;

		return { strikeThrough, faded, tooltip, light, dark };
	}

	get resourceDecoration(): DecorationData | undefined {
		const title = this.tooltip;
		switch (this.type) {
			case Status.UNTRACKED:
				return { priority: 1, title, abbreviation: localize('untracked, short', "U"), bubble: true, color: new ThemeColor('git.color.untracked') };
			case Status.INDEX_MODIFIED:
			case Status.MODIFIED:
				return { priority: 2, title, abbreviation: localize('modified, short', "M"), bubble: true, color: new ThemeColor('git.color.modified') };
			default:
				return undefined;
		}
	}

	constructor(
		protected _resourceGroupType: ResourceGroupType,
		protected _resourceUri: Uri,
		protected _type: Status,
		protected _renameResourceUri?: Uri
	) { }
}

export enum Operation {
	Status = 1 << 0,
	Add = 1 << 1,
	RevertFiles = 1 << 2,
	Commit = 1 << 3,
	Clean = 1 << 4,
	Branch = 1 << 5,
	Checkout = 1 << 6,
	Reset = 1 << 7,
	Fetch = 1 << 8,
	Pull = 1 << 9,
	Push = 1 << 10,
	Sync = 1 << 11,
	Show = 1 << 12,
	Stage = 1 << 13,
	GetCommitTemplate = 1 << 14,
	DeleteBranch = 1 << 15,
	Merge = 1 << 16,
	Ignore = 1 << 17,
	Tag = 1 << 18,
	Stash = 1 << 19,
<<<<<<< HEAD
	ExecuteCommand = 1 << 20,
	AddWorktree = 1 << 21,
	WorktreePrune = 1 << 23,
	Diff = 1 << 24,
	MergeBase = 1 << 25,
	RevParse = 1 << 26,
	WorktreeList = 1 << 27,
=======
	CheckIgnore = 1 << 20
>>>>>>> f6cf0926
}

// function getOperationName(operation: Operation): string {
//	switch (operation) {
//		case Operation.Status: return 'Status';
//		case Operation.Add: return 'Add';
//		case Operation.RevertFiles: return 'RevertFiles';
//		case Operation.Commit: return 'Commit';
//		case Operation.Clean: return 'Clean';
//		case Operation.Branch: return 'Branch';
//		case Operation.Checkout: return 'Checkout';
//		case Operation.Reset: return 'Reset';
//		case Operation.Fetch: return 'Fetch';
//		case Operation.Pull: return 'Pull';
//		case Operation.Push: return 'Push';
//		case Operation.Sync: return 'Sync';
//		case Operation.Init: return 'Init';
//		case Operation.Show: return 'Show';
//		case Operation.Stage: return 'Stage';
//		case Operation.GetCommitTemplate: return 'GetCommitTemplate';
//		default: return 'unknown';
//	}
// }

function isReadOnly(operation: Operation): boolean {
	switch (operation) {
		case Operation.Show:
		case Operation.GetCommitTemplate:
<<<<<<< HEAD
		case Operation.Diff:
		case Operation.MergeBase:
		case Operation.RevParse:
=======
		case Operation.CheckIgnore:
>>>>>>> f6cf0926
			return true;
		default:
			return false;
	}
}

function shouldShowProgress(operation: Operation): boolean {
	switch (operation) {
		case Operation.Fetch:
			return false;
		default:
			return true;
	}
}

export interface Operations {
	isIdle(): boolean;
	isRunning(operation: Operation): boolean;
}

class OperationsImpl implements Operations {

	constructor(private readonly operations: number = 0) {
		// noop
	}

	start(operation: Operation): OperationsImpl {
		return new OperationsImpl(this.operations | operation);
	}

	end(operation: Operation): OperationsImpl {
		return new OperationsImpl(this.operations & ~operation);
	}

	isRunning(operation: Operation): boolean {
		return (this.operations & operation) !== 0;
	}

	isIdle(): boolean {
		return this.operations === 0;
	}
}

export interface CommitOptions {
	all?: boolean;
	amend?: boolean;
	signoff?: boolean;
	signCommit?: boolean;
}

export interface GitResourceGroup extends SourceControlResourceGroup {
	resourceStates: Resource[];
}

// This import is down here to avoid a circular dependency.
// A proper restructuring of this code would involve moving
// Resource and its dependencies to its own file but that
// would be a nightmare to maintain when merging from upstream.
import { ReviewManager } from './reviewManager';
import { Comparison } from './comparison';

export class Repository implements Disposable {

	private _onDidChangeRepository = new EventEmitter<Uri>();
	readonly onDidChangeRepository: Event<Uri> = this._onDidChangeRepository.event;

	private _onDidChangeState = new EventEmitter<RepositoryState>();
	readonly onDidChangeState: Event<RepositoryState> = this._onDidChangeState.event;

	private _onDidChangeStatus = new EventEmitter<void>();
	readonly onDidChangeStatus: Event<void> = this._onDidChangeStatus.event;

	private _onDidChangeOriginalResource = new EventEmitter<Uri>();
	readonly onDidChangeOriginalResource: Event<Uri> = this._onDidChangeOriginalResource.event;

	private _onRunOperation = new EventEmitter<Operation>();
	readonly onRunOperation: Event<Operation> = this._onRunOperation.event;

	private _onDidRunOperation = new EventEmitter<Operation>();
	readonly onDidRunOperation: Event<Operation> = this._onDidRunOperation.event;

	@memoize
	get onDidChangeOperations(): Event<void> {
		return anyEvent(this.onRunOperation as Event<any>, this.onDidRunOperation as Event<any>);
	}

	private _sourceControl: SourceControl;
	get sourceControl(): SourceControl { return this._sourceControl; }

	public readonly comparison: Comparison;

	get inputBox(): SourceControlInputBox { return this._sourceControl.inputBox; }

	private _mergeGroup: SourceControlResourceGroup;
	get mergeGroup(): GitResourceGroup { return this._mergeGroup as GitResourceGroup; }

	private _indexGroup: SourceControlResourceGroup;
	get indexGroup(): GitResourceGroup { return this._indexGroup as GitResourceGroup; }

	private _workingTreeGroup: SourceControlResourceGroup;
	get workingTreeGroup(): GitResourceGroup { return this._workingTreeGroup as GitResourceGroup; }

	private _HEAD: Branch | undefined;
	get HEAD(): Branch | undefined {
		return this._HEAD;
	}

	private _refs: Ref[] = [];
	get refs(): Ref[] {
		return this._refs;
	}

	private _remotes: Remote[] = [];
	get remotes(): Remote[] {
		return this._remotes;
	}

	private _operations = new OperationsImpl();
	get operations(): Operations { return this._operations; }

	private _state = RepositoryState.Idle;
	get state(): RepositoryState { return this._state; }
	set state(state: RepositoryState) {
		this._state = state;
		this._onDidChangeState.fire(state);

		this._HEAD = undefined;
		this._refs = [];
		this._remotes = [];
		this.mergeGroup.resourceStates = [];
		this.indexGroup.resourceStates = [];
		this.workingTreeGroup.resourceStates = [];
		this._sourceControl.count = 0;
		this._sourceControl.revision = { rawSpecifier: 'HEAD' };
	}

	get root(): string {
		return this.repository.root;
	}

	private isRepositoryHuge = false;
	private didWarnAboutLimit = false;
	private disposables: Disposable[] = [];

	constructor(
		private readonly repository: BaseRepository
	) {
		const fsWatcher = workspace.createFileSystemWatcher('**');
		this.disposables.push(fsWatcher);

		const onWorkspaceChange = anyEvent(fsWatcher.onDidChange, fsWatcher.onDidCreate, fsWatcher.onDidDelete);
		const onRepositoryChange = filterEvent(onWorkspaceChange, uri => !/^\.\./.test(path.relative(repository.root, uri.fsPath)));
		const onRelevantRepositoryChange = filterEvent(onRepositoryChange, uri => !/\/\.git\/index\.lock$/.test(uri.path));
		onRelevantRepositoryChange(this.onFSChange, this, this.disposables);

		const onRelevantGitChange = filterEvent(onRelevantRepositoryChange, uri => /\/\.git\//.test(uri.path));
		onRelevantGitChange(this._onDidChangeRepository.fire, this._onDidChangeRepository, this.disposables);

		this._sourceControl = scm.createSourceControl('git', 'Git', Uri.file(repository.root));
		this._sourceControl.acceptInputCommand = { command: 'git.commitWithInput', title: localize('commit', "Commit"), arguments: [this._sourceControl] };
		this._sourceControl.quickDiffProvider = this;
		this._sourceControl.commandExecutor = this;
		this.disposables.push(this._sourceControl);

		this._sourceControl.setRevisionCommand = {
			command: 'git.checkout',
			title: localize('checkout', "Git Checkout"),
			arguments: [this._sourceControl],
		};

		this._mergeGroup = this._sourceControl.createResourceGroup('merge', localize('merge changes', "Merge Changes"));
		this._indexGroup = this._sourceControl.createResourceGroup('index', localize('staged changes', "Staged Changes"));
		this._workingTreeGroup = this._sourceControl.createResourceGroup('workingTree', localize('changes', "Changes"));

		this.mergeGroup.hideWhenEmpty = true;
		this.indexGroup.hideWhenEmpty = true;

		this.disposables.push(this.mergeGroup);
		this.disposables.push(this.indexGroup);
		this.disposables.push(this.workingTreeGroup);

		this.disposables.push(new AutoFetcher(this));

		const statusBar = new StatusBarCommands(this);
		this.disposables.push(statusBar);
		statusBar.onDidChange(() => this._sourceControl.statusBarCommands = statusBar.commands, null, this.disposables);
		this._sourceControl.statusBarCommands = statusBar.commands;

		this.updateCommitTemplate();
		this.status();

		this.comparison = new Comparison(this);
		this.disposables.push(this.comparison);

		this.disposables.push(new ReviewManager(this));
	}

	provideOriginalResource(uri: Uri): Uri | undefined {
		if (uri.scheme !== 'file') {
			return;
		}

		return toGitUri(uri, '', true);
	}

	private async updateCommitTemplate(): Promise<void> {
		try {
			this._sourceControl.commitTemplate = await this.repository.getCommitTemplate();
		} catch (e) {
			// noop
		}
	}

	// @throttle
	// async init(): Promise<void> {
	//	if (this.state !== State.NotAGitRepository) {
	//		return;
	//	}

	//	await this.git.init(this.workspaceRoot.fsPath);
	//	await this.status();
	// }

	async executeCommand(args: string[], options?: CommandOptions): Promise<string> {
		return await this.run(Operation.ExecuteCommand, () => {
			let runOptions: any;
			if (options) {
				if (typeof options.stdin === 'string') {
					runOptions = { input: options.stdin };
				}
			}

			return this.repository.run(args, runOptions)
				.then(result => {
					return result.stdout;
				}, error => {
					throw Object.assign(new Error(error.stderr), { args, error });
				});
		});
	}

	@throttle
	async status(): Promise<void> {
		await this.run(Operation.Status);
	}

	async add(resources: Uri[]): Promise<void> {
		await this.run(Operation.Add, () => this.repository.add(resources.map(r => r.fsPath)));
	}

	async stage(resource: Uri, contents: string): Promise<void> {
		const relativePath = path.relative(this.repository.root, resource.fsPath).replace(/\\/g, '/');
		await this.run(Operation.Stage, () => this.repository.stage(relativePath, contents));
		this._onDidChangeOriginalResource.fire(resource);
	}

	async revert(resources: Uri[]): Promise<void> {
		await this.run(Operation.RevertFiles, () => this.repository.revert('HEAD', resources.map(r => r.fsPath)));
	}

	async commit(message: string, opts: CommitOptions = Object.create(null)): Promise<void> {
		await this.run(Operation.Commit, async () => {
			if (opts.all) {
				await this.repository.add([]);
			}

			await this.repository.commit(message, opts);
		});
	}

	async clean(resources: Uri[]): Promise<void> {
		await this.run(Operation.Clean, async () => {
			const toClean: string[] = [];
			const toCheckout: string[] = [];

			resources.forEach(r => {
				const raw = r.toString();
				const scmResource = find(this.workingTreeGroup.resourceStates, sr => sr.resourceUri.toString() === raw);

				if (!scmResource) {
					return;
				}

				switch (scmResource.type) {
					case Status.UNTRACKED:
					case Status.IGNORED:
						toClean.push(r.fsPath);
						break;

					default:
						toCheckout.push(r.fsPath);
						break;
				}
			});

			const promises: Promise<void>[] = [];

			if (toClean.length > 0) {
				promises.push(this.repository.clean(toClean));
			}

			if (toCheckout.length > 0) {
				promises.push(this.repository.checkout('', toCheckout));
			}

			await Promise.all(promises);
		});
	}

	async branch(name: string): Promise<void> {
		await this.run(Operation.Branch, () => this.repository.branch(name, true));
	}

	async deleteBranch(name: string, force?: boolean): Promise<void> {
		await this.run(Operation.DeleteBranch, () => this.repository.deleteBranch(name, force));
	}

	async merge(ref: string): Promise<void> {
		await this.run(Operation.Merge, () => this.repository.merge(ref));
	}

	async tag(name: string, message?: string): Promise<void> {
		await this.run(Operation.Tag, () => this.repository.tag(name, message));
	}

	async checkout(treeish: string): Promise<void> {
		await this.run(Operation.Checkout, () => this.repository.checkout(treeish, []));
	}

	async addWorktree(worktreeDir: string, ref: string): Promise<void> {
		await this.run(Operation.AddWorktree, () => this.repository.addWorktree(worktreeDir, ref));
	}

	async worktreePrune(): Promise<void> {
		await this.run(Operation.WorktreePrune, () => this.repository.worktreePrune());
	}

	async worktreeList(): Promise<Worktree[]> {
		return await this.run(Operation.WorktreeList, () => this.repository.worktreeList());
	}

	async getDiff(args: string[]): Promise<{ diff: IFileDiff[], didHitLimit: boolean }> {
		return await this.run(Operation.Diff, () => this.repository.getDiff(args));
	}

	async getMergeBase(args: string[]): Promise<string[]> {
		return await this.run(Operation.MergeBase, () => this.repository.getMergeBase(args));
	}

	async revParse(args: string[]): Promise<string[]> {
		return await this.run(Operation.RevParse, () => this.repository.revParse(args));
	}

	async getCommit(ref: string): Promise<Commit> {
		return await this.repository.getCommit(ref);
	}

	async getHEAD(): Promise<Ref> {
		return await this.repository.getHEAD();
	}

	async getBranch(branch: string): Promise<Branch> {
		return await this.repository.getBranch(branch);
	}

	async reset(treeish: string, hard?: boolean): Promise<void> {
		await this.run(Operation.Reset, () => this.repository.reset(treeish, hard));
	}

	@throttle
	async fetch(op?: { all?: boolean }): Promise<void> {
		try {
			await this.run(Operation.Fetch, () => this.repository.fetch(op));
		} catch (err) {
			// noop
		}
	}

	@throttle
	async pullWithRebase(): Promise<void> {
		await this.run(Operation.Pull, () => this.repository.pull(true));
	}

	@throttle
	async pull(rebase?: boolean, remote?: string, name?: string): Promise<void> {
		await this.run(Operation.Pull, () => this.repository.pull(rebase, remote, name));
	}

	@throttle
	async push(): Promise<void> {
		await this.run(Operation.Push, () => this.repository.push());
	}

	async pullFrom(rebase?: boolean, remote?: string, branch?: string): Promise<void> {
		await this.run(Operation.Pull, () => this.repository.pull(rebase, remote, branch));
	}

	async pushTo(remote?: string, name?: string, setUpstream: boolean = false): Promise<void> {
		await this.run(Operation.Push, () => this.repository.push(remote, name, setUpstream));
	}

	async pushTags(remote?: string): Promise<void> {
		await this.run(Operation.Push, () => this.repository.push(remote, undefined, false, true));
	}

	@throttle
	async sync(): Promise<void> {
		await this.run(Operation.Sync, async () => {
			await this.repository.pull();

			const shouldPush = this.HEAD && typeof this.HEAD.ahead === 'number' ? this.HEAD.ahead > 0 : true;

			if (shouldPush) {
				await this.repository.push();
			}
		});
	}

	async show(ref: string, filePath: string): Promise<string> {
		return await this.run(Operation.Show, async () => {
			const relativePath = path.relative(this.repository.root, filePath).replace(/\\/g, '/');
			const configFiles = workspace.getConfiguration('files');
			const encoding = configFiles.get<string>('encoding');

			return await this.repository.buffer(`${ref}:${relativePath}`, encoding);
		});
	}

	async getStashes(): Promise<Stash[]> {
		return await this.repository.getStashes();
	}

	async createStash(message?: string): Promise<void> {
		return await this.run(Operation.Stash, () => this.repository.createStash(message));
	}

	async popStash(index?: number): Promise<void> {
		return await this.run(Operation.Stash, () => this.repository.popStash(index));
	}

	async getCommitTemplate(): Promise<string> {
		return await this.run(Operation.GetCommitTemplate, async () => this.repository.getCommitTemplate());
	}

	async ignore(files: Uri[]): Promise<void> {
		return await this.run(Operation.Ignore, async () => {
			const ignoreFile = `${this.repository.root}${path.sep}.gitignore`;
			const textToAppend = files
				.map(uri => path.relative(this.repository.root, uri.fsPath).replace(/\\/g, '/'))
				.join('\n');

			const document = await new Promise(c => fs.exists(ignoreFile, c))
				? await workspace.openTextDocument(ignoreFile)
				: await workspace.openTextDocument(Uri.file(ignoreFile).with({ scheme: 'untitled' }));

			await window.showTextDocument(document);

			const edit = new WorkspaceEdit();
			const lastLine = document.lineAt(document.lineCount - 1);
			const text = lastLine.isEmptyOrWhitespace ? `${textToAppend}\n` : `\n${textToAppend}\n`;

			edit.insert(document.uri, lastLine.range.end, text);
			workspace.applyEdit(edit);
		});
	}

	checkIgnore(filePaths: string[]): Promise<Set<string>> {
		return this.run(Operation.CheckIgnore, () => {
			return new Promise<Set<string>>((resolve, reject) => {

				filePaths = filePaths.filter(filePath => !path.relative(this.root, filePath).startsWith('..'));

				if (filePaths.length === 0) {
					// nothing left
					return Promise.resolve(new Set<string>());
				}

				const child = this.repository.stream(['check-ignore', ...filePaths]);

				const onExit = exitCode => {
					if (exitCode === 1) {
						// nothing ignored
						resolve(new Set<string>());
					} else if (exitCode === 0) {
						// each line is something ignored
						resolve(new Set<string>(data.split('\n')));
					} else {
						reject(new GitError({ stdout: data, stderr, exitCode }));
					}
				};

				let data = '';
				const onStdoutData = (raw: string) => {
					data += raw;
				};

				child.stdout.setEncoding('utf8');
				child.stdout.on('data', onStdoutData);

				let stderr: string = '';
				child.stderr.setEncoding('utf8');
				child.stderr.on('data', raw => stderr += raw);

				child.on('error', reject);
				child.on('exit', onExit);
			});
		});
	}

	private async run<T>(operation: Operation, runOperation: () => Promise<T> = () => Promise.resolve<any>(null)): Promise<T> {
		if (this.state !== RepositoryState.Idle) {
			throw new Error('Repository not initialized');
		}

		const run = async () => {
			this._operations = this._operations.start(operation);
			this._onRunOperation.fire(operation);

			try {
				const result = await this.retryRun(runOperation);

				if (!isReadOnly(operation)) {
					await this.updateModelState();
				}

				return result;
			} catch (err) {
				if (err.gitErrorCode === GitErrorCodes.NotAGitRepository) {
					this.state = RepositoryState.Disposed;
				}

				throw err;
			} finally {
				this._operations = this._operations.end(operation);
				this._onDidRunOperation.fire(operation);
			}
		};

		return shouldShowProgress(operation)
			? window.withProgress({ location: ProgressLocation.SourceControl }, run)
			: run();
	}

	private async retryRun<T>(runOperation: () => Promise<T> = () => Promise.resolve<any>(null)): Promise<T> {
		let attempt = 0;

		while (true) {
			try {
				attempt++;
				return await runOperation();
			} catch (err) {
				if (err.gitErrorCode === GitErrorCodes.RepositoryIsLocked && attempt <= 10) {
					// quatratic backoff
					await timeout(Math.pow(attempt, 2) * 50);
				} else {
					throw err;
				}
			}
		}
	}

	@throttle
	private async updateModelState(): Promise<void> {
		const { status, didHitLimit } = await this.repository.getStatus();
		const config = workspace.getConfiguration('git');
		const shouldIgnore = config.get<boolean>('ignoreLimitWarning') === true;

		this.isRepositoryHuge = didHitLimit;

		if (didHitLimit && !shouldIgnore && !this.didWarnAboutLimit) {
			const ok = { title: localize('ok', "OK"), isCloseAffordance: true };
			const neverAgain = { title: localize('neveragain', "Never Show Again") };

			window.showWarningMessage(localize('huge', "The git repository at '{0}' has too many active changes, only a subset of Git features will be enabled.", this.repository.root), ok, neverAgain).then(result => {
				if (result === neverAgain) {
					config.update('ignoreLimitWarning', true, false);
				}
			});

			this.didWarnAboutLimit = true;
		}

		let HEAD: Branch | undefined;

		try {
			HEAD = await this.repository.getHEAD();

			if (HEAD.name) {
				try {
					HEAD = await this.repository.getBranch(HEAD.name);
				} catch (err) {
					// noop
				}
			}
		} catch (err) {
			// noop
		}

		const [refs, remotes] = await Promise.all([this.repository.getRefs(), this.repository.getRemotes()]);

		this._HEAD = HEAD;
		this._refs = refs;
		this._remotes = remotes;

		const index: Resource[] = [];
		const workingTree: Resource[] = [];
		const merge: Resource[] = [];

		status.forEach(raw => {
			const uri = Uri.file(path.join(this.repository.root, raw.path));
			const renameUri = raw.rename ? Uri.file(path.join(this.repository.root, raw.rename)) : undefined;

			switch (raw.x + raw.y) {
				case '??': return workingTree.push(new Resource(ResourceGroupType.WorkingTree, uri, Status.UNTRACKED));
				case '!!': return workingTree.push(new Resource(ResourceGroupType.WorkingTree, uri, Status.IGNORED));
				case 'DD': return merge.push(new Resource(ResourceGroupType.Merge, uri, Status.BOTH_DELETED));
				case 'AU': return merge.push(new Resource(ResourceGroupType.Merge, uri, Status.ADDED_BY_US));
				case 'UD': return merge.push(new Resource(ResourceGroupType.Merge, uri, Status.DELETED_BY_THEM));
				case 'UA': return merge.push(new Resource(ResourceGroupType.Merge, uri, Status.ADDED_BY_THEM));
				case 'DU': return merge.push(new Resource(ResourceGroupType.Merge, uri, Status.DELETED_BY_US));
				case 'AA': return merge.push(new Resource(ResourceGroupType.Merge, uri, Status.BOTH_ADDED));
				case 'UU': return merge.push(new Resource(ResourceGroupType.Merge, uri, Status.BOTH_MODIFIED));
			}

			let isModifiedInIndex = false;

			switch (raw.x) {
				case 'M': index.push(new Resource(ResourceGroupType.Index, uri, Status.INDEX_MODIFIED)); isModifiedInIndex = true; break;
				case 'A': index.push(new Resource(ResourceGroupType.Index, uri, Status.INDEX_ADDED)); break;
				case 'D': index.push(new Resource(ResourceGroupType.Index, uri, Status.INDEX_DELETED)); break;
				case 'R': index.push(new Resource(ResourceGroupType.Index, uri, Status.INDEX_RENAMED, renameUri)); break;
				case 'C': index.push(new Resource(ResourceGroupType.Index, uri, Status.INDEX_COPIED, renameUri)); break;
			}

			switch (raw.y) {
				case 'M': workingTree.push(new Resource(ResourceGroupType.WorkingTree, uri, Status.MODIFIED, renameUri)); break;
				case 'D': workingTree.push(new Resource(ResourceGroupType.WorkingTree, uri, Status.DELETED, renameUri)); break;
			}
		});

		// set resource groups
		this.mergeGroup.resourceStates = merge;
		this.indexGroup.resourceStates = index;
		this.workingTreeGroup.resourceStates = workingTree;

		// set count badge
		const countBadge = workspace.getConfiguration('git').get<string>('countBadge');
		let count = merge.length + index.length + workingTree.length;

		switch (countBadge) {
			case 'off': count = 0; break;
			case 'tracked': count = count - workingTree.filter(r => r.type === Status.UNTRACKED || r.type === Status.IGNORED).length; break;
		}

		this._sourceControl.revision = HEAD ? { rawSpecifier: 'HEAD', specifier: HEAD.name, id: HEAD.commit } : undefined;

		this._sourceControl.count = count;

		// set context key
		let stateContextKey = '';

		switch (this.state) {
			case RepositoryState.Idle: stateContextKey = 'idle'; break;
			case RepositoryState.Disposed: stateContextKey = 'norepo'; break;
		}

		this._sourceControl.remoteResources = remotes.map(remote => this.parseRemote(remote.url));

		this._onDidChangeStatus.fire();
	}

	private parseRemote(remote: string): Uri {
		// Convert ssh short syntax (e.g. user@company.com:foo/bar) to a valid URI.
		const sshMatch = remote.match(/^([^/@:]+@)?([^:/]+):([^/].*)$/);
		if (sshMatch) {
			const userName = sshMatch[1] || '';
			remote = `ssh://${userName}${sshMatch[2]}/${sshMatch[3]}`;
		}
		return Uri.parse(remote);
	}

	private onFSChange(uri: Uri): void {
		const config = workspace.getConfiguration('git');
		const autorefresh = config.get<boolean>('autorefresh');

		if (!autorefresh) {
			return;
		}

		if (this.isRepositoryHuge) {
			return;
		}

		if (!this.operations.isIdle()) {
			return;
		}

		this.eventuallyUpdateWhenIdleAndWait();
	}

	@debounce(1000)
	private eventuallyUpdateWhenIdleAndWait(): void {
		this.updateWhenIdleAndWait();
	}

	@throttle
	private async updateWhenIdleAndWait(): Promise<void> {
		await this.whenIdleAndFocused();
		await this.status();
		await timeout(5000);
	}

	async whenIdleAndFocused(): Promise<void> {
		while (true) {
			if (!this.operations.isIdle()) {
				await eventToPromise(this.onDidRunOperation);
				continue;
			}

			if (!window.state.focused) {
				const onDidFocusWindow = filterEvent(window.onDidChangeWindowState, e => e.focused);
				await eventToPromise(onDidFocusWindow);
				continue;
			}

			return;
		}
	}

	get headLabel(): string {
		const HEAD = this.HEAD;

		if (!HEAD) {
			return '';
		}

		const tag = this.refs.filter(iref => iref.type === RefType.Tag && iref.commit === HEAD.commit)[0];
		const tagName = tag && tag.name;
		const head = HEAD.name || tagName || (HEAD.commit || '').substr(0, 8);

		return head
			+ (this.workingTreeGroup.resourceStates.length > 0 ? '*' : '')
			+ (this.indexGroup.resourceStates.length > 0 ? '+' : '')
			+ (this.mergeGroup.resourceStates.length > 0 ? '!' : '');
	}

	get syncLabel(): string {
		if (!this.HEAD
			|| !this.HEAD.name
			|| !this.HEAD.commit
			|| !this.HEAD.upstream
			|| !(this.HEAD.ahead || this.HEAD.behind)
		) {
			return '';
		}

		return `${this.HEAD.behind}↓ ${this.HEAD.ahead}↑`;
	}

	dispose(): void {
		this.disposables = dispose(this.disposables);
	}
}<|MERGE_RESOLUTION|>--- conflicted
+++ resolved
@@ -5,13 +5,8 @@
 
 'use strict';
 
-<<<<<<< HEAD
-import { Uri, Command, EventEmitter, Event, scm, SourceControl, SourceControlInputBox, CommandOptions, SourceControlResourceGroup, SourceControlResourceState, SourceControlResourceDecorations, Disposable, ProgressLocation, ThemeColor, window, workspace, WorkspaceEdit } from 'vscode';
-import { Repository as BaseRepository, Ref, Branch, Remote, Commit, GitErrorCodes, Stash, RefType, IFileDiff, Worktree } from './git';
-=======
-import { Uri, Command, EventEmitter, Event, scm, SourceControl, SourceControlInputBox, SourceControlResourceGroup, SourceControlResourceState, SourceControlResourceDecorations, Disposable, ProgressLocation, window, workspace, WorkspaceEdit, ThemeColor, DecorationData } from 'vscode';
-import { Repository as BaseRepository, Ref, Branch, Remote, Commit, GitErrorCodes, Stash, RefType, GitError } from './git';
->>>>>>> f6cf0926
+import { Uri, Command, EventEmitter, Event, scm, SourceControl, SourceControlInputBox, SourceControlResourceGroup, SourceControlResourceState, SourceControlResourceDecorations, Disposable, ProgressLocation, window, workspace, WorkspaceEdit, ThemeColor, CommandOptions, DecorationData } from 'vscode';
+import { Repository as BaseRepository, Ref, Branch, Remote, Commit, GitErrorCodes, Stash, RefType, GitError, Worktree, IFileDiff } from './git';
 import { anyEvent, filterEvent, eventToPromise, dispose, find } from './util';
 import { memoize, throttle, debounce } from './decorators';
 import { toGitUri } from './uri';
@@ -237,17 +232,14 @@
 	Ignore = 1 << 17,
 	Tag = 1 << 18,
 	Stash = 1 << 19,
-<<<<<<< HEAD
-	ExecuteCommand = 1 << 20,
+	CheckIgnore = 1 << 20,
 	AddWorktree = 1 << 21,
 	WorktreePrune = 1 << 23,
 	Diff = 1 << 24,
 	MergeBase = 1 << 25,
 	RevParse = 1 << 26,
 	WorktreeList = 1 << 27,
-=======
-	CheckIgnore = 1 << 20
->>>>>>> f6cf0926
+	ExecuteCommand = 1 << 28,
 }
 
 // function getOperationName(operation: Operation): string {
@@ -276,13 +268,10 @@
 	switch (operation) {
 		case Operation.Show:
 		case Operation.GetCommitTemplate:
-<<<<<<< HEAD
 		case Operation.Diff:
 		case Operation.MergeBase:
 		case Operation.RevParse:
-=======
 		case Operation.CheckIgnore:
->>>>>>> f6cf0926
 			return true;
 		default:
 			return false;
