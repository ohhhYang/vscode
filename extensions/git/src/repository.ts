/*---------------------------------------------------------------------------------------------
 *  Copyright (c) Microsoft Corporation. All rights reserved.
 *  Licensed under the MIT License. See License.txt in the project root for license information.
 *--------------------------------------------------------------------------------------------*/

'use strict';

import { Uri, Command, EventEmitter, Event, scm, SourceControl, SourceControlInputBox, SourceControlResourceGroup, SourceControlResourceState, SourceControlResourceDecorations, Disposable, ProgressLocation, window, workspace, WorkspaceEdit, ThemeColor, CommandOptions, DecorationData } from 'vscode';
import { Repository as BaseRepository, Ref, Branch, Remote, Commit, GitErrorCodes, Stash, RefType, GitError, Worktree, IFileDiff } from './git';
import { anyEvent, filterEvent, eventToPromise, dispose, find } from './util';
import { memoize, throttle, debounce } from './decorators';
import { toGitUri } from './uri';
import { AutoFetcher } from './autofetch';
import * as path from 'path';
import * as nls from 'vscode-nls';
import * as fs from 'fs';
import { StatusBarCommands } from './statusbar';

const timeout = (millis: number) => new Promise(c => setTimeout(c, millis));

const localize = nls.loadMessageBundle();
const iconsRootPath = path.join(path.dirname(__dirname), 'resources', 'icons');

function getIconUri(iconName: string, theme: string): Uri {
	return Uri.file(path.join(iconsRootPath, theme, `${iconName}.svg`));
}

export enum RepositoryState {
	Idle,
	Disposed
}

export enum Status {
	INDEX_MODIFIED,
	INDEX_ADDED,
	INDEX_DELETED,
	INDEX_RENAMED,
	INDEX_COPIED,

	ADDED,
	COPIED,
	MODIFIED,
	RENAMED,
	DELETED,
	UNTRACKED,
	IGNORED,

	ADDED_BY_US,
	ADDED_BY_THEM,
	DELETED_BY_US,
	DELETED_BY_THEM,
	BOTH_ADDED,
	BOTH_DELETED,
	BOTH_MODIFIED
}

export enum ResourceGroupType {
	Committed,
	Merge,
	Index,
	WorkingTree
}

export class Resource implements SourceControlResourceState {

	@memoize
	get resourceUri(): Uri {
		if (this.renameResourceUri && (this._type === Status.MODIFIED || this._type === Status.DELETED || this._type === Status.RENAMED || this._type === Status.INDEX_RENAMED || this._type === Status.COPIED || this._type === Status.INDEX_COPIED)) {
			return this.renameResourceUri;
		}

		return this._resourceUri;
	}

	@memoize
	get command(): Command {
		return {
			command: 'git.openResource',
			title: localize('open', "Open"),
			arguments: [this]
		};
	}

	get resourceGroupType(): ResourceGroupType { return this._resourceGroupType; }
	get type(): Status { return this._type; }
	get original(): Uri { return this._resourceUri; }
	get renameResourceUri(): Uri | undefined { return this._renameResourceUri; }

	private static Icons = {
		light: {
			Modified: getIconUri('status-modified', 'light'),
			Added: getIconUri('status-added', 'light'),
			Deleted: getIconUri('status-deleted', 'light'),
			Renamed: getIconUri('status-renamed', 'light'),
			Copied: getIconUri('status-copied', 'light'),
			Untracked: getIconUri('status-untracked', 'light'),
			Ignored: getIconUri('status-ignored', 'light'),
			Conflict: getIconUri('status-conflict', 'light'),
		},
		dark: {
			Modified: getIconUri('status-modified', 'dark'),
			Added: getIconUri('status-added', 'dark'),
			Deleted: getIconUri('status-deleted', 'dark'),
			Renamed: getIconUri('status-renamed', 'dark'),
			Copied: getIconUri('status-copied', 'dark'),
			Untracked: getIconUri('status-untracked', 'dark'),
			Ignored: getIconUri('status-ignored', 'dark'),
			Conflict: getIconUri('status-conflict', 'dark')
		}
	};

	private getIconPath(theme: string): Uri | undefined {
		switch (this.type) {
			case Status.INDEX_MODIFIED: return Resource.Icons[theme].Modified;
			case Status.MODIFIED: return Resource.Icons[theme].Modified;
			case Status.ADDED: return Resource.Icons[theme].Added;
			case Status.INDEX_ADDED: return Resource.Icons[theme].Added;
			case Status.INDEX_DELETED: return Resource.Icons[theme].Deleted;
			case Status.DELETED: return Resource.Icons[theme].Deleted;
			case Status.RENAMED: return Resource.Icons[theme].Renamed;
			case Status.INDEX_RENAMED: return Resource.Icons[theme].Renamed;
			case Status.COPIED: return Resource.Icons[theme].Copied;
			case Status.INDEX_COPIED: return Resource.Icons[theme].Copied;
			case Status.UNTRACKED: return Resource.Icons[theme].Untracked;
			case Status.IGNORED: return Resource.Icons[theme].Ignored;
			case Status.BOTH_DELETED: return Resource.Icons[theme].Conflict;
			case Status.ADDED_BY_US: return Resource.Icons[theme].Conflict;
			case Status.DELETED_BY_THEM: return Resource.Icons[theme].Conflict;
			case Status.ADDED_BY_THEM: return Resource.Icons[theme].Conflict;
			case Status.DELETED_BY_US: return Resource.Icons[theme].Conflict;
			case Status.BOTH_ADDED: return Resource.Icons[theme].Conflict;
			case Status.BOTH_MODIFIED: return Resource.Icons[theme].Conflict;
			default: return void 0;
		}
	}

	private get tooltip(): string {
		switch (this.type) {
			case Status.INDEX_MODIFIED: return localize('index modified', "Index Modified");
			case Status.MODIFIED: return localize('modified', "Modified");
			case Status.ADDED: return localize('added', "Added");
			case Status.INDEX_ADDED: return localize('index added', "Index Added");
			case Status.INDEX_DELETED: return localize('index deleted', "Index Deleted");
			case Status.DELETED: return localize('deleted', "Deleted");
			case Status.RENAMED: return localize('renamed', "Renamed");
			case Status.INDEX_RENAMED: return localize('index renamed', "Index Renamed");
			case Status.COPIED: return localize('copied', "Copied");
			case Status.INDEX_COPIED: return localize('index copied', "Index Copied");
			case Status.UNTRACKED: return localize('untracked', "Untracked");
			case Status.IGNORED: return localize('ignored', "Ignored");
			case Status.BOTH_DELETED: return localize('both deleted', "Both Deleted");
			case Status.ADDED_BY_US: return localize('added by us', "Added By Us");
			case Status.DELETED_BY_THEM: return localize('deleted by them', "Deleted By Them");
			case Status.ADDED_BY_THEM: return localize('added by them', "Added By Them");
			case Status.DELETED_BY_US: return localize('deleted by us', "Deleted By Us");
			case Status.BOTH_ADDED: return localize('both added', "Both Added");
			case Status.BOTH_MODIFIED: return localize('both modified', "Both Modified");
			default: return '';
		}
	}

	private get strikeThrough(): boolean {
		switch (this.type) {
			case Status.DELETED:
			case Status.BOTH_DELETED:
			case Status.DELETED_BY_THEM:
			case Status.DELETED_BY_US:
			case Status.INDEX_DELETED:
				return true;
			default:
				return false;
		}
	}

	@memoize
	private get faded(): boolean {
		// TODO@joao
		return false;
		// const workspaceRootPath = this.workspaceRoot.fsPath;
		// return this.resourceUri.fsPath.substr(0, workspaceRootPath.length) !== workspaceRootPath;
	}

	get decorations(): SourceControlResourceDecorations {
		// TODO@joh
		const light = { iconPath: this.getIconPath('light') } && undefined;
		const dark = { iconPath: this.getIconPath('dark') } && undefined;
		const tooltip = this.tooltip;
		const strikeThrough = this.strikeThrough;
		const faded = this.faded;
		const letter = this.letter;
		const color = this.color;

		return { strikeThrough, faded, tooltip, light, dark, letter, color, source: 'git.resource' /*todo@joh*/ };
	}

	get letter(): string | undefined {
		switch (this.type) {
			case Status.INDEX_MODIFIED:
			case Status.MODIFIED:
				return 'M';
			case Status.INDEX_ADDED:
				return 'A';
			case Status.INDEX_DELETED:
			case Status.DELETED:
				return 'D';
			case Status.INDEX_RENAMED:
				return 'R';
			case Status.UNTRACKED:
				return 'U';
			case Status.IGNORED:
				return 'I';
			case Status.INDEX_COPIED:
			case Status.BOTH_DELETED:
			case Status.ADDED_BY_US:
			case Status.DELETED_BY_THEM:
			case Status.ADDED_BY_THEM:
			case Status.DELETED_BY_US:
			case Status.BOTH_ADDED:
			case Status.BOTH_MODIFIED:
				return 'C';
			default:
				return undefined;
		}
	}

	get color(): ThemeColor | undefined {
		switch (this.type) {
			case Status.INDEX_MODIFIED:
			case Status.MODIFIED:
				return new ThemeColor('git.color.modified');
			case Status.INDEX_DELETED:
			case Status.DELETED:
				return new ThemeColor('git.color.deleted');
			case Status.INDEX_ADDED: // todo@joh - special color?
			case Status.INDEX_RENAMED: // todo@joh - special color?
			case Status.UNTRACKED:
				return new ThemeColor('git.color.untracked');
			case Status.IGNORED:
				return new ThemeColor('git.color.ignored');
			case Status.INDEX_COPIED:
			case Status.BOTH_DELETED:
			case Status.ADDED_BY_US:
			case Status.DELETED_BY_THEM:
			case Status.ADDED_BY_THEM:
			case Status.DELETED_BY_US:
			case Status.BOTH_ADDED:
			case Status.BOTH_MODIFIED:
				return new ThemeColor('git.color.conflict');
			default:
				return undefined;
		}
	}

	get priority(): number {
		switch (this.type) {
			case Status.INDEX_MODIFIED:
			case Status.MODIFIED:
				return 2;
			case Status.IGNORED:
				return 3;
			case Status.INDEX_COPIED:
			case Status.BOTH_DELETED:
			case Status.ADDED_BY_US:
			case Status.DELETED_BY_THEM:
			case Status.ADDED_BY_THEM:
			case Status.DELETED_BY_US:
			case Status.BOTH_ADDED:
			case Status.BOTH_MODIFIED:
				return 4;
			default:
				return 1;
		}
	}

	get resourceDecoration(): DecorationData | undefined {
		const title = this.tooltip;
		const abbreviation = this.letter;
		const color = this.color;
		const priority = this.priority;
		return { bubble: true, source: 'git.resource', title, abbreviation, color, priority };
	}

	constructor(
		protected _resourceGroupType: ResourceGroupType,
		protected _resourceUri: Uri,
		protected _type: Status,
		protected _renameResourceUri?: Uri
	) { }
}

export enum Operation {
	Status = 1 << 0,
	Add = 1 << 1,
	RevertFiles = 1 << 2,
	Commit = 1 << 3,
	Clean = 1 << 4,
	Branch = 1 << 5,
	Checkout = 1 << 6,
	Reset = 1 << 7,
	Fetch = 1 << 8,
	Pull = 1 << 9,
	Push = 1 << 10,
	Sync = 1 << 11,
	Show = 1 << 12,
	Stage = 1 << 13,
	GetCommitTemplate = 1 << 14,
	DeleteBranch = 1 << 15,
	Merge = 1 << 16,
	Ignore = 1 << 17,
	Tag = 1 << 18,
	Stash = 1 << 19,
	CheckIgnore = 1 << 20,
	AddWorktree = 1 << 21,
	WorktreePrune = 1 << 23,
	Diff = 1 << 24,
	MergeBase = 1 << 25,
	RevParse = 1 << 26,
	WorktreeList = 1 << 27,
	ExecuteCommand = 1 << 28,
}

// function getOperationName(operation: Operation): string {
//	switch (operation) {
//		case Operation.Status: return 'Status';
//		case Operation.Add: return 'Add';
//		case Operation.RevertFiles: return 'RevertFiles';
//		case Operation.Commit: return 'Commit';
//		case Operation.Clean: return 'Clean';
//		case Operation.Branch: return 'Branch';
//		case Operation.Checkout: return 'Checkout';
//		case Operation.Reset: return 'Reset';
//		case Operation.Fetch: return 'Fetch';
//		case Operation.Pull: return 'Pull';
//		case Operation.Push: return 'Push';
//		case Operation.Sync: return 'Sync';
//		case Operation.Init: return 'Init';
//		case Operation.Show: return 'Show';
//		case Operation.Stage: return 'Stage';
//		case Operation.GetCommitTemplate: return 'GetCommitTemplate';
//		default: return 'unknown';
//	}
// }

function isReadOnly(operation: Operation): boolean {
	switch (operation) {
		case Operation.Show:
		case Operation.GetCommitTemplate:
		case Operation.Diff:
		case Operation.MergeBase:
		case Operation.RevParse:
		case Operation.CheckIgnore:
			return true;
		default:
			return false;
	}
}

function shouldShowProgress(operation: Operation): boolean {
	switch (operation) {
		case Operation.Fetch:
		case Operation.CheckIgnore:
			return false;
		default:
			return true;
	}
}

export interface Operations {
	isIdle(): boolean;
	isRunning(operation: Operation): boolean;
}

class OperationsImpl implements Operations {

	constructor(private readonly operations: number = 0) {
		// noop
	}

	start(operation: Operation): OperationsImpl {
		return new OperationsImpl(this.operations | operation);
	}

	end(operation: Operation): OperationsImpl {
		return new OperationsImpl(this.operations & ~operation);
	}

	isRunning(operation: Operation): boolean {
		return (this.operations & operation) !== 0;
	}

	isIdle(): boolean {
		return this.operations === 0;
	}
}

export interface CommitOptions {
	all?: boolean;
	amend?: boolean;
	signoff?: boolean;
	signCommit?: boolean;
}

export interface GitResourceGroup extends SourceControlResourceGroup {
	resourceStates: Resource[];
}

// This import is down here to avoid a circular dependency.
// A proper restructuring of this code would involve moving
// Resource and its dependencies to its own file but that
// would be a nightmare to maintain when merging from upstream.
import { ReviewManager } from './reviewManager';
import { Comparison } from './comparison';

export class Repository implements Disposable {

	private _onDidChangeRepository = new EventEmitter<Uri>();
	readonly onDidChangeRepository: Event<Uri> = this._onDidChangeRepository.event;

	private _onDidChangeState = new EventEmitter<RepositoryState>();
	readonly onDidChangeState: Event<RepositoryState> = this._onDidChangeState.event;

	private _onDidChangeStatus = new EventEmitter<void>();
	readonly onDidChangeStatus: Event<void> = this._onDidChangeStatus.event;

	private _onDidChangeOriginalResource = new EventEmitter<Uri>();
	readonly onDidChangeOriginalResource: Event<Uri> = this._onDidChangeOriginalResource.event;

	private _onRunOperation = new EventEmitter<Operation>();
	readonly onRunOperation: Event<Operation> = this._onRunOperation.event;

	private _onDidRunOperation = new EventEmitter<Operation>();
	readonly onDidRunOperation: Event<Operation> = this._onDidRunOperation.event;

	@memoize
	get onDidChangeOperations(): Event<void> {
		return anyEvent(this.onRunOperation as Event<any>, this.onDidRunOperation as Event<any>);
	}

	private _sourceControl: SourceControl;
	get sourceControl(): SourceControl { return this._sourceControl; }

	public readonly comparison: Comparison;

	get inputBox(): SourceControlInputBox { return this._sourceControl.inputBox; }

	private _mergeGroup: SourceControlResourceGroup;
	get mergeGroup(): GitResourceGroup { return this._mergeGroup as GitResourceGroup; }

	private _indexGroup: SourceControlResourceGroup;
	get indexGroup(): GitResourceGroup { return this._indexGroup as GitResourceGroup; }

	private _workingTreeGroup: SourceControlResourceGroup;
	get workingTreeGroup(): GitResourceGroup { return this._workingTreeGroup as GitResourceGroup; }

	private _HEAD: Branch | undefined;
	get HEAD(): Branch | undefined {
		return this._HEAD;
	}

	private _refs: Ref[] = [];
	get refs(): Ref[] {
		return this._refs;
	}

	private _remotes: Remote[] = [];
	get remotes(): Remote[] {
		return this._remotes;
	}

	private _operations = new OperationsImpl();
	get operations(): Operations { return this._operations; }

	private _state = RepositoryState.Idle;
	get state(): RepositoryState { return this._state; }
	set state(state: RepositoryState) {
		this._state = state;
		this._onDidChangeState.fire(state);

		this._HEAD = undefined;
		this._refs = [];
		this._remotes = [];
		this.mergeGroup.resourceStates = [];
		this.indexGroup.resourceStates = [];
		this.workingTreeGroup.resourceStates = [];
		this._sourceControl.count = 0;
		this._sourceControl.revision = { rawSpecifier: 'HEAD' };
	}

	get root(): string {
		return this.repository.root;
	}

	private isRepositoryHuge = false;
	private didWarnAboutLimit = false;
	private disposables: Disposable[] = [];

	constructor(
		readonly repository: BaseRepository
	) {
		const fsWatcher = workspace.createFileSystemWatcher('**');
		this.disposables.push(fsWatcher);

		const onWorkspaceChange = anyEvent(fsWatcher.onDidChange, fsWatcher.onDidCreate, fsWatcher.onDidDelete);
		const onRepositoryChange = filterEvent(onWorkspaceChange, uri => !/^\.\./.test(path.relative(repository.root, uri.fsPath)));
		const onRelevantRepositoryChange = filterEvent(onRepositoryChange, uri => !/\/\.git\/index\.lock$/.test(uri.path));
		onRelevantRepositoryChange(this.onFSChange, this, this.disposables);

		const onRelevantGitChange = filterEvent(onRelevantRepositoryChange, uri => /\/\.git\//.test(uri.path));
		onRelevantGitChange(this._onDidChangeRepository.fire, this._onDidChangeRepository, this.disposables);

		this._sourceControl = scm.createSourceControl('git', 'Git', Uri.file(repository.root));
		this._sourceControl.acceptInputCommand = { command: 'git.commitWithInput', title: localize('commit', "Commit"), arguments: [this._sourceControl] };
		this._sourceControl.quickDiffProvider = this;
		this._sourceControl.commandExecutor = this;
		this.disposables.push(this._sourceControl);

		this._sourceControl.setRevisionCommand = {
			command: 'git.checkout',
			title: localize('checkout', "Git Checkout"),
			arguments: [this._sourceControl],
		};

		this._mergeGroup = this._sourceControl.createResourceGroup('merge', localize('merge changes', "Merge Changes"));
		this._indexGroup = this._sourceControl.createResourceGroup('index', localize('staged changes', "Staged Changes"));
		this._workingTreeGroup = this._sourceControl.createResourceGroup('workingTree', localize('changes', "Changes"));

		this.mergeGroup.hideWhenEmpty = true;
		this.indexGroup.hideWhenEmpty = true;

		this.disposables.push(this.mergeGroup);
		this.disposables.push(this.indexGroup);
		this.disposables.push(this.workingTreeGroup);

		this.disposables.push(new AutoFetcher(this));

		const statusBar = new StatusBarCommands(this);
		this.disposables.push(statusBar);
		statusBar.onDidChange(() => this._sourceControl.statusBarCommands = statusBar.commands, null, this.disposables);
		this._sourceControl.statusBarCommands = statusBar.commands;

		this.updateCommitTemplate();
		this.status();

		this.comparison = new Comparison(this);
		this.disposables.push(this.comparison);

		this.disposables.push(new ReviewManager(this));
	}

	provideOriginalResource(uri: Uri): Uri | undefined {
		if (uri.scheme !== 'file') {
			return;
		}

		return toGitUri(uri, '', true);
	}

	private async updateCommitTemplate(): Promise<void> {
		try {
			this._sourceControl.commitTemplate = await this.repository.getCommitTemplate();
		} catch (e) {
			// noop
		}
	}

	// @throttle
	// async init(): Promise<void> {
	//	if (this.state !== State.NotAGitRepository) {
	//		return;
	//	}

	//	await this.git.init(this.workspaceRoot.fsPath);
	//	await this.status();
	// }

	async executeCommand(args: string[], options?: CommandOptions): Promise<string> {
		return await this.run(Operation.ExecuteCommand, () => {
			let runOptions: any;
			if (options) {
				if (typeof options.stdin === 'string') {
					runOptions = { input: options.stdin };
				}
			}

			return this.repository.run(args, runOptions)
				.then(result => {
					return result.stdout;
				}, error => {
					throw Object.assign(new Error(error.stderr), { args, error });
				});
		});
	}

	@throttle
	async status(): Promise<void> {
		await this.run(Operation.Status);
	}

	async add(resources: Uri[]): Promise<void> {
		await this.run(Operation.Add, () => this.repository.add(resources.map(r => r.fsPath)));
	}

	async stage(resource: Uri, contents: string): Promise<void> {
		const relativePath = path.relative(this.repository.root, resource.fsPath).replace(/\\/g, '/');
		await this.run(Operation.Stage, () => this.repository.stage(relativePath, contents));
		this._onDidChangeOriginalResource.fire(resource);
	}

	async revert(resources: Uri[]): Promise<void> {
		await this.run(Operation.RevertFiles, () => this.repository.revert('HEAD', resources.map(r => r.fsPath)));
	}

	async commit(message: string, opts: CommitOptions = Object.create(null)): Promise<void> {
		await this.run(Operation.Commit, async () => {
			if (opts.all) {
				await this.repository.add([]);
			}

			await this.repository.commit(message, opts);
		});
	}

	async clean(resources: Uri[]): Promise<void> {
		await this.run(Operation.Clean, async () => {
			const toClean: string[] = [];
			const toCheckout: string[] = [];

			resources.forEach(r => {
				const raw = r.toString();
				const scmResource = find(this.workingTreeGroup.resourceStates, sr => sr.resourceUri.toString() === raw);

				if (!scmResource) {
					return;
				}

				switch (scmResource.type) {
					case Status.UNTRACKED:
					case Status.IGNORED:
						toClean.push(r.fsPath);
						break;

					default:
						toCheckout.push(r.fsPath);
						break;
				}
			});

			const promises: Promise<void>[] = [];

			if (toClean.length > 0) {
				promises.push(this.repository.clean(toClean));
			}

			if (toCheckout.length > 0) {
				promises.push(this.repository.checkout('', toCheckout));
			}

			await Promise.all(promises);
		});
	}

	async branch(name: string): Promise<void> {
		await this.run(Operation.Branch, () => this.repository.branch(name, true));
	}

	async deleteBranch(name: string, force?: boolean): Promise<void> {
		await this.run(Operation.DeleteBranch, () => this.repository.deleteBranch(name, force));
	}

	async merge(ref: string, op?: { ffOnly?: boolean }): Promise<void> {
		await this.run(Operation.Merge, () => this.repository.merge(ref, op));
	}

	async tag(name: string, message?: string): Promise<void> {
		await this.run(Operation.Tag, () => this.repository.tag(name, message));
	}

	async checkout(treeish: string): Promise<void> {
		await this.run(Operation.Checkout, () => this.repository.checkout(treeish, []));
	}

	async addWorktree(worktreeDir: string, ref: string): Promise<void> {
		await this.run(Operation.AddWorktree, () => this.repository.addWorktree(worktreeDir, ref));
	}

	async worktreePrune(): Promise<void> {
		await this.run(Operation.WorktreePrune, () => this.repository.worktreePrune());
	}

	async worktreeList(): Promise<Worktree[]> {
		return await this.run(Operation.WorktreeList, () => this.repository.worktreeList());
	}

	async getDiff(args: string[]): Promise<{ diff: IFileDiff[], didHitLimit: boolean }> {
		return await this.run(Operation.Diff, () => this.repository.getDiff(args));
	}

	async getMergeBase(args: string[]): Promise<string[]> {
		return await this.run(Operation.MergeBase, () => this.repository.getMergeBase(args));
	}

	async revParse(args: string[]): Promise<string[]> {
		return await this.run(Operation.RevParse, () => this.repository.revParse(args));
	}

	async getCommit(ref: string): Promise<Commit> {
		return await this.repository.getCommit(ref);
	}

	async getHEAD(): Promise<Ref> {
		return await this.repository.getHEAD();
	}

	async getBranch(branch: string): Promise<Branch> {
		return await this.repository.getBranch(branch);
	}

	async reset(treeish: string, hard?: boolean): Promise<void> {
		await this.run(Operation.Reset, () => this.repository.reset(treeish, hard));
	}

	@throttle
<<<<<<< HEAD
	async fetch(op?: { all?: boolean, prune?: boolean, repository?: string, refspec?: string, throwErr?: boolean }): Promise<void> {
		await this.fetchNow(op);
	}

	/**
	 * fetch is throttled. fetchNow ignores the throttling.
	 */
	async fetchNow(op?: { all?: boolean, prune?: boolean, repository?: string, refspec?: string, throwErr?: boolean }): Promise<void> {
		try {
			await this.run(Operation.Fetch, () => this.repository.fetch(op));
		} catch (err) {
			if (op && op.throwErr) {
				throw err;
			}
			// noop
		}
=======
	async fetch(): Promise<void> {
		await this.run(Operation.Fetch, () => this.repository.fetch());
>>>>>>> 0edf81c2
	}

	@throttle
	async pullWithRebase(): Promise<void> {
		await this.run(Operation.Pull, () => this.repository.pull(true));
	}

	@throttle
	async pull(rebase?: boolean, remote?: string, name?: string): Promise<void> {
		await this.run(Operation.Pull, () => this.repository.pull(rebase, remote, name));
	}

	@throttle
	async push(): Promise<void> {
		await this.run(Operation.Push, () => this.repository.push());
	}

	async pullFrom(rebase?: boolean, remote?: string, branch?: string): Promise<void> {
		await this.run(Operation.Pull, () => this.repository.pull(rebase, remote, branch));
	}

	async pushTo(remote?: string, name?: string, setUpstream: boolean = false): Promise<void> {
		await this.run(Operation.Push, () => this.repository.push(remote, name, setUpstream));
	}

	async pushTags(remote?: string): Promise<void> {
		await this.run(Operation.Push, () => this.repository.push(remote, undefined, false, true));
	}

	@throttle
	async sync(): Promise<void> {
		await this.run(Operation.Sync, async () => {
			await this.repository.pull();

			const shouldPush = this.HEAD && typeof this.HEAD.ahead === 'number' ? this.HEAD.ahead > 0 : true;

			if (shouldPush) {
				await this.repository.push();
			}
		});
	}

	async show(ref: string, filePath: string): Promise<string> {
		return await this.run(Operation.Show, async () => {
			const relativePath = path.relative(this.repository.root, filePath).replace(/\\/g, '/');
			const configFiles = workspace.getConfiguration('files', Uri.file(filePath));
			const encoding = configFiles.get<string>('encoding');

			return await this.repository.buffer(`${ref}:${relativePath}`, encoding);
		});
	}

	async getStashes(): Promise<Stash[]> {
		return await this.repository.getStashes();
	}

	async createStash(message?: string): Promise<void> {
		return await this.run(Operation.Stash, () => this.repository.createStash(message));
	}

	async popStash(index?: number): Promise<void> {
		return await this.run(Operation.Stash, () => this.repository.popStash(index));
	}

	async getCommitTemplate(): Promise<string> {
		return await this.run(Operation.GetCommitTemplate, async () => this.repository.getCommitTemplate());
	}

	async ignore(files: Uri[]): Promise<void> {
		return await this.run(Operation.Ignore, async () => {
			const ignoreFile = `${this.repository.root}${path.sep}.gitignore`;
			const textToAppend = files
				.map(uri => path.relative(this.repository.root, uri.fsPath).replace(/\\/g, '/'))
				.join('\n');

			const document = await new Promise(c => fs.exists(ignoreFile, c))
				? await workspace.openTextDocument(ignoreFile)
				: await workspace.openTextDocument(Uri.file(ignoreFile).with({ scheme: 'untitled' }));

			await window.showTextDocument(document);

			const edit = new WorkspaceEdit();
			const lastLine = document.lineAt(document.lineCount - 1);
			const text = lastLine.isEmptyOrWhitespace ? `${textToAppend}\n` : `\n${textToAppend}\n`;

			edit.insert(document.uri, lastLine.range.end, text);
			workspace.applyEdit(edit);
		});
	}

	checkIgnore(filePaths: string[]): Promise<Set<string>> {
		return this.run(Operation.CheckIgnore, () => {
			return new Promise<Set<string>>((resolve, reject) => {

				filePaths = filePaths.filter(filePath => !path.relative(this.root, filePath).startsWith('..'));

				if (filePaths.length === 0) {
					// nothing left
					return Promise.resolve(new Set<string>());
				}

				const child = this.repository.stream(['check-ignore', ...filePaths]);

				const onExit = exitCode => {
					if (exitCode === 1) {
						// nothing ignored
						resolve(new Set<string>());
					} else if (exitCode === 0) {
						// each line is something ignored
						resolve(new Set<string>(data.split('\n')));
					} else {
						reject(new GitError({ stdout: data, stderr, exitCode }));
					}
				};

				let data = '';
				const onStdoutData = (raw: string) => {
					data += raw;
				};

				child.stdout.setEncoding('utf8');
				child.stdout.on('data', onStdoutData);

				let stderr: string = '';
				child.stderr.setEncoding('utf8');
				child.stderr.on('data', raw => stderr += raw);

				child.on('error', reject);
				child.on('exit', onExit);
			});
		});
	}

	private async run<T>(operation: Operation, runOperation: () => Promise<T> = () => Promise.resolve<any>(null)): Promise<T> {
		if (this.state !== RepositoryState.Idle) {
			throw new Error('Repository not initialized');
		}

		const run = async () => {
			this._operations = this._operations.start(operation);
			this._onRunOperation.fire(operation);

			try {
				const result = await this.retryRun(runOperation);

				if (!isReadOnly(operation)) {
					await this.updateModelState();
				}

				return result;
			} catch (err) {
				if (err.gitErrorCode === GitErrorCodes.NotAGitRepository) {
					this.state = RepositoryState.Disposed;
				}

				throw err;
			} finally {
				this._operations = this._operations.end(operation);
				this._onDidRunOperation.fire(operation);
			}
		};

		return shouldShowProgress(operation)
			? window.withProgress({ location: ProgressLocation.SourceControl }, run)
			: run();
	}

	private async retryRun<T>(runOperation: () => Promise<T> = () => Promise.resolve<any>(null)): Promise<T> {
		let attempt = 0;

		while (true) {
			try {
				attempt++;
				return await runOperation();
			} catch (err) {
				if (err.gitErrorCode === GitErrorCodes.RepositoryIsLocked && attempt <= 10) {
					// quatratic backoff
					await timeout(Math.pow(attempt, 2) * 50);
				} else {
					throw err;
				}
			}
		}
	}

	@throttle
	private async updateModelState(): Promise<void> {
		const { status, didHitLimit } = await this.repository.getStatus();
		const config = workspace.getConfiguration('git');
		const shouldIgnore = config.get<boolean>('ignoreLimitWarning') === true;

		this.isRepositoryHuge = didHitLimit;

		if (didHitLimit && !shouldIgnore && !this.didWarnAboutLimit) {
			const ok = { title: localize('ok', "OK"), isCloseAffordance: true };
			const neverAgain = { title: localize('neveragain', "Never Show Again") };

			window.showWarningMessage(localize('huge', "The git repository at '{0}' has too many active changes, only a subset of Git features will be enabled.", this.repository.root), ok, neverAgain).then(result => {
				if (result === neverAgain) {
					config.update('ignoreLimitWarning', true, false);
				}
			});

			this.didWarnAboutLimit = true;
		}

		let HEAD: Branch | undefined;

		try {
			HEAD = await this.repository.getHEAD();

			if (HEAD.name) {
				try {
					HEAD = await this.repository.getBranch(HEAD.name);
				} catch (err) {
					// noop
				}
			}
		} catch (err) {
			// noop
		}

		const [refs, remotes] = await Promise.all([this.repository.getRefs(), this.repository.getRemotes()]);

		this._HEAD = HEAD;
		this._refs = refs;
		this._remotes = remotes;

		const index: Resource[] = [];
		const workingTree: Resource[] = [];
		const merge: Resource[] = [];

		status.forEach(raw => {
			const uri = Uri.file(path.join(this.repository.root, raw.path));
			const renameUri = raw.rename ? Uri.file(path.join(this.repository.root, raw.rename)) : undefined;

			switch (raw.x + raw.y) {
				case '??': return workingTree.push(new Resource(ResourceGroupType.WorkingTree, uri, Status.UNTRACKED));
				case '!!': return workingTree.push(new Resource(ResourceGroupType.WorkingTree, uri, Status.IGNORED));
				case 'DD': return merge.push(new Resource(ResourceGroupType.Merge, uri, Status.BOTH_DELETED));
				case 'AU': return merge.push(new Resource(ResourceGroupType.Merge, uri, Status.ADDED_BY_US));
				case 'UD': return merge.push(new Resource(ResourceGroupType.Merge, uri, Status.DELETED_BY_THEM));
				case 'UA': return merge.push(new Resource(ResourceGroupType.Merge, uri, Status.ADDED_BY_THEM));
				case 'DU': return merge.push(new Resource(ResourceGroupType.Merge, uri, Status.DELETED_BY_US));
				case 'AA': return merge.push(new Resource(ResourceGroupType.Merge, uri, Status.BOTH_ADDED));
				case 'UU': return merge.push(new Resource(ResourceGroupType.Merge, uri, Status.BOTH_MODIFIED));
			}

			let isModifiedInIndex = false;

			switch (raw.x) {
				case 'M': index.push(new Resource(ResourceGroupType.Index, uri, Status.INDEX_MODIFIED)); isModifiedInIndex = true; break;
				case 'A': index.push(new Resource(ResourceGroupType.Index, uri, Status.INDEX_ADDED)); break;
				case 'D': index.push(new Resource(ResourceGroupType.Index, uri, Status.INDEX_DELETED)); break;
				case 'R': index.push(new Resource(ResourceGroupType.Index, uri, Status.INDEX_RENAMED, renameUri)); break;
				case 'C': index.push(new Resource(ResourceGroupType.Index, uri, Status.INDEX_COPIED, renameUri)); break;
			}

			switch (raw.y) {
				case 'M': workingTree.push(new Resource(ResourceGroupType.WorkingTree, uri, Status.MODIFIED, renameUri)); break;
				case 'D': workingTree.push(new Resource(ResourceGroupType.WorkingTree, uri, Status.DELETED, renameUri)); break;
			}
		});

		// set resource groups
		this.mergeGroup.resourceStates = merge;
		this.indexGroup.resourceStates = index;
		this.workingTreeGroup.resourceStates = workingTree;

		// set count badge
		const countBadge = workspace.getConfiguration('git').get<string>('countBadge');
		let count = merge.length + index.length + workingTree.length;

		switch (countBadge) {
			case 'off': count = 0; break;
			case 'tracked': count = count - workingTree.filter(r => r.type === Status.UNTRACKED || r.type === Status.IGNORED).length; break;
		}

		this._sourceControl.revision = HEAD ? { rawSpecifier: 'HEAD', specifier: HEAD.name, id: HEAD.commit } : undefined;

		this._sourceControl.count = count;

		// set context key
		let stateContextKey = '';

		switch (this.state) {
			case RepositoryState.Idle: stateContextKey = 'idle'; break;
			case RepositoryState.Disposed: stateContextKey = 'norepo'; break;
		}

		this._sourceControl.remoteResources = remotes.map(remote => this.parseRemote(remote.url));

		this._onDidChangeStatus.fire();
	}

	private parseRemote(remote: string): Uri {
		// Convert ssh short syntax (e.g. user@company.com:foo/bar) to a valid URI.
		const sshMatch = remote.match(/^([^/@:]+@)?([^:/]+):([^/].*)$/);
		if (sshMatch) {
			const userName = sshMatch[1] || '';
			remote = `ssh://${userName}${sshMatch[2]}/${sshMatch[3]}`;
		}
		return Uri.parse(remote);
	}

	private onFSChange(uri: Uri): void {
		const config = workspace.getConfiguration('git');
		const autorefresh = config.get<boolean>('autorefresh');

		if (!autorefresh) {
			return;
		}

		if (this.isRepositoryHuge) {
			return;
		}

		if (!this.operations.isIdle()) {
			return;
		}

		this.eventuallyUpdateWhenIdleAndWait();
	}

	@debounce(1000)
	private eventuallyUpdateWhenIdleAndWait(): void {
		this.updateWhenIdleAndWait();
	}

	@throttle
	private async updateWhenIdleAndWait(): Promise<void> {
		await this.whenIdleAndFocused();
		await this.status();
		await timeout(5000);
	}

	async whenIdleAndFocused(): Promise<void> {
		while (true) {
			if (!this.operations.isIdle()) {
				await eventToPromise(this.onDidRunOperation);
				continue;
			}

			if (!window.state.focused) {
				const onDidFocusWindow = filterEvent(window.onDidChangeWindowState, e => e.focused);
				await eventToPromise(onDidFocusWindow);
				continue;
			}

			return;
		}
	}

	get headLabel(): string {
		const HEAD = this.HEAD;

		if (!HEAD) {
			return '';
		}

		const tag = this.refs.filter(iref => iref.type === RefType.Tag && iref.commit === HEAD.commit)[0];
		const tagName = tag && tag.name;
		const head = HEAD.name || tagName || (HEAD.commit || '').substr(0, 8);

		return head
			+ (this.workingTreeGroup.resourceStates.length > 0 ? '*' : '')
			+ (this.indexGroup.resourceStates.length > 0 ? '+' : '')
			+ (this.mergeGroup.resourceStates.length > 0 ? '!' : '');
	}

	get syncLabel(): string {
		if (!this.HEAD
			|| !this.HEAD.name
			|| !this.HEAD.commit
			|| !this.HEAD.upstream
			|| !(this.HEAD.ahead || this.HEAD.behind)
		) {
			return '';
		}

		return `${this.HEAD.behind}↓ ${this.HEAD.ahead}↑`;
	}

	dispose(): void {
		this.disposables = dispose(this.disposables);
	}
}<|MERGE_RESOLUTION|>--- conflicted
+++ resolved
@@ -720,7 +720,6 @@
 	}
 
 	@throttle
-<<<<<<< HEAD
 	async fetch(op?: { all?: boolean, prune?: boolean, repository?: string, refspec?: string, throwErr?: boolean }): Promise<void> {
 		await this.fetchNow(op);
 	}
@@ -737,10 +736,6 @@
 			}
 			// noop
 		}
-=======
-	async fetch(): Promise<void> {
-		await this.run(Operation.Fetch, () => this.repository.fetch());
->>>>>>> 0edf81c2
 	}
 
 	@throttle
