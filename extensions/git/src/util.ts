/*---------------------------------------------------------------------------------------------
 *  Copyright (c) Microsoft Corporation. All rights reserved.
 *  Licensed under the MIT License. See License.txt in the project root for license information.
 *--------------------------------------------------------------------------------------------*/

'use strict';

import { Event } from 'vscode';
import { dirname } from 'path';
import * as fs from 'fs';
import * as byline from 'byline';

export function log(...args: any[]): void {
	console.log.apply(console, ['git:', ...args]);
}

export interface IDisposable {
	dispose(): void;
}

export function dispose<T extends IDisposable>(disposables: T[]): T[] {
	disposables.forEach(d => d.dispose());
	return [];
}

export function toDisposable(dispose: () => void): IDisposable {
	return { dispose };
}

export function combinedDisposable(disposables: IDisposable[]): IDisposable {
	return toDisposable(() => dispose(disposables));
}

export const EmptyDisposable = toDisposable(() => null);

export function mapEvent<I, O>(event: Event<I>, map: (i: I) => O): Event<O> {
	return (listener, thisArgs = null, disposables?) => event(i => listener.call(thisArgs, map(i)), null, disposables);
}

export function filterEvent<T>(event: Event<T>, filter: (e: T) => boolean): Event<T> {
	return (listener, thisArgs = null, disposables?) => event(e => filter(e) && listener.call(thisArgs, e), null, disposables);
}

export function anyEvent<T>(...events: Event<T>[]): Event<T> {
	return (listener, thisArgs = null, disposables?) => {
		const result = combinedDisposable(events.map(event => event(i => listener.call(thisArgs, i))));

		if (disposables) {
			disposables.push(result);
		}

		return result;
	};
}

export function done<T>(promise: Promise<T>): Promise<void> {
	return promise.then<void>(() => void 0);
}

export function onceEvent<T>(event: Event<T>): Event<T> {
	return (listener, thisArgs = null, disposables?) => {
		const result = event(e => {
			result.dispose();
			return listener.call(thisArgs, e);
		}, null, disposables);

		return result;
	};
}

export function eventToPromise<T>(event: Event<T>): Promise<T> {
	return new Promise<T>(c => onceEvent(event)(c));
}

export function once(fn: (...args: any[]) => any): (...args: any[]) => any {
	let didRun = false;

	return (...args) => {
		if (didRun) {
			return;
		}

		return fn(...args);
	};
}

export function assign<T>(destination: T, ...sources: any[]): T {
	for (const source of sources) {
		Object.keys(source).forEach(key => destination[key] = source[key]);
	}

	return destination;
}

export function uniqBy<T>(arr: T[], fn: (el: T) => string): T[] {
	const seen = Object.create(null);

	return arr.filter(el => {
		const key = fn(el);

		if (seen[key]) {
			return false;
		}

		seen[key] = true;
		return true;
	});
}

export function groupBy<T>(arr: T[], fn: (el: T) => string): { [key: string]: T[] } {
	return arr.reduce((result, el) => {
		const key = fn(el);
		result[key] = [...(result[key] || []), el];
		return result;
	}, Object.create(null));
}

export function denodeify<R>(fn: Function): (...args) => Promise<R> {
	return (...args) => new Promise<R>((c, e) => fn(...args, (err, r) => err ? e(err) : c(r)));
}

export function nfcall<R>(fn: Function, ...args): Promise<R> {
	return new Promise<R>((c, e) => fn(...args, (err, r) => err ? e(err) : c(r)));
}

export async function mkdirp(path: string, mode?: number): Promise<boolean> {
	const mkdir = async () => {
		try {
			await nfcall(fs.mkdir, path, mode);
		} catch (err) {
			if (err.code === 'EEXIST') {
				const stat = await nfcall<fs.Stats>(fs.stat, path);

				if (stat.isDirectory) {
					return;
				}

				throw new Error(`'${path}' exists and is not a directory.`);
			}

			throw err;
		}
	};

	// is root?
	if (path === dirname(path)) {
		return true;
	}

	try {
		await mkdir();
	} catch (err) {
		if (err.code !== 'ENOENT') {
			throw err;
		}

		await mkdirp(dirname(path), mode);
		await mkdir();
	}

	return true;
}

export function uniqueFilter<T>(keyFn: (t: T) => string): (t: T) => boolean {
	const seen: { [key: string]: boolean; } = Object.create(null);

	return element => {
		const key = keyFn(element);

		if (seen[key]) {
			return false;
		}

		seen[key] = true;
		return true;
	};
}

export function find<T>(array: T[], fn: (t: T) => boolean): T | undefined {
	let result: T | undefined = undefined;

	array.some(e => {
		if (fn(e)) {
			result = e;
			return true;
		}

		return false;
	});

	return result;
}

<<<<<<< HEAD
export function replaceVariables(value: string, vars: { [name: string]: string }): string {
	const regexp = /\$\{(.*?)\}/g;
	return value.replace(regexp, (match: string, name: string) => {
		let newValue = vars[name];
		if (typeof newValue === 'string') {
			return newValue;
		}
		return match;
=======
export async function grep(filename: string, pattern: RegExp): Promise<boolean> {
	return new Promise<boolean>((c, e) => {
		const fileStream = fs.createReadStream(filename, { encoding: 'utf8' });
		const stream = byline(fileStream);
		stream.on('data', (line: string) => {
			if (pattern.test(line)) {
				fileStream.close();
				c(true);
			}
		});

		stream.on('error', e);
		stream.on('end', () => c(false));
>>>>>>> af6ca44d
	});
}<|MERGE_RESOLUTION|>--- conflicted
+++ resolved
@@ -191,7 +191,6 @@
 	return result;
 }
 
-<<<<<<< HEAD
 export function replaceVariables(value: string, vars: { [name: string]: string }): string {
 	const regexp = /\$\{(.*?)\}/g;
 	return value.replace(regexp, (match: string, name: string) => {
@@ -200,7 +199,9 @@
 			return newValue;
 		}
 		return match;
-=======
+	});
+}
+
 export async function grep(filename: string, pattern: RegExp): Promise<boolean> {
 	return new Promise<boolean>((c, e) => {
 		const fileStream = fs.createReadStream(filename, { encoding: 'utf8' });
@@ -214,6 +215,5 @@
 
 		stream.on('error', e);
 		stream.on('end', () => c(false));
->>>>>>> af6ca44d
 	});
 }