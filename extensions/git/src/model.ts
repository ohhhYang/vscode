--- conflicted
+++ resolved
@@ -50,6 +50,7 @@
 
 	private async onDidChangeWorkspaceFolders({ added, removed }: WorkspaceFoldersChangeEvent): Promise<void> {
 		const possibleRepositoryFolders = added
+			.filter(folder => this.validRepository(folder.uri))
 			.filter(folder => !this.getOpenRepository(folder.uri));
 
 		const activeRepositoriesList = window.visibleTextEditors
@@ -81,8 +82,18 @@
 				return;
 			}
 
+			if (!this.validRepository(uri)) {
+				return;
+			}
+
 			this.findRepository(path.dirname(uri.fsPath));
 		});
+	}
+
+	private validRepository(uri: Uri): boolean {
+		// This git extension only works for local git repositories, not for remote git
+		// repositories. The 'repo' extension is used for remote repositories.
+		return !uri.scheme || uri.scheme === 'file';
 	}
 
 	private async findRepository(dirPath: string): Promise<void> {
@@ -120,16 +131,7 @@
 			throw new Error(localize('no repositories', "There are no available repositories"));
 		}
 
-<<<<<<< HEAD
-		// TODO@joao enable this code
-		// if (this.repositories.size === 1) {
-		//	return this.repositories.values().next().value;
-		// }
-
-		const picks = Array.from(this.repositories.entries(), ([uri, model]) => new RepositoryPick(uri, model));
-=======
 		const picks = this.openRepositories.map(e => new RepositoryPick(e.repository));
->>>>>>> e11edbbf
 		const placeHolder = localize('pick repo', "Choose a repository");
 		const pick = await window.showQuickPick(picks, { placeHolder });
 
