--- conflicted
+++ resolved
@@ -215,11 +215,8 @@
 	DeleteBranch = 1 << 16,
 	Merge = 1 << 17,
 	Ignore = 1 << 18,
-<<<<<<< HEAD
-	ExecuteCommand = 1 << 19
-=======
-	Tag = 1 << 19
->>>>>>> 161c9849
+	Tag = 1 << 19,
+	ExecuteCommand = 1 << 20
 }
 
 // function getOperationName(operation: Operation): string {
