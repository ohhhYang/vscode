/*---------------------------------------------------------------------------------------------
 *  Copyright (c) Microsoft Corporation. All rights reserved.
 *  Licensed under the MIT License. See License.txt in the project root for license information.
 *--------------------------------------------------------------------------------------------*/

'use strict';

import { Uri, Command, EventEmitter, Event, SourceControlResourceState, SourceControlResourceDecorations, Disposable, ProgressLocation, window, workspace, WorkspaceEdit } from 'vscode';
import { Git, Repository, Ref, Branch, Remote, Commit, GitErrorCodes, Stash } from './git';
import { anyEvent, eventToPromise, filterEvent, EmptyDisposable, combinedDisposable, dispose } from './util';
import { memoize, throttle, debounce } from './decorators';
import * as path from 'path';
import * as nls from 'vscode-nls';
import * as fs from 'fs';

const timeout = (millis: number) => new Promise(c => setTimeout(c, millis));

const localize = nls.loadMessageBundle();
const iconsRootPath = path.join(path.dirname(__dirname), 'resources', 'icons');

function getIconUri(iconName: string, theme: string): Uri {
	return Uri.file(path.join(iconsRootPath, theme, `${iconName}.svg`));
}

export enum State {
	Uninitialized,
	Idle,
	NotAGitRepository
}

export enum Status {
	INDEX_MODIFIED,
	INDEX_ADDED,
	INDEX_DELETED,
	INDEX_RENAMED,
	INDEX_COPIED,

	MODIFIED,
	DELETED,
	UNTRACKED,
	IGNORED,

	ADDED_BY_US,
	ADDED_BY_THEM,
	DELETED_BY_US,
	DELETED_BY_THEM,
	BOTH_ADDED,
	BOTH_DELETED,
	BOTH_MODIFIED
}

export class Resource implements SourceControlResourceState {

	@memoize
	get resourceUri(): Uri {
		if (this.renameResourceUri && (this._type === Status.MODIFIED || this._type === Status.DELETED || this._type === Status.INDEX_RENAMED || this._type === Status.INDEX_COPIED)) {
			return this.renameResourceUri;
		}

		return this._resourceUri;
	}

	@memoize
	get command(): Command {
		return {
			command: 'git.openResource',
			title: localize('open', "Open"),
			arguments: [this]
		};
	}

	get resourceGroup(): ResourceGroup { return this._resourceGroup; }
	get type(): Status { return this._type; }
	get original(): Uri { return this._resourceUri; }
	get renameResourceUri(): Uri | undefined { return this._renameResourceUri; }

	private static Icons = {
		light: {
			Modified: getIconUri('status-modified', 'light'),
			Added: getIconUri('status-added', 'light'),
			Deleted: getIconUri('status-deleted', 'light'),
			Renamed: getIconUri('status-renamed', 'light'),
			Copied: getIconUri('status-copied', 'light'),
			Untracked: getIconUri('status-untracked', 'light'),
			Ignored: getIconUri('status-ignored', 'light'),
			Conflict: getIconUri('status-conflict', 'light'),
		},
		dark: {
			Modified: getIconUri('status-modified', 'dark'),
			Added: getIconUri('status-added', 'dark'),
			Deleted: getIconUri('status-deleted', 'dark'),
			Renamed: getIconUri('status-renamed', 'dark'),
			Copied: getIconUri('status-copied', 'dark'),
			Untracked: getIconUri('status-untracked', 'dark'),
			Ignored: getIconUri('status-ignored', 'dark'),
			Conflict: getIconUri('status-conflict', 'dark')
		}
	};

	private getIconPath(theme: string): Uri | undefined {
		switch (this.type) {
			case Status.INDEX_MODIFIED: return Resource.Icons[theme].Modified;
			case Status.MODIFIED: return Resource.Icons[theme].Modified;
			case Status.INDEX_ADDED: return Resource.Icons[theme].Added;
			case Status.INDEX_DELETED: return Resource.Icons[theme].Deleted;
			case Status.DELETED: return Resource.Icons[theme].Deleted;
			case Status.INDEX_RENAMED: return Resource.Icons[theme].Renamed;
			case Status.INDEX_COPIED: return Resource.Icons[theme].Copied;
			case Status.UNTRACKED: return Resource.Icons[theme].Untracked;
			case Status.IGNORED: return Resource.Icons[theme].Ignored;
			case Status.BOTH_DELETED: return Resource.Icons[theme].Conflict;
			case Status.ADDED_BY_US: return Resource.Icons[theme].Conflict;
			case Status.DELETED_BY_THEM: return Resource.Icons[theme].Conflict;
			case Status.ADDED_BY_THEM: return Resource.Icons[theme].Conflict;
			case Status.DELETED_BY_US: return Resource.Icons[theme].Conflict;
			case Status.BOTH_ADDED: return Resource.Icons[theme].Conflict;
			case Status.BOTH_MODIFIED: return Resource.Icons[theme].Conflict;
			default: return void 0;
		}
	}

	private get strikeThrough(): boolean {
		switch (this.type) {
			case Status.DELETED:
			case Status.BOTH_DELETED:
			case Status.DELETED_BY_THEM:
			case Status.DELETED_BY_US:
			case Status.INDEX_DELETED:
				return true;
			default:
				return false;
		}
	}

	@memoize
	private get faded(): boolean {
		const workspaceRootPath = this.workspaceRoot.fsPath;
		return this.resourceUri.fsPath.substr(0, workspaceRootPath.length) !== workspaceRootPath;
	}

	get decorations(): SourceControlResourceDecorations {
		const light = { iconPath: this.getIconPath('light') };
		const dark = { iconPath: this.getIconPath('dark') };
		const strikeThrough = this.strikeThrough;
		const faded = this.faded;

		return { strikeThrough, faded, light, dark };
	}

	constructor(
		private workspaceRoot: Uri,
		private _resourceGroup: ResourceGroup,
		private _resourceUri: Uri,
		private _type: Status,
		private _renameResourceUri?: Uri
	) { }
}

export abstract class ResourceGroup {

	get id(): string { return this._id; }
	get contextKey(): string { return this._id; }
	get label(): string { return this._label; }
	get resources(): Resource[] { return this._resources; }

	constructor(private _id: string, private _label: string, private _resources: Resource[]) {

	}
}

export class MergeGroup extends ResourceGroup {

	static readonly ID = 'merge';

	constructor(resources: Resource[] = []) {
		super(MergeGroup.ID, localize('merge changes', "Merge Changes"), resources);
	}
}

export class IndexGroup extends ResourceGroup {

	static readonly ID = 'index';

	constructor(resources: Resource[] = []) {
		super(IndexGroup.ID, localize('staged changes', "Staged Changes"), resources);
	}
}

export class WorkingTreeGroup extends ResourceGroup {

	static readonly ID = 'workingTree';

	constructor(resources: Resource[] = []) {
		super(WorkingTreeGroup.ID, localize('changes', "Changes"), resources);
	}
}

export enum Operation {
	Status = 1 << 0,
	Add = 1 << 1,
	RevertFiles = 1 << 2,
	Commit = 1 << 3,
	Clean = 1 << 4,
	Branch = 1 << 5,
	Checkout = 1 << 6,
	Reset = 1 << 7,
	Fetch = 1 << 8,
	Pull = 1 << 9,
	Push = 1 << 10,
	Sync = 1 << 11,
	Init = 1 << 12,
	Show = 1 << 13,
	Stage = 1 << 14,
	GetCommitTemplate = 1 << 15,
	DeleteBranch = 1 << 16,
	Merge = 1 << 17,
	Ignore = 1 << 18,
	Tag = 1 << 19,
<<<<<<< HEAD
	ExecuteCommand = 1 << 20
=======
	Stash = 1 << 20
>>>>>>> 728b2f9a
}

// function getOperationName(operation: Operation): string {
// 	switch (operation) {
// 		case Operation.Status: return 'Status';
// 		case Operation.Add: return 'Add';
// 		case Operation.RevertFiles: return 'RevertFiles';
// 		case Operation.Commit: return 'Commit';
// 		case Operation.Clean: return 'Clean';
// 		case Operation.Branch: return 'Branch';
// 		case Operation.Checkout: return 'Checkout';
// 		case Operation.Reset: return 'Reset';
// 		case Operation.Fetch: return 'Fetch';
// 		case Operation.Pull: return 'Pull';
// 		case Operation.Push: return 'Push';
// 		case Operation.Sync: return 'Sync';
// 		case Operation.Init: return 'Init';
// 		case Operation.Show: return 'Show';
// 		case Operation.Stage: return 'Stage';
// 		case Operation.GetCommitTemplate: return 'GetCommitTemplate';
// 		default: return 'unknown';
// 	}
// }

function isReadOnly(operation: Operation): boolean {
	switch (operation) {
		case Operation.Show:
		case Operation.GetCommitTemplate:
			return true;
		default:
			return false;
	}
}

function shouldShowProgress(operation: Operation): boolean {
	switch (operation) {
		case Operation.Fetch:
			return false;
		default:
			return true;
	}
}

export interface Operations {
	isIdle(): boolean;
	isRunning(operation: Operation): boolean;
}

class OperationsImpl implements Operations {

	constructor(private readonly operations: number = 0) {
		// noop
	}

	start(operation: Operation): OperationsImpl {
		return new OperationsImpl(this.operations | operation);
	}

	end(operation: Operation): OperationsImpl {
		return new OperationsImpl(this.operations & ~operation);
	}

	isRunning(operation: Operation): boolean {
		return (this.operations & operation) !== 0;
	}

	isIdle(): boolean {
		return this.operations === 0;
	}
}

export interface CommitOptions {
	all?: boolean;
	amend?: boolean;
	signoff?: boolean;
	signCommit?: boolean;
}

export class Model implements Disposable {

	private _onDidChangeRepository = new EventEmitter<Uri>();
	readonly onDidChangeRepository: Event<Uri> = this._onDidChangeRepository.event;

	private _onDidChangeState = new EventEmitter<State>();
	readonly onDidChangeState: Event<State> = this._onDidChangeState.event;

	private _onDidChangeResources = new EventEmitter<void>();
	readonly onDidChangeResources: Event<void> = this._onDidChangeResources.event;

	@memoize
	get onDidChange(): Event<void> {
		return anyEvent<any>(this.onDidChangeState, this.onDidChangeResources);
	}

	private _onRunOperation = new EventEmitter<Operation>();
	readonly onRunOperation: Event<Operation> = this._onRunOperation.event;

	private _onDidRunOperation = new EventEmitter<Operation>();
	readonly onDidRunOperation: Event<Operation> = this._onDidRunOperation.event;

	@memoize
	get onDidChangeOperations(): Event<void> {
		return anyEvent(this.onRunOperation as Event<any>, this.onDidRunOperation as Event<any>);
	}

	private _mergeGroup = new MergeGroup([]);
	get mergeGroup(): MergeGroup { return this._mergeGroup; }

	private _indexGroup = new IndexGroup([]);
	get indexGroup(): IndexGroup { return this._indexGroup; }

	private _workingTreeGroup = new WorkingTreeGroup([]);
	get workingTreeGroup(): WorkingTreeGroup { return this._workingTreeGroup; }

	private _HEAD: Branch | undefined;
	get HEAD(): Branch | undefined {
		return this._HEAD;
	}

	private _refs: Ref[] = [];
	get refs(): Ref[] {
		return this._refs;
	}

	private _remotes: Remote[] = [];
	get remotes(): Remote[] {
		return this._remotes;
	}

	private _operations = new OperationsImpl();
	get operations(): Operations { return this._operations; }

	private repository: Repository;

	private _state = State.Uninitialized;
	get state(): State { return this._state; }
	set state(state: State) {
		this._state = state;
		this._onDidChangeState.fire(state);

		this._HEAD = undefined;
		this._refs = [];
		this._remotes = [];
		this._mergeGroup = new MergeGroup();
		this._indexGroup = new IndexGroup();
		this._workingTreeGroup = new WorkingTreeGroup();
		this._onDidChangeResources.fire();
	}

	public readonly workspaceRoot: Uri;
	private onWorkspaceChange: Event<Uri>;
	private isRepositoryHuge = false;
	private didWarnAboutLimit = false;
	private repositoryDisposable: Disposable = EmptyDisposable;
	private disposables: Disposable[] = [];

	constructor(
		private _git: Git,
		workspaceRootPath: string
	) {
		this.workspaceRoot = Uri.file(workspaceRootPath);

		const fsWatcher = workspace.createFileSystemWatcher('**');
		this.onWorkspaceChange = anyEvent(fsWatcher.onDidChange, fsWatcher.onDidCreate, fsWatcher.onDidDelete);
		this.disposables.push(fsWatcher);

		this.status();
	}

	@throttle
	async init(): Promise<void> {
		if (this.state !== State.NotAGitRepository) {
			return;
		}

		await this._git.init(this.workspaceRoot.fsPath);
		await this.status();
	}

	@throttle
	async status(): Promise<void> {
		await this.run(Operation.Status);
	}

	async add(...resources: Resource[]): Promise<void> {
		await this.run(Operation.Add, () => this.repository.add(resources.map(r => r.resourceUri.fsPath)));
	}

	async executeCommand(args: string[]): Promise<string> {
		return await this.run(Operation.ExecuteCommand, () => {
			return this.repository.run(args).then(result => {
				if (result.exitCode !== 0) {
					const msg = `'git ${args.join('')}' failed with exitCode=${result.exitCode} stderr: ${result.stderr}`;
					return Promise.reject(Object.assign(new Error(msg), { args, result }));
				}
				return Promise.resolve(result.stdout);
			});
		});
	}

	async stage(uri: Uri, contents: string): Promise<void> {
		const relativePath = path.relative(this.repository.root, uri.fsPath).replace(/\\/g, '/');
		await this.run(Operation.Stage, () => this.repository.stage(relativePath, contents));
	}

	async revertFiles(...resources: Resource[]): Promise<void> {
		await this.run(Operation.RevertFiles, () => this.repository.revertFiles('HEAD', resources.map(r => r.resourceUri.fsPath)));
	}

	async commit(message: string, opts: CommitOptions = Object.create(null)): Promise<void> {
		await this.run(Operation.Commit, async () => {
			if (opts.all) {
				await this.repository.add([]);
			}

			await this.repository.commit(message, opts);
		});
	}

	async clean(...resources: Resource[]): Promise<void> {
		await this.run(Operation.Clean, async () => {
			const toClean: string[] = [];
			const toCheckout: string[] = [];

			resources.forEach(r => {
				switch (r.type) {
					case Status.UNTRACKED:
					case Status.IGNORED:
						toClean.push(r.resourceUri.fsPath);
						break;

					default:
						toCheckout.push(r.resourceUri.fsPath);
						break;
				}
			});

			const promises: Promise<void>[] = [];

			if (toClean.length > 0) {
				promises.push(this.repository.clean(toClean));
			}

			if (toCheckout.length > 0) {
				promises.push(this.repository.checkout('', toCheckout));
			}

			await Promise.all(promises);
		});
	}

	async branch(name: string): Promise<void> {
		await this.run(Operation.Branch, () => this.repository.branch(name, true));
	}

	async deleteBranch(name: string, force?: boolean): Promise<void> {
		await this.run(Operation.DeleteBranch, () => this.repository.deleteBranch(name, force));
	}

	async merge(ref: string): Promise<void> {
		await this.run(Operation.Merge, () => this.repository.merge(ref));
	}

	async tag(name: string, message?: string): Promise<void> {
		await this.run(Operation.Tag, () => this.repository.tag(name, message));
	}

	async checkout(treeish: string): Promise<void> {
		await this.run(Operation.Checkout, () => this.repository.checkout(treeish, []));
	}

	async getCommit(ref: string): Promise<Commit> {
		return await this.repository.getCommit(ref);
	}

	async reset(treeish: string, hard?: boolean): Promise<void> {
		await this.run(Operation.Reset, () => this.repository.reset(treeish, hard));
	}

	@throttle
	async fetch(): Promise<void> {
		try {
			await this.run(Operation.Fetch, () => this.repository.fetch());
		} catch (err) {
			// noop
		}
	}

	@throttle
	async pullWithRebase(): Promise<void> {
		await this.run(Operation.Pull, () => this.repository.pull(true));
	}

	@throttle
	async pull(rebase?: boolean, remote?: string, name?: string): Promise<void> {
		await this.run(Operation.Pull, () => this.repository.pull(rebase, remote, name));
	}

	@throttle
	async push(): Promise<void> {
		await this.run(Operation.Push, () => this.repository.push());
	}

	async pullFrom(rebase?: boolean, remote?: string, branch?: string): Promise<void> {
		await this.run(Operation.Pull, () => this.repository.pull(rebase, remote, branch));
	}

	async pushTo(remote?: string, name?: string, setUpstream: boolean = false): Promise<void> {
		await this.run(Operation.Push, () => this.repository.push(remote, name, setUpstream));
	}

	async pushTags(remote?: string): Promise<void> {
		await this.run(Operation.Push, () => this.repository.push(remote, undefined, false, true));
	}

	@throttle
	async sync(): Promise<void> {
		await this.run(Operation.Sync, async () => {
			await this.repository.pull();

			const shouldPush = this.HEAD && typeof this.HEAD.ahead === 'number' ? this.HEAD.ahead > 0 : true;

			if (shouldPush) {
				await this.repository.push();
			}
		});
	}

	async show(ref: string, filePath: string): Promise<string> {
		return await this.run(Operation.Show, async () => {
			const relativePath = path.relative(this.repository.root, filePath).replace(/\\/g, '/');
			const configFiles = workspace.getConfiguration('files');
			const encoding = configFiles.get<string>('encoding');

			return await this.repository.buffer(`${ref}:${relativePath}`, encoding);
		});
	}

	async getStashes(): Promise<Stash[]> {
		return await this.repository.getStashes();
	}

	async createStash(message?: string): Promise<void> {
		return await this.run(Operation.Stash, () => this.repository.createStash(message));
	}

	async popStash(index?: number): Promise<void> {
		return await this.run(Operation.Stash, () => this.repository.popStash(index));
	}

	async getCommitTemplate(): Promise<string> {
		return await this.run(Operation.GetCommitTemplate, async () => this.repository.getCommitTemplate());
	}

	async ignore(files: Uri[]): Promise<void> {
		return await this.run(Operation.Ignore, async () => {
			const ignoreFile = `${this.repository.root}${path.sep}.gitignore`;
			const textToAppend = files
				.map(uri => path.relative(this.repository.root, uri.fsPath).replace(/\\/g, '/'))
				.join('\n');

			const document = await new Promise(c => fs.exists(ignoreFile, c))
				? await workspace.openTextDocument(ignoreFile)
				: await workspace.openTextDocument(Uri.file(ignoreFile).with({ scheme: 'untitled' }));

			await window.showTextDocument(document);

			const edit = new WorkspaceEdit();
			const lastLine = document.lineAt(document.lineCount - 1);
			const text = lastLine.isEmptyOrWhitespace ? `${textToAppend}\n` : `\n${textToAppend}\n`;

			edit.insert(document.uri, lastLine.range.end, text);
			workspace.applyEdit(edit);
		});
	}

	private async run<T>(operation: Operation, runOperation: () => Promise<T> = () => Promise.resolve<any>(null)): Promise<T> {
		const run = async () => {
			this._operations = this._operations.start(operation);
			this._onRunOperation.fire(operation);

			try {
				await this.assertIdleState();

				const result = await this.retryRun(runOperation);

				if (!isReadOnly(operation)) {
					await this.updateModelState();
				}

				return result;
			} catch (err) {
				if (err.gitErrorCode === GitErrorCodes.NotAGitRepository) {
					this.repositoryDisposable.dispose();

					const disposables: Disposable[] = [];
					this.onWorkspaceChange(this.onFSChange, this, disposables);
					this.repositoryDisposable = combinedDisposable(disposables);

					this.state = State.NotAGitRepository;
				}

				throw err;
			} finally {
				this._operations = this._operations.end(operation);
				this._onDidRunOperation.fire(operation);
			}
		};

		return shouldShowProgress(operation)
			? window.withProgress({ location: ProgressLocation.SourceControl }, run)
			: run();
	}

	private async retryRun<T>(runOperation: () => Promise<T> = () => Promise.resolve<any>(null)): Promise<T> {
		let attempt = 0;

		while (true) {
			try {
				attempt++;
				return await runOperation();
			} catch (err) {
				if (err.gitErrorCode === GitErrorCodes.RepositoryIsLocked && attempt <= 10) {
					// quatratic backoff
					await timeout(Math.pow(attempt, 2) * 50);
				} else {
					throw err;
				}
			}
		}
	}

	/* We use the native Node `watch` for faster, non debounced events.
	 * That way we hopefully get the events during the operations we're
	 * performing, thus sparing useless `git status` calls to refresh
	 * the model's state.
	 */
	private async assertIdleState(): Promise<void> {
		if (this.state === State.Idle) {
			return;
		}

		this.repositoryDisposable.dispose();

		const disposables: Disposable[] = [];
		const repositoryRoot = await this._git.getRepositoryRoot(this.workspaceRoot.fsPath);
		this.repository = this._git.open(repositoryRoot);

		const onGitChange = filterEvent(this.onWorkspaceChange, uri => /\/\.git\//.test(uri.path));
		const onRelevantGitChange = filterEvent(onGitChange, uri => !/\/\.git\/index\.lock$/.test(uri.path));

		onRelevantGitChange(this.onFSChange, this, disposables);
		onRelevantGitChange(this._onDidChangeRepository.fire, this._onDidChangeRepository, disposables);

		const onNonGitChange = filterEvent(this.onWorkspaceChange, uri => !/\/\.git\//.test(uri.path));
		onNonGitChange(this.onFSChange, this, disposables);

		this.repositoryDisposable = combinedDisposable(disposables);
		this.isRepositoryHuge = false;
		this.didWarnAboutLimit = false;
		this.state = State.Idle;
	}

	@throttle
	private async updateModelState(): Promise<void> {
		const { status, didHitLimit } = await this.repository.getStatus();
		const config = workspace.getConfiguration('git');
		const shouldIgnore = config.get<boolean>('ignoreLimitWarning') === true;

		this.isRepositoryHuge = didHitLimit;

		if (didHitLimit && !shouldIgnore && !this.didWarnAboutLimit) {
			const ok = { title: localize('ok', "OK"), isCloseAffordance: true };
			const neverAgain = { title: localize('neveragain', "Never Show Again") };

			window.showWarningMessage(localize('huge', "The git repository at '{0}' has too many active changes, only a subset of Git features will be enabled.", this.repository.root), ok, neverAgain).then(result => {
				if (result === neverAgain) {
					config.update('ignoreLimitWarning', true, false);
				}
			});

			this.didWarnAboutLimit = true;
		}

		let HEAD: Branch | undefined;

		try {
			HEAD = await this.repository.getHEAD();

			if (HEAD.name) {
				try {
					HEAD = await this.repository.getBranch(HEAD.name);
				} catch (err) {
					// noop
				}
			}
		} catch (err) {
			// noop
		}

		const [refs, remotes] = await Promise.all([this.repository.getRefs(), this.repository.getRemotes()]);

		this._HEAD = HEAD;
		this._refs = refs;
		this._remotes = remotes;

		const index: Resource[] = [];
		const workingTree: Resource[] = [];
		const merge: Resource[] = [];

		status.forEach(raw => {
			const uri = Uri.file(path.join(this.repository.root, raw.path));
			const renameUri = raw.rename ? Uri.file(path.join(this.repository.root, raw.rename)) : undefined;

			switch (raw.x + raw.y) {
				case '??': return workingTree.push(new Resource(this.workspaceRoot, this.workingTreeGroup, uri, Status.UNTRACKED));
				case '!!': return workingTree.push(new Resource(this.workspaceRoot, this.workingTreeGroup, uri, Status.IGNORED));
				case 'DD': return merge.push(new Resource(this.workspaceRoot, this.mergeGroup, uri, Status.BOTH_DELETED));
				case 'AU': return merge.push(new Resource(this.workspaceRoot, this.mergeGroup, uri, Status.ADDED_BY_US));
				case 'UD': return merge.push(new Resource(this.workspaceRoot, this.mergeGroup, uri, Status.DELETED_BY_THEM));
				case 'UA': return merge.push(new Resource(this.workspaceRoot, this.mergeGroup, uri, Status.ADDED_BY_THEM));
				case 'DU': return merge.push(new Resource(this.workspaceRoot, this.mergeGroup, uri, Status.DELETED_BY_US));
				case 'AA': return merge.push(new Resource(this.workspaceRoot, this.mergeGroup, uri, Status.BOTH_ADDED));
				case 'UU': return merge.push(new Resource(this.workspaceRoot, this.mergeGroup, uri, Status.BOTH_MODIFIED));
			}

			let isModifiedInIndex = false;

			switch (raw.x) {
				case 'M': index.push(new Resource(this.workspaceRoot, this.indexGroup, uri, Status.INDEX_MODIFIED)); isModifiedInIndex = true; break;
				case 'A': index.push(new Resource(this.workspaceRoot, this.indexGroup, uri, Status.INDEX_ADDED)); break;
				case 'D': index.push(new Resource(this.workspaceRoot, this.indexGroup, uri, Status.INDEX_DELETED)); break;
				case 'R': index.push(new Resource(this.workspaceRoot, this.indexGroup, uri, Status.INDEX_RENAMED, renameUri)); break;
				case 'C': index.push(new Resource(this.workspaceRoot, this.indexGroup, uri, Status.INDEX_COPIED, renameUri)); break;
			}

			switch (raw.y) {
				case 'M': workingTree.push(new Resource(this.workspaceRoot, this.workingTreeGroup, uri, Status.MODIFIED, renameUri)); break;
				case 'D': workingTree.push(new Resource(this.workspaceRoot, this.workingTreeGroup, uri, Status.DELETED, renameUri)); break;
			}
		});

		this._mergeGroup = new MergeGroup(merge);
		this._indexGroup = new IndexGroup(index);
		this._workingTreeGroup = new WorkingTreeGroup(workingTree);
		this._onDidChangeResources.fire();
	}

	private onFSChange(uri: Uri): void {
		const config = workspace.getConfiguration('git');
		const autorefresh = config.get<boolean>('autorefresh');

		if (!autorefresh) {
			return;
		}

		if (this.isRepositoryHuge) {
			return;
		}

		if (!this.operations.isIdle()) {
			return;
		}

		this.eventuallyUpdateWhenIdleAndWait();
	}

	@debounce(1000)
	private eventuallyUpdateWhenIdleAndWait(): void {
		this.updateWhenIdleAndWait();
	}

	@throttle
	private async updateWhenIdleAndWait(): Promise<void> {
		await this.whenIdle();
		await this.status();
		await timeout(5000);
	}

	private async whenIdle(): Promise<void> {
		while (!this.operations.isIdle()) {
			await eventToPromise(this.onDidRunOperation);
		}
	}

	dispose(): void {
		this.repositoryDisposable.dispose();
		this.disposables = dispose(this.disposables);
	}
}<|MERGE_RESOLUTION|>--- conflicted
+++ resolved
@@ -216,33 +216,30 @@
 	Merge = 1 << 17,
 	Ignore = 1 << 18,
 	Tag = 1 << 19,
-<<<<<<< HEAD
-	ExecuteCommand = 1 << 20
-=======
-	Stash = 1 << 20
->>>>>>> 728b2f9a
+	Stash = 1 << 20,
+	ExecuteCommand = 1 << 21
 }
 
 // function getOperationName(operation: Operation): string {
-// 	switch (operation) {
-// 		case Operation.Status: return 'Status';
-// 		case Operation.Add: return 'Add';
-// 		case Operation.RevertFiles: return 'RevertFiles';
-// 		case Operation.Commit: return 'Commit';
-// 		case Operation.Clean: return 'Clean';
-// 		case Operation.Branch: return 'Branch';
-// 		case Operation.Checkout: return 'Checkout';
-// 		case Operation.Reset: return 'Reset';
-// 		case Operation.Fetch: return 'Fetch';
-// 		case Operation.Pull: return 'Pull';
-// 		case Operation.Push: return 'Push';
-// 		case Operation.Sync: return 'Sync';
-// 		case Operation.Init: return 'Init';
-// 		case Operation.Show: return 'Show';
-// 		case Operation.Stage: return 'Stage';
-// 		case Operation.GetCommitTemplate: return 'GetCommitTemplate';
-// 		default: return 'unknown';
-// 	}
+//	switch (operation) {
+//		case Operation.Status: return 'Status';
+//		case Operation.Add: return 'Add';
+//		case Operation.RevertFiles: return 'RevertFiles';
+//		case Operation.Commit: return 'Commit';
+//		case Operation.Clean: return 'Clean';
+//		case Operation.Branch: return 'Branch';
+//		case Operation.Checkout: return 'Checkout';
+//		case Operation.Reset: return 'Reset';
+//		case Operation.Fetch: return 'Fetch';
+//		case Operation.Pull: return 'Pull';
+//		case Operation.Push: return 'Push';
+//		case Operation.Sync: return 'Sync';
+//		case Operation.Init: return 'Init';
+//		case Operation.Show: return 'Show';
+//		case Operation.Stage: return 'Stage';
+//		case Operation.GetCommitTemplate: return 'GetCommitTemplate';
+//		default: return 'unknown';
+//	}
 // }
 
 function isReadOnly(operation: Operation): boolean {
