--- conflicted
+++ resolved
@@ -137,29 +137,12 @@
 		this.disposables = Commands.map(({ commandId, key, method, options }) => {
 			const command = this.createCommand(commandId, key, method, options);
 
-<<<<<<< HEAD
-		this.disposables = Commands
-			.map(({ commandId, key, method, skipModelCheck, requiresDiffInformation }) => {
-				const command = this.createCommand(commandId, key, method, skipModelCheck);
-
-				if (model) {
-					commandId = `${commandId}[${model.workspaceRoot.toString()}]`;
-				}
-
-				if (requiresDiffInformation) {
-					return commands.registerDiffInformationCommand(commandId, command);
-				} else {
-					return commands.registerCommand(commandId, command);
-				}
-			});
-=======
 			if (options.diff) {
 				return commands.registerDiffInformationCommand(commandId, command);
 			} else {
 				return commands.registerCommand(commandId, command);
 			}
 		});
->>>>>>> e3b15fca
 	}
 
 	@command('git.refresh', { repository: true })
