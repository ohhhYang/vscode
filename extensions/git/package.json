{
  "name": "git",
  "publisher": "vscode",
  "displayName": "git",
  "description": "Git",
  "version": "0.0.1",
  "engines": {
    "vscode": "^1.5.0"
  },
  "aiKey": "c03668db-9553-4841-b305-9cb0a68c8aeb",
  "enableProposedApi": true,
  "categories": [
    "Other"
  ],
  "activationEvents": [
    "*"
  ],
  "main": "./out/main",
  "scripts": {
    "compile": "gulp compile-extension:git",
    "watch": "gulp watch-extension:git"
  },
  "contributes": {
    "commands": [
      {
        "command": "git.clone",
        "title": "%command.clone%",
        "category": "Git"
      },
      {
        "command": "git.init",
        "title": "%command.init%",
        "category": "Git",
        "icon": {
          "light": "resources/icons/light/git.svg",
          "dark": "resources/icons/dark/git.svg"
        }
      },
      {
        "command": "git.close",
        "title": "%command.close%",
        "category": "Git"
      },
      {
        "command": "git.refresh",
        "title": "%command.refresh%",
        "category": "Git",
        "icon": {
          "light": "resources/icons/light/refresh.svg",
          "dark": "resources/icons/dark/refresh.svg"
        }
      },
      {
        "command": "git.openChange",
        "title": "%command.openChange%",
        "category": "Git",
        "icon": {
          "light": "resources/icons/light/open-change.svg",
          "dark": "resources/icons/dark/open-change.svg"
        }
      },
      {
        "command": "git.openFile",
        "title": "%command.openFile%",
        "category": "Git",
        "icon": {
          "light": "resources/icons/light/open-file.svg",
          "dark": "resources/icons/dark/open-file.svg"
        }
      },
      {
        "command": "git.openHEADFile",
        "title": "%command.openHEADFile%",
        "category": "Git"
      },
      {
        "command": "git.stage",
        "title": "%command.stage%",
        "category": "Git",
        "icon": {
          "light": "resources/icons/light/stage.svg",
          "dark": "resources/icons/dark/stage.svg"
        }
      },
      {
        "command": "git.stageAll",
        "title": "%command.stageAll%",
        "category": "Git",
        "icon": {
          "light": "resources/icons/light/stage.svg",
          "dark": "resources/icons/dark/stage.svg"
        }
      },
      {
        "command": "git.stageSelectedRanges",
        "title": "%command.stageSelectedRanges%",
        "category": "Git"
      },
      {
        "command": "git.revertSelectedRanges",
        "title": "%command.revertSelectedRanges%",
        "category": "Git"
      },
      {
        "command": "git.stageChange",
        "title": "%command.stageChange%",
        "category": "Git",
        "icon": {
          "light": "resources/icons/light/stage.svg",
          "dark": "resources/icons/dark/stage.svg"
        }
      },
      {
        "command": "git.revertChange",
        "title": "%command.revertChange%",
        "category": "Git",
        "icon": {
          "light": "resources/icons/light/clean.svg",
          "dark": "resources/icons/dark/clean.svg"
        }
      },
      {
        "command": "git.unstage",
        "title": "%command.unstage%",
        "category": "Git",
        "icon": {
          "light": "resources/icons/light/unstage.svg",
          "dark": "resources/icons/dark/unstage.svg"
        }
      },
      {
        "command": "git.unstageAll",
        "title": "%command.unstageAll%",
        "category": "Git",
        "icon": {
          "light": "resources/icons/light/unstage.svg",
          "dark": "resources/icons/dark/unstage.svg"
        }
      },
      {
        "command": "git.unstageSelectedRanges",
        "title": "%command.unstageSelectedRanges%",
        "category": "Git"
      },
      {
        "command": "git.clean",
        "title": "%command.clean%",
        "category": "Git",
        "icon": {
          "light": "resources/icons/light/clean.svg",
          "dark": "resources/icons/dark/clean.svg"
        }
      },
      {
        "command": "git.cleanAll",
        "title": "%command.cleanAll%",
        "category": "Git",
        "icon": {
          "light": "resources/icons/light/clean.svg",
          "dark": "resources/icons/dark/clean.svg"
        }
      },
      {
        "command": "git.commit",
        "title": "%command.commit%",
        "category": "Git",
        "icon": {
          "light": "resources/icons/light/check.svg",
          "dark": "resources/icons/dark/check.svg"
        }
      },
      {
        "command": "git.commitStaged",
        "title": "%command.commitStaged%",
        "category": "Git"
      },
      {
        "command": "git.commitStagedSigned",
        "title": "%command.commitStagedSigned%",
        "category": "Git"
      },
      {
        "command": "git.commitStagedAmend",
        "title": "%command.commitStagedAmend%",
        "category": "Git"
      },
      {
        "command": "git.commitAll",
        "title": "%command.commitAll%",
        "category": "Git"
      },
      {
        "command": "git.commitAllSigned",
        "title": "%command.commitAllSigned%",
        "category": "Git"
      },
      {
        "command": "git.commitAllAmend",
        "title": "%command.commitAllAmend%",
        "category": "Git"
      },
      {
        "command": "git.undoCommit",
        "title": "%command.undoCommit%",
        "category": "Git"
      },
      {
        "command": "git.checkout",
        "title": "%command.checkout%",
        "category": "Git"
      },
      {
        "command": "git.addWorktree",
        "title": "%command.addWorktree%",
        "category": "Git"
      },
      {
        "command": "git.addTempWorktree",
        "title": "%command.addTempWorktree%",
        "category": "Git"
      },
      {
        "command": "git.branch",
        "title": "%command.branch%",
        "category": "Git"
      },
      {
        "command": "git.deleteBranch",
        "title": "%command.deleteBranch%",
        "category": "Git"
      },
      {
        "command": "git.renameBranch",
        "title": "%command.renameBranch%",
        "category": "Git"
      },
      {
        "command": "git.merge",
        "title": "%command.merge%",
        "category": "Git"
      },
      {
        "command": "git.createTag",
        "title": "%command.createTag%",
        "category": "Git"
      },
      {
        "command": "git.pull",
        "title": "%command.pull%",
        "category": "Git"
      },
      {
        "command": "git.pullRebase",
        "title": "%command.pullRebase%",
        "category": "Git"
      },
      {
        "command": "git.pullFrom",
        "title": "%command.pullFrom%",
        "category": "Git"
      },
      {
        "command": "git.push",
        "title": "%command.push%",
        "category": "Git"
      },
      {
        "command": "git.pushTo",
        "title": "%command.pushTo%",
        "category": "Git"
      },
      {
        "command": "git.pushWithTags",
        "title": "%command.pushWithTags%",
        "category": "Git"
      },
      {
        "command": "git.sync",
        "title": "%command.sync%",
        "category": "Git"
      },
      {
        "command": "git.syncRebase",
        "title": "%command.syncRebase%",
        "category": "Git"
      },
      {
        "command": "git.publish",
        "title": "%command.publish%",
        "category": "Git"
      },
      {
        "command": "git.showOutput",
        "title": "%command.showOutput%",
        "category": "Git"
      },
      {
        "command": "git.ignore",
        "title": "%command.ignore%",
        "category": "Git"
      },
      {
        "command": "git.stashIncludeUntracked",
        "title": "%command.stashIncludeUntracked%",
        "category": "Git"
      },
      {
        "command": "git.stash",
        "title": "%command.stash%",
        "category": "Git"
      },
      {
        "command": "git.stashPop",
        "title": "%command.stashPop%",
        "category": "Git"
      },
      {
        "command": "git.stashPopLatest",
        "title": "%command.stashPopLatest%",
        "category": "Git"
      },
      {
        "command": "git.shareDiff",
        "title": "%command.shareDiff%",
        "category": "Git"
      }
    ],
    "menus": {
      "commandPalette": [
        {
          "command": "git.clone",
          "when": "config.git.enabled"
        },
        {
          "command": "git.init",
          "when": "config.git.enabled"
        },
        {
          "command": "git.refresh",
          "when": "config.git.enabled && gitOpenRepositoryCount != 0"
        },
        {
          "command": "git.openFile",
          "when": "config.git.enabled && gitOpenRepositoryCount != 0"
        },
        {
          "command": "git.openHEADFile",
          "when": "config.git.enabled && gitOpenRepositoryCount != 0"
        },
        {
          "command": "git.openChange",
          "when": "config.git.enabled && gitOpenRepositoryCount != 0"
        },
        {
          "command": "git.stage",
          "when": "config.git.enabled && gitOpenRepositoryCount != 0"
        },
        {
          "command": "git.stageAll",
          "when": "config.git.enabled && gitOpenRepositoryCount != 0"
        },
        {
          "command": "git.stageSelectedRanges",
          "when": "config.git.enabled && gitOpenRepositoryCount != 0"
        },
        {
          "command": "git.stageChange",
          "when": "false"
        },
        {
          "command": "git.revertSelectedRanges",
          "when": "config.git.enabled && gitOpenRepositoryCount != 0"
        },
        {
          "command": "git.revertChange",
          "when": "false"
        },
        {
          "command": "git.unstage",
          "when": "config.git.enabled && gitOpenRepositoryCount != 0"
        },
        {
          "command": "git.unstageAll",
          "when": "config.git.enabled && gitOpenRepositoryCount != 0"
        },
        {
          "command": "git.unstageSelectedRanges",
          "when": "config.git.enabled && gitOpenRepositoryCount != 0"
        },
        {
          "command": "git.clean",
          "when": "config.git.enabled && gitOpenRepositoryCount != 0"
        },
        {
          "command": "git.cleanAll",
          "when": "config.git.enabled && gitOpenRepositoryCount != 0"
        },
        {
          "command": "git.commit",
          "when": "config.git.enabled && gitOpenRepositoryCount != 0"
        },
        {
          "command": "git.commitStaged",
          "when": "config.git.enabled && gitOpenRepositoryCount != 0"
        },
        {
          "command": "git.commitStagedSigned",
          "when": "config.git.enabled && gitOpenRepositoryCount != 0"
        },
        {
          "command": "git.commitStagedAmend",
          "when": "config.git.enabled && gitOpenRepositoryCount != 0"
        },
        {
          "command": "git.commitAll",
          "when": "config.git.enabled && gitOpenRepositoryCount != 0"
        },
        {
          "command": "git.commitAllSigned",
          "when": "config.git.enabled && gitOpenRepositoryCount != 0"
        },
        {
          "command": "git.commitAllAmend",
          "when": "config.git.enabled && gitOpenRepositoryCount != 0"
        },
        {
          "command": "git.undoCommit",
          "when": "config.git.enabled && gitOpenRepositoryCount != 0"
        },
        {
          "command": "git.checkout",
          "when": "config.git.enabled && gitOpenRepositoryCount != 0"
        },
        {
          "command": "git.addWorktree",
          "when": "config.git.enabled && gitOpenRepositoryCount != 0"
        },
        {
          "command": "git.addTempWorktree",
          "when": "config.git.enabled && gitOpenRepositoryCount != 0"
        },
        {
          "command": "git.branch",
          "when": "config.git.enabled && gitOpenRepositoryCount != 0"
        },
        {
          "command": "git.deleteBranch",
          "when": "config.git.enabled && gitOpenRepositoryCount != 0"
        },
        {
          "command": "git.renameBranch",
          "when": "config.git.enabled && gitOpenRepositoryCount != 0"
        },
        {
          "command": "git.pull",
          "when": "config.git.enabled && gitOpenRepositoryCount != 0"
        },
        {
          "command": "git.pullFrom",
          "when": "config.git.enabled && gitOpenRepositoryCount != 0"
        },
        {
          "command": "git.pullRebase",
          "when": "config.git.enabled && gitOpenRepositoryCount != 0"
        },
        {
          "command": "git.pullFrom",
          "when": "config.git.enabled && gitOpenRepositoryCount != 0"
        },
        {
          "command": "git.merge",
          "when": "config.git.enabled && gitOpenRepositoryCount != 0"
        },
        {
          "command": "git.createTag",
          "when": "config.git.enabled && gitOpenRepositoryCount != 0"
        },
        {
          "command": "git.push",
          "when": "config.git.enabled && gitOpenRepositoryCount != 0"
        },
        {
          "command": "git.pushTo",
          "when": "config.git.enabled && gitOpenRepositoryCount != 0"
        },
        {
          "command": "git.pushWithTags",
          "when": "config.git.enabled && gitOpenRepositoryCount != 0"
        },
        {
          "command": "git.sync",
          "when": "config.git.enabled && gitOpenRepositoryCount != 0"
        },
        {
          "command": "git.syncRebase",
          "when": "config.git.enabled && gitOpenRepositoryCount != 0"
        },
        {
          "command": "git.publish",
          "when": "config.git.enabled && gitOpenRepositoryCount != 0"
        },
        {
          "command": "git.showOutput",
          "when": "config.git.enabled && gitOpenRepositoryCount != 0"
        },
        {
          "command": "git.ignore",
          "when": "config.git.enabled && gitOpenRepositoryCount != 0"
        },
        {
          "command": "git.stash",
          "when": "config.git.enabled && gitOpenRepositoryCount != 0"
        },
        {
          "command": "git.stashPop",
          "when": "config.git.enabled && gitOpenRepositoryCount != 0"
        },
        {
          "command": "git.stashPopLatest",
          "when": "config.git.enabled && gitOpenRepositoryCount != 0"
        },
        {
          "command": "git.shareDiff",
          "when": "config.git.enabled && gitOpenRepositoryCount != 0"
        }
      ],
      "scm/title": [
        {
          "command": "git.init",
          "group": "navigation",
          "when": "config.git.enabled && !scmProvider && gitOpenRepositoryCount == 0"
        },
        {
          "command": "git.commit",
          "group": "navigation",
          "when": "config.git.enabled && scmProvider == git"
        },
        {
          "command": "git.refresh",
          "group": "navigation",
          "when": "config.git.enabled && scmProvider == git"
        },
        {
          "command": "git.sync",
          "group": "1_sync",
          "when": "config.git.enabled && scmProvider == git"
        },
        {
          "command": "git.syncRebase",
          "group": "1_sync",
          "when": "config.git.enabled && scmProvider == git && gitState == idle"
        },
        {
          "command": "git.pull",
          "group": "1_sync",
          "when": "config.git.enabled && scmProvider == git"
        },
        {
          "command": "git.pullRebase",
          "group": "1_sync",
          "when": "config.git.enabled && scmProvider == git"
        },
        {
          "command": "git.pullFrom",
          "group": "1_sync",
          "when": "config.git.enabled && scmProvider == git"
        },
        {
          "command": "git.push",
          "group": "1_sync",
          "when": "config.git.enabled && scmProvider == git"
        },
        {
          "command": "git.pushTo",
          "group": "1_sync",
          "when": "config.git.enabled && scmProvider == git"
        },
        {
          "command": "git.publish",
          "group": "2_publish",
          "when": "config.git.enabled && scmProvider == git"
        },
        {
          "command": "git.commitStaged",
          "group": "3_commit",
          "when": "config.git.enabled && scmProvider == git"
        },
        {
          "command": "git.commitStagedSigned",
          "group": "3_commit",
          "when": "config.git.enabled && scmProvider == git"
        },
        {
          "command": "git.commitStagedAmend",
          "group": "3_commit",
          "when": "config.git.enabled && scmProvider == git"
        },
        {
          "command": "git.commitAll",
          "group": "3_commit",
          "when": "config.git.enabled && scmProvider == git"
        },
        {
          "command": "git.commitAllSigned",
          "group": "3_commit",
          "when": "config.git.enabled && scmProvider == git"
        },
        {
          "command": "git.commitAllAmend",
          "group": "3_commit",
          "when": "config.git.enabled && scmProvider == git"
        },
        {
          "command": "git.undoCommit",
          "group": "3_commit",
          "when": "config.git.enabled && scmProvider == git"
        },
        {
          "command": "git.stageAll",
          "group": "4_stage",
          "when": "config.git.enabled && scmProvider == git"
        },
        {
          "command": "git.unstageAll",
          "group": "4_stage",
          "when": "config.git.enabled && scmProvider == git"
        },
        {
          "command": "git.cleanAll",
          "group": "4_stage",
          "when": "config.git.enabled && scmProvider == git"
        },
        {
          "command": "git.stashIncludeUntracked",
          "group": "5_stash",
          "when": "config.git.enabled && scmProvider == git"
        },
        {
          "command": "git.stash",
          "group": "5_stash",
          "when": "config.git.enabled && scmProvider == git"
        },
        {
          "command": "git.stashPop",
          "group": "5_stash",
          "when": "config.git.enabled && scmProvider == git"
        },
        {
          "command": "git.stashPopLatest",
          "group": "5_stash",
          "when": "config.git.enabled && scmProvider == git"
        },
        {
          "command": "git.addWorktree",
          "group": "6_misc",
          "when": "config.git.enabled && scmProvider == git"
        },
        {
          "command": "git.showOutput",
          "group": "7_repository",
          "when": "config.git.enabled && scmProvider == git"
        },
        {
          "command": "git.shareDiff",
          "group": "review",
          "when": "config.git.enabled && scmProvider == git"
        }
      ],
      "scm/sourceControl": [
        {
          "command": "git.close",
          "group": "navigation",
          "when": "config.git.enabled && scmProvider == git"
        }
      ],
      "scm/resourceGroup/context": [
        {
          "command": "git.stageAll",
          "when": "config.git.enabled && scmProvider == git && scmResourceGroup == merge",
          "group": "1_modification"
        },
        {
          "command": "git.stageAll",
          "when": "config.git.enabled && scmProvider == git && scmResourceGroup == merge",
          "group": "inline"
        },
        {
          "command": "git.unstageAll",
          "when": "config.git.enabled && scmProvider == git && scmResourceGroup == index",
          "group": "1_modification"
        },
        {
          "command": "git.unstageAll",
          "when": "config.git.enabled && scmProvider == git && scmResourceGroup == index",
          "group": "inline"
        },
        {
          "command": "git.cleanAll",
          "when": "config.git.enabled && scmProvider == git && scmResourceGroup == workingTree",
          "group": "1_modification"
        },
        {
          "command": "git.stageAll",
          "when": "config.git.enabled && scmProvider == git && scmResourceGroup == workingTree",
          "group": "1_modification"
        },
        {
          "command": "git.cleanAll",
          "when": "config.git.enabled && scmProvider == git && scmResourceGroup == workingTree",
          "group": "inline"
        },
        {
          "command": "git.stageAll",
          "when": "config.git.enabled && scmProvider == git && scmResourceGroup == workingTree",
          "group": "inline"
        }
      ],
      "scm/resourceState/context": [
        {
          "command": "git.stage",
          "when": "config.git.enabled && scmProvider == git && scmResourceGroup == merge",
          "group": "1_modification"
        },
        {
          "command": "git.stage",
          "when": "config.git.enabled && scmProvider == git && scmResourceGroup == merge",
          "group": "inline"
        },
        {
          "command": "git.openChange",
          "when": "config.git.enabled && scmProvider == git && scmResourceGroup == index",
          "group": "navigation"
        },
        {
          "command": "git.openFile",
          "when": "config.git.enabled && scmProvider == git && scmResourceGroup == index",
          "group": "navigation"
        },
        {
          "command": "git.openHEADFile",
          "when": "config.git.enabled && scmProvider == git && scmResourceGroup == index",
          "group": "navigation"
        },
        {
          "command": "git.unstage",
          "when": "config.git.enabled && scmProvider == git && scmResourceGroup == index",
          "group": "1_modification"
        },
        {
          "command": "git.unstage",
          "when": "config.git.enabled && scmProvider == git && scmResourceGroup == index",
          "group": "inline"
        },
        {
          "command": "git.openChange",
          "when": "config.git.enabled && scmProvider == git && scmResourceGroup == workingTree",
          "group": "navigation"
        },
        {
          "command": "git.openHEADFile",
          "when": "config.git.enabled && scmProvider == git && scmResourceGroup == workingTree",
          "group": "navigation"
        },
        {
          "command": "git.openFile",
          "when": "config.git.enabled && scmProvider == git && scmResourceGroup == workingTree",
          "group": "navigation"
        },
        {
          "command": "git.stage",
          "when": "config.git.enabled && scmProvider == git && scmResourceGroup == workingTree",
          "group": "1_modification"
        },
        {
          "command": "git.clean",
          "when": "config.git.enabled && scmProvider == git && scmResourceGroup == workingTree",
          "group": "1_modification"
        },
        {
          "command": "git.clean",
          "when": "config.git.enabled && scmProvider == git && scmResourceGroup == workingTree",
          "group": "inline"
        },
        {
          "command": "git.stage",
          "when": "config.git.enabled && scmProvider == git && scmResourceGroup == workingTree",
          "group": "inline"
        },
        {
          "command": "git.ignore",
          "when": "config.git.enabled && scmProvider == git && scmResourceGroup == workingTree",
          "group": "1_modification@3"
        }
      ],
      "editor/title": [
        {
          "command": "git.openFile",
          "group": "navigation",
          "when": "config.git.enabled && gitOpenRepositoryCount != 0 && isInDiffEditor && resourceScheme != extension && resourceScheme != merge-conflict.conflict-diff"
        },
        {
          "command": "git.openChange",
          "group": "navigation",
          "when": "config.git.enabled && gitOpenRepositoryCount != 0 && !isInDiffEditor && resourceScheme == file"
        },
        {
          "command": "git.stageSelectedRanges",
          "group": "2_git@1",
          "when": "config.git.enabled && gitOpenRepositoryCount != 0 && isInDiffEditor && resourceScheme != merge-conflict.conflict-diff"
        },
        {
          "command": "git.unstageSelectedRanges",
          "group": "2_git@2",
          "when": "config.git.enabled && gitOpenRepositoryCount != 0 && isInDiffEditor && resourceScheme != merge-conflict.conflict-diff"
        },
        {
          "command": "git.revertSelectedRanges",
          "group": "2_git@3",
          "when": "config.git.enabled && gitOpenRepositoryCount != 0 && isInDiffEditor && resourceScheme != merge-conflict.conflict-diff"
        }
      ],
      "scm/change/title": [
        {
          "command": "git.stageChange",
          "when": "config.git.enabled && originalResourceScheme == git"
        },
        {
          "command": "git.revertChange",
          "when": "config.git.enabled && originalResourceScheme == git"
        }
      ]
    },
    "configuration": {
      "title": "Git",
      "properties": {
        "git.enabled": {
          "type": "boolean",
          "description": "%config.enabled%",
          "default": true
        },
        "git.path": {
          "type": [
            "string",
            "null"
          ],
          "description": "%config.path%",
          "default": null,
          "isExecutable": true
        },
        "git.autorefresh": {
          "type": "boolean",
          "description": "%config.autorefresh%",
          "default": true
        },
        "git.autofetch": {
          "type": "boolean",
          "description": "%config.autofetch%",
          "default": true
        },
        "git.confirmSync": {
          "type": "boolean",
          "description": "%config.confirmSync%",
          "default": true
        },
        "git.countBadge": {
          "type": "string",
          "enum": [
            "all",
            "tracked",
            "off"
          ],
          "description": "%config.countBadge%",
          "default": "all"
        },
        "git.checkoutType": {
          "type": "string",
          "enum": [
            "all",
            "local",
            "tags",
            "remote"
          ],
          "description": "%config.checkoutType%",
          "default": "all"
        },
        "git.ignoreLegacyWarning": {
          "type": "boolean",
          "description": "%config.ignoreLegacyWarning%",
          "default": false
        },
        "git.ignoreLimitWarning": {
          "type": "boolean",
          "description": "%config.ignoreLimitWarning%",
          "default": false
        },
        "git.ignoreComparisonLimitWarning": {
          "type": "boolean",
          "description": "%config.ignoreComparisonLimitWarning%",
          "default": false
        },
        "git.defaultCloneDirectory": {
          "type": "string",
          "default": null,
          "description": "%config.defaultCloneDirectory%"
        },
        "git.repositoryScanDirectory": {
          "type": "string",
          "description": "%config.repositoryScanDirectory%",
          "default": "${homePath}"
        },
        "git.enableSmartCommit": {
          "type": "boolean",
          "description": "%config.enableSmartCommit%",
          "default": false
        },
        "git.enableCommitSigning": {
          "type": "boolean",
          "description": "%config.enableCommitSigning%",
          "default": false
        },
        "git.decorations.enabled": {
          "type": "boolean",
          "default": true,
          "description": "%config.decorations.enabled%"
        }
      }
    },
    "colors": [
      {
        "id": "gitDecoration.modifiedResourceForeground",
        "description": "%colors.modified%",
        "defaults": {
          "light": "#a76e12",
          "dark": "#E2C08D",
          "highContrast": "#E2C08D"
        }
      },
      {
        "id": "gitDecoration.deletedResourceForeground",
        "description": "%colors.deleted%",
        "defaults": {
          "light": "#ad0707",
          "dark": "#c74e39",
          "highContrast": "#c74e39"
        }
      },
      {
        "id": "gitDecoration.untrackedResourceForeground",
        "description": "%colors.untracked%",
        "defaults": {
          "light": "#019001",
          "dark": "#73C991",
          "highContrast": "#73C991"
        }
      },
      {
        "id": "gitDecoration.ignoredResourceForeground",
        "description": "%colors.ignored%",
        "defaults": {
          "light": "#8E8E90",
          "dark": "#A7A8A9",
          "highContrast": "#A7A8A9"
        }
      },
      {
        "id": "gitDecoration.conflictingResourceForeground",
        "description": "%colors.conflict%",
        "defaults": {
          "light": "#6c6cc4",
          "dark": "#6c6cc4",
          "highContrast": "#6c6cc4"
        }
      }
    ]
  },
  "dependencies": {
    "byline": "^5.0.0",
<<<<<<< HEAD
    "copy-paste": "^1.3.0",
=======
    "file-type": "^7.2.0",
>>>>>>> cce72a5a
    "iconv-lite": "0.4.19",
    "rimraf": "^2.6.1",
    "vscode-extension-telemetry": "0.0.8",
    "vscode-nls": "2.0.2"
  },
  "devDependencies": {
<<<<<<< HEAD
    "@types/copy-paste": "^1.1.30",
    "@types/mocha": "2.2.43",
    "@types/node": "7.0.43",
    "@types/rimraf": "2.0.2",
    "@types/byline": "4.2.31",
=======
    "@types/byline": "4.2.31",
    "@types/file-type": "^5.2.1",
    "@types/mocha": "2.2.43",
    "@types/node": "7.0.43",
>>>>>>> cce72a5a
    "mocha": "^3.2.0"
  }
}<|MERGE_RESOLUTION|>--- conflicted
+++ resolved
@@ -975,29 +975,20 @@
   },
   "dependencies": {
     "byline": "^5.0.0",
-<<<<<<< HEAD
     "copy-paste": "^1.3.0",
-=======
     "file-type": "^7.2.0",
->>>>>>> cce72a5a
     "iconv-lite": "0.4.19",
     "rimraf": "^2.6.1",
     "vscode-extension-telemetry": "0.0.8",
     "vscode-nls": "2.0.2"
   },
   "devDependencies": {
-<<<<<<< HEAD
+    "@types/byline": "4.2.31",
     "@types/copy-paste": "^1.1.30",
-    "@types/mocha": "2.2.43",
-    "@types/node": "7.0.43",
-    "@types/rimraf": "2.0.2",
-    "@types/byline": "4.2.31",
-=======
-    "@types/byline": "4.2.31",
     "@types/file-type": "^5.2.1",
     "@types/mocha": "2.2.43",
     "@types/node": "7.0.43",
->>>>>>> cce72a5a
+    "@types/rimraf": "^2.0.2",
     "mocha": "^3.2.0"
   }
 }