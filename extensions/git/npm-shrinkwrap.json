{
  "name": "git",
  "version": "0.0.1",
  "dependencies": {
    "@types/glob": {
      "version": "5.0.32",
      "from": "@types/glob@*",
      "resolved": "https://registry.npmjs.org/@types/glob/-/glob-5.0.32.tgz",
      "dev": true
    },
    "@types/minimatch": {
      "version": "3.0.1",
      "from": "@types/minimatch@*",
      "resolved": "https://registry.npmjs.org/@types/minimatch/-/minimatch-3.0.1.tgz",
      "dev": true
    },
    "@types/mocha": {
      "version": "2.2.43",
      "from": "@types/mocha@>=2.2.41 <3.0.0",
      "resolved": "https://registry.npmjs.org/@types/mocha/-/mocha-2.2.43.tgz",
      "dev": true
    },
    "@types/rimraf": {
      "version": "2.0.2",
      "from": "@types/rimraf@>=2.0.2 <3.0.0",
      "resolved": "https://registry.npmjs.org/@types/rimraf/-/rimraf-2.0.2.tgz",
      "dev": true
    },
    "applicationinsights": {
      "version": "0.18.0",
      "from": "applicationinsights@0.18.0",
      "resolved": "https://registry.npmjs.org/applicationinsights/-/applicationinsights-0.18.0.tgz"
    },
<<<<<<< HEAD
    "balanced-match": {
      "version": "1.0.0",
      "from": "balanced-match@>=1.0.0 <2.0.0",
      "resolved": "https://registry.npmjs.org/balanced-match/-/balanced-match-1.0.0.tgz"
    },
    "brace-expansion": {
      "version": "1.1.8",
      "from": "brace-expansion@>=1.1.7 <2.0.0",
      "resolved": "https://registry.npmjs.org/brace-expansion/-/brace-expansion-1.1.8.tgz"
    },
    "browser-stdout": {
      "version": "1.3.0",
      "from": "browser-stdout@1.3.0",
      "resolved": "https://registry.npmjs.org/browser-stdout/-/browser-stdout-1.3.0.tgz",
      "dev": true
    },
    "commander": {
      "version": "2.9.0",
      "from": "commander@2.9.0",
      "resolved": "https://registry.npmjs.org/commander/-/commander-2.9.0.tgz",
      "dev": true
    },
    "concat-map": {
      "version": "0.0.1",
      "from": "concat-map@0.0.1",
      "resolved": "https://registry.npmjs.org/concat-map/-/concat-map-0.0.1.tgz"
    },
    "debug": {
      "version": "2.6.8",
      "from": "debug@2.6.8",
      "resolved": "https://registry.npmjs.org/debug/-/debug-2.6.8.tgz",
      "dev": true
    },
    "diff": {
      "version": "3.2.0",
      "from": "diff@3.2.0",
      "resolved": "https://registry.npmjs.org/diff/-/diff-3.2.0.tgz",
      "dev": true
    },
    "escape-string-regexp": {
      "version": "1.0.5",
      "from": "escape-string-regexp@1.0.5",
      "resolved": "https://registry.npmjs.org/escape-string-regexp/-/escape-string-regexp-1.0.5.tgz",
      "dev": true
    },
    "fs.realpath": {
      "version": "1.0.0",
      "from": "fs.realpath@>=1.0.0 <2.0.0",
      "resolved": "https://registry.npmjs.org/fs.realpath/-/fs.realpath-1.0.0.tgz"
    },
    "glob": {
      "version": "7.1.1",
      "from": "glob@7.1.1",
      "resolved": "https://registry.npmjs.org/glob/-/glob-7.1.1.tgz"
    },
    "graceful-readlink": {
      "version": "1.0.1",
      "from": "graceful-readlink@>=1.0.0",
      "resolved": "https://registry.npmjs.org/graceful-readlink/-/graceful-readlink-1.0.1.tgz",
      "dev": true
    },
    "growl": {
      "version": "1.9.2",
      "from": "growl@1.9.2",
      "resolved": "https://registry.npmjs.org/growl/-/growl-1.9.2.tgz",
      "dev": true
    },
    "has-flag": {
      "version": "1.0.0",
      "from": "has-flag@>=1.0.0 <2.0.0",
      "resolved": "https://registry.npmjs.org/has-flag/-/has-flag-1.0.0.tgz",
      "dev": true
    },
    "he": {
      "version": "1.1.1",
      "from": "he@1.1.1",
      "resolved": "https://registry.npmjs.org/he/-/he-1.1.1.tgz",
      "dev": true
=======
    "byline": {
      "version": "5.0.0",
      "from": "byline@latest",
      "resolved": "https://registry.npmjs.org/byline/-/byline-5.0.0.tgz"
>>>>>>> af6ca44d
    },
    "iconv-lite": {
      "version": "0.4.15",
      "from": "iconv-lite@0.4.15",
      "resolved": "https://registry.npmjs.org/iconv-lite/-/iconv-lite-0.4.15.tgz"
    },
    "inflight": {
      "version": "1.0.6",
      "from": "inflight@>=1.0.4 <2.0.0",
      "resolved": "https://registry.npmjs.org/inflight/-/inflight-1.0.6.tgz"
    },
    "inherits": {
      "version": "2.0.3",
      "from": "inherits@>=2.0.0 <3.0.0",
      "resolved": "https://registry.npmjs.org/inherits/-/inherits-2.0.3.tgz"
    },
    "json3": {
      "version": "3.3.2",
      "from": "json3@3.3.2",
      "resolved": "https://registry.npmjs.org/json3/-/json3-3.3.2.tgz",
      "dev": true
    },
    "lodash._baseassign": {
      "version": "3.2.0",
      "from": "lodash._baseassign@>=3.0.0 <4.0.0",
      "resolved": "https://registry.npmjs.org/lodash._baseassign/-/lodash._baseassign-3.2.0.tgz",
      "dev": true
    },
    "lodash._basecopy": {
      "version": "3.0.1",
      "from": "lodash._basecopy@>=3.0.0 <4.0.0",
      "resolved": "https://registry.npmjs.org/lodash._basecopy/-/lodash._basecopy-3.0.1.tgz",
      "dev": true
    },
    "lodash._basecreate": {
      "version": "3.0.3",
      "from": "lodash._basecreate@>=3.0.0 <4.0.0",
      "resolved": "https://registry.npmjs.org/lodash._basecreate/-/lodash._basecreate-3.0.3.tgz",
      "dev": true
    },
    "lodash._getnative": {
      "version": "3.9.1",
      "from": "lodash._getnative@>=3.0.0 <4.0.0",
      "resolved": "https://registry.npmjs.org/lodash._getnative/-/lodash._getnative-3.9.1.tgz",
      "dev": true
    },
    "lodash._isiterateecall": {
      "version": "3.0.9",
      "from": "lodash._isiterateecall@>=3.0.0 <4.0.0",
      "resolved": "https://registry.npmjs.org/lodash._isiterateecall/-/lodash._isiterateecall-3.0.9.tgz",
      "dev": true
    },
    "lodash.create": {
      "version": "3.1.1",
      "from": "lodash.create@3.1.1",
      "resolved": "https://registry.npmjs.org/lodash.create/-/lodash.create-3.1.1.tgz",
      "dev": true
    },
    "lodash.isarguments": {
      "version": "3.1.0",
      "from": "lodash.isarguments@>=3.0.0 <4.0.0",
      "resolved": "https://registry.npmjs.org/lodash.isarguments/-/lodash.isarguments-3.1.0.tgz",
      "dev": true
    },
    "lodash.isarray": {
      "version": "3.0.4",
      "from": "lodash.isarray@>=3.0.0 <4.0.0",
      "resolved": "https://registry.npmjs.org/lodash.isarray/-/lodash.isarray-3.0.4.tgz",
      "dev": true
    },
    "lodash.keys": {
      "version": "3.1.2",
      "from": "lodash.keys@>=3.0.0 <4.0.0",
      "resolved": "https://registry.npmjs.org/lodash.keys/-/lodash.keys-3.1.2.tgz",
      "dev": true
    },
    "minimatch": {
      "version": "3.0.4",
      "from": "minimatch@>=3.0.2 <4.0.0",
      "resolved": "https://registry.npmjs.org/minimatch/-/minimatch-3.0.4.tgz"
    },
    "minimist": {
      "version": "0.0.8",
      "from": "minimist@0.0.8",
      "resolved": "https://registry.npmjs.org/minimist/-/minimist-0.0.8.tgz",
      "dev": true
    },
    "mkdirp": {
      "version": "0.5.1",
      "from": "mkdirp@0.5.1",
      "resolved": "https://registry.npmjs.org/mkdirp/-/mkdirp-0.5.1.tgz",
      "dev": true
    },
    "mocha": {
      "version": "3.5.3",
      "from": "mocha@>=3.2.0 <4.0.0",
      "resolved": "https://registry.npmjs.org/mocha/-/mocha-3.5.3.tgz",
      "dev": true
    },
    "ms": {
      "version": "2.0.0",
      "from": "ms@2.0.0",
      "resolved": "https://registry.npmjs.org/ms/-/ms-2.0.0.tgz",
      "dev": true
    },
    "once": {
      "version": "1.4.0",
      "from": "once@>=1.3.0 <2.0.0",
      "resolved": "https://registry.npmjs.org/once/-/once-1.4.0.tgz"
    },
    "path-is-absolute": {
      "version": "1.0.1",
      "from": "path-is-absolute@>=1.0.0 <2.0.0",
      "resolved": "https://registry.npmjs.org/path-is-absolute/-/path-is-absolute-1.0.1.tgz"
    },
    "rimraf": {
      "version": "2.6.2",
      "from": "rimraf@>=2.6.2 <3.0.0",
      "resolved": "https://registry.npmjs.org/rimraf/-/rimraf-2.6.2.tgz"
    },
    "supports-color": {
      "version": "3.1.2",
      "from": "supports-color@3.1.2",
      "resolved": "https://registry.npmjs.org/supports-color/-/supports-color-3.1.2.tgz",
      "dev": true
    },
    "vscode-extension-telemetry": {
      "version": "0.0.8",
      "from": "vscode-extension-telemetry@>=0.0.8 <0.0.9",
      "resolved": "https://registry.npmjs.org/vscode-extension-telemetry/-/vscode-extension-telemetry-0.0.8.tgz"
    },
    "vscode-nls": {
      "version": "2.0.2",
      "from": "vscode-nls@>=2.0.1 <3.0.0",
      "resolved": "https://registry.npmjs.org/vscode-nls/-/vscode-nls-2.0.2.tgz"
    },
    "winreg": {
      "version": "1.2.3",
      "from": "winreg@1.2.3",
      "resolved": "https://registry.npmjs.org/winreg/-/winreg-1.2.3.tgz"
    },
    "wrappy": {
      "version": "1.0.2",
      "from": "wrappy@>=1.0.0 <2.0.0",
      "resolved": "https://registry.npmjs.org/wrappy/-/wrappy-1.0.2.tgz"
    }
  }
}<|MERGE_RESOLUTION|>--- conflicted
+++ resolved
@@ -31,91 +31,10 @@
       "from": "applicationinsights@0.18.0",
       "resolved": "https://registry.npmjs.org/applicationinsights/-/applicationinsights-0.18.0.tgz"
     },
-<<<<<<< HEAD
-    "balanced-match": {
-      "version": "1.0.0",
-      "from": "balanced-match@>=1.0.0 <2.0.0",
-      "resolved": "https://registry.npmjs.org/balanced-match/-/balanced-match-1.0.0.tgz"
-    },
-    "brace-expansion": {
-      "version": "1.1.8",
-      "from": "brace-expansion@>=1.1.7 <2.0.0",
-      "resolved": "https://registry.npmjs.org/brace-expansion/-/brace-expansion-1.1.8.tgz"
-    },
-    "browser-stdout": {
-      "version": "1.3.0",
-      "from": "browser-stdout@1.3.0",
-      "resolved": "https://registry.npmjs.org/browser-stdout/-/browser-stdout-1.3.0.tgz",
-      "dev": true
-    },
-    "commander": {
-      "version": "2.9.0",
-      "from": "commander@2.9.0",
-      "resolved": "https://registry.npmjs.org/commander/-/commander-2.9.0.tgz",
-      "dev": true
-    },
-    "concat-map": {
-      "version": "0.0.1",
-      "from": "concat-map@0.0.1",
-      "resolved": "https://registry.npmjs.org/concat-map/-/concat-map-0.0.1.tgz"
-    },
-    "debug": {
-      "version": "2.6.8",
-      "from": "debug@2.6.8",
-      "resolved": "https://registry.npmjs.org/debug/-/debug-2.6.8.tgz",
-      "dev": true
-    },
-    "diff": {
-      "version": "3.2.0",
-      "from": "diff@3.2.0",
-      "resolved": "https://registry.npmjs.org/diff/-/diff-3.2.0.tgz",
-      "dev": true
-    },
-    "escape-string-regexp": {
-      "version": "1.0.5",
-      "from": "escape-string-regexp@1.0.5",
-      "resolved": "https://registry.npmjs.org/escape-string-regexp/-/escape-string-regexp-1.0.5.tgz",
-      "dev": true
-    },
-    "fs.realpath": {
-      "version": "1.0.0",
-      "from": "fs.realpath@>=1.0.0 <2.0.0",
-      "resolved": "https://registry.npmjs.org/fs.realpath/-/fs.realpath-1.0.0.tgz"
-    },
-    "glob": {
-      "version": "7.1.1",
-      "from": "glob@7.1.1",
-      "resolved": "https://registry.npmjs.org/glob/-/glob-7.1.1.tgz"
-    },
-    "graceful-readlink": {
-      "version": "1.0.1",
-      "from": "graceful-readlink@>=1.0.0",
-      "resolved": "https://registry.npmjs.org/graceful-readlink/-/graceful-readlink-1.0.1.tgz",
-      "dev": true
-    },
-    "growl": {
-      "version": "1.9.2",
-      "from": "growl@1.9.2",
-      "resolved": "https://registry.npmjs.org/growl/-/growl-1.9.2.tgz",
-      "dev": true
-    },
-    "has-flag": {
-      "version": "1.0.0",
-      "from": "has-flag@>=1.0.0 <2.0.0",
-      "resolved": "https://registry.npmjs.org/has-flag/-/has-flag-1.0.0.tgz",
-      "dev": true
-    },
-    "he": {
-      "version": "1.1.1",
-      "from": "he@1.1.1",
-      "resolved": "https://registry.npmjs.org/he/-/he-1.1.1.tgz",
-      "dev": true
-=======
     "byline": {
       "version": "5.0.0",
       "from": "byline@latest",
       "resolved": "https://registry.npmjs.org/byline/-/byline-5.0.0.tgz"
->>>>>>> af6ca44d
     },
     "iconv-lite": {
       "version": "0.4.15",
