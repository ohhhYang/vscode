/*---------------------------------------------------------------------------------------------
 *  Copyright (c) Microsoft Corporation. All rights reserved.
 *  Licensed under the MIT License. See License.txt in the project root for license information.
 *--------------------------------------------------------------------------------------------*/

import * as assert from 'assert';
import { Selection, workspace } from 'vscode';
import { withRandomFileEditor, closeAllEditors } from './testUtils';
import { expandEmmetAbbreviation, wrapWithAbbreviation, wrapIndividualLinesWithAbbreviation } from '../abbreviationActions';

const cssContents = `
.boo {
	margin: 20px 10px;
	background-image: url('tryme.png');
	m10
}

.boo .hoo {
	margin: 10px;
	ind
}
`;

const scssContents = `
.boo {
	margin: 10px;
	p10
	.hoo {
		p20
	}
}
@include b(alert) {

	margin: 10px;
	p30

	@include b(alert) {
		p40
	}
}
`

const bemFilterExample = 'ul.search-form._wide>li.-querystring+li.-btn_large|bem';
const expectedBemFilterOutput = `<ul class="search-form search-form_wide">
		<li class="search-form__querystring"></li>
		<li class="search-form__btn search-form__btn_large"></li>
	</ul>`;

const htmlContents = `
<body class="header">
	<ul class="nav main">
		<li class="item1">img</li>
		<li class="item2">hithere</li>
		ul>li
		ul>li*2
		ul>li.item$*2
		ul>li.item$@44*2
		<div
	</ul>
	<style>
		.boo {
			m10
		}
	</style>
	${bemFilterExample}
	(ul>li.item$)*2
	(ul>li.item$)*2+span
	(div>dl>(dt+dd)*2)
</body>
`;

const htmlContentsForWrapTests = `
	<ul class="nav main">
		<li class="item1">img</li>
		<li class="item2">$hithere</li>
	</ul>
`;

const wrapBlockElementExpected = `
	<ul class="nav main">
		<div>
			<li class="item1">img</li>
		</div>
		<div>
			<li class="item2">$hithere</li>
		</div>
	</ul>
`;

const wrapInlineElementExpected = `
	<ul class="nav main">
		<span><li class="item1">img</li></span>
		<span><li class="item2">$hithere</li></span>
	</ul>
`;

const wrapSnippetExpected = `
	<ul class="nav main">
		<a href=""><li class="item1">img</li></a>
		<a href=""><li class="item2">$hithere</li></a>
	</ul>
`;

const wrapMultiLineAbbrExpected = `
	<ul class="nav main">
		<ul>
			<li>
				<li class="item1">img</li>
			</li>
		</ul>
		<ul>
			<li>
				<li class="item2">$hithere</li>
			</li>
		</ul>
	</ul>
`;

suite('Tests for Expand Abbreviations (HTML)', () => {
	teardown(() => {
		// Reset config and close all editors
		return workspace.getConfiguration('emmet').update('excludeLanguages', []).then(closeAllEditors);
	});

	test('Expand snippets (HTML)', () => {
		return testHtmlExpandAbbreviation(new Selection(3, 23, 3, 23), 'img', '<img src=\"\" alt=\"\">');
	});

	test('Expand abbreviation (HTML)', () => {
		return testHtmlExpandAbbreviation(new Selection(5, 25, 5, 25), 'ul>li', '<ul>\n\t\t\t<li></li>\n\t\t</ul>');
	});

	test('Expand text that is neither an abbreviation nor a snippet to tags (HTML)', () => {
		return testHtmlExpandAbbreviation(new Selection(4, 20, 4, 27), 'hithere', '<hithere></hithere>');
	});

	test('Expand abbreviation with repeaters (HTML)', () => {
		return testHtmlExpandAbbreviation(new Selection(6, 27, 6, 27), 'ul>li*2', '<ul>\n\t\t\t<li></li>\n\t\t\t<li></li>\n\t\t</ul>');
	});

	test('Expand abbreviation with numbered repeaters (HTML)', () => {
		return testHtmlExpandAbbreviation(new Selection(7, 33, 7, 33), 'ul>li.item$*2', '<ul>\n\t\t\t<li class="item1"></li>\n\t\t\t<li class="item2"></li>\n\t\t</ul>');
	});

	test('Expand abbreviation with numbered repeaters with offset (HTML)', () => {
		return testHtmlExpandAbbreviation(new Selection(8, 36, 8, 36), 'ul>li.item$@44*2', '<ul>\n\t\t\t<li class="item44"></li>\n\t\t\t<li class="item45"></li>\n\t\t</ul>');
	});

	test('Expand abbreviation with numbered repeaters in groups (HTML)', () => {
		return testHtmlExpandAbbreviation(new Selection(17, 16, 17, 16), '(ul>li.item$)*2', '<ul>\n\t\t<li class="item1"></li>\n\t</ul>\n\t<ul>\n\t\t<li class="item2"></li>\n\t</ul>');
	});

	test('Expand abbreviation with numbered repeaters in groups with sibling in the end (HTML)', () => {
		return testHtmlExpandAbbreviation(new Selection(18, 21, 18, 21), '(ul>li.item$)*2+span', '<ul>\n\t\t<li class="item1"></li>\n\t</ul>\n\t<ul>\n\t\t<li class="item2"></li>\n\t</ul>\n\t<span></span>');
	});

	test('Expand abbreviation with nested groups (HTML)', () => {
		return testHtmlExpandAbbreviation(new Selection(19, 19, 19, 19), '(div>dl>(dt+dd)*2)', '<div>\n\t\t<dl>\n\t\t\t<dt></dt>\n\t\t\t<dd></dd>\n\t\t\t<dt></dt>\n\t\t\t<dd></dd>\n\t\t</dl>\n\t</div>');
	});

	test('Expand tag that is opened, but not closed (HTML)', () => {
		return testHtmlExpandAbbreviation(new Selection(9, 6, 9, 6), '<div', '<div></div>');
	});

	test('No expanding text inside open tag (HTML)', () => {
		return testHtmlExpandAbbreviation(new Selection(2, 4, 2, 4), '', '', true);
	});

	test('Expand css when inside style tag (HTML)', () => {
		return withRandomFileEditor(htmlContents, 'html', (editor, doc) => {
			editor.selection = new Selection(13, 3, 13, 6);
			let expandPromise = expandEmmetAbbreviation({ language: 'css' });
			if (!expandPromise) {
				return Promise.resolve();
			}
			return expandPromise.then(() => {
				assert.equal(editor.document.getText(), htmlContents.replace('m10', 'margin: 10px;'));
				return Promise.resolve();
			});
		});
	});

	test('No expanding when html is excluded in the settings', () => {
		return workspace.getConfiguration('emmet').update('excludeLanguages', ['html']).then(() => {
			return testHtmlExpandAbbreviation(new Selection(9, 6, 9, 6), '', '', true).then(() => {
				return workspace.getConfiguration('emmet').update('excludeLanguages', []);
			});
		});
	});

<<<<<<< HEAD
	// TODO(sqs): skipped
	test.skip('Expand using bem filter', () => {
		return testHtmlExpandAbbreviation(new Selection(16, 55, 16, 55), bemFilterExample, expectedBemFilterOutput);
	});
=======
	// TODO@Ramya test failing on our build machines on macOS
	// test('Expand using bem filter', () => {
	// 	return testHtmlExpandAbbreviation(new Selection(16, 55, 16, 55), bemFilterExample, expectedBemFilterOutput);
	// });
>>>>>>> 9008534b

});

suite('Tests for Expand Abbreviations (CSS)', () => {
	teardown(closeAllEditors);

	test('Expand abbreviation (CSS)', () => {
		return withRandomFileEditor(cssContents, 'css', (editor, doc) => {
			editor.selection = new Selection(4, 1, 4, 4);
			return expandEmmetAbbreviation(null).then(() => {
				assert.equal(editor.document.getText(), cssContents.replace('m10', 'margin: 10px;'));
				return Promise.resolve();
			});
		});
	});

	test('Expand abbreviation (SCSS)', () => {
		return withRandomFileEditor(scssContents, 'scss', (editor, doc) => {
			editor.selections = [
				new Selection(3, 4, 3, 4),
				new Selection(5, 5, 5, 5),
				new Selection(11, 4, 11, 4),
				new Selection(14, 5, 14, 5)
			];
			return expandEmmetAbbreviation(null).then(() => {
				assert.equal(editor.document.getText(), scssContents.replace(/p(\d\d)/g, 'padding: $1px;'));
				return Promise.resolve();
			});
		});
	});
});

suite('Tests for Wrap with Abbreviations', () => {
	teardown(closeAllEditors);

	const multiCursors = [new Selection(2, 6, 2, 6), new Selection(3, 6, 3, 6)];
	const multiCursorsWithSelection = [new Selection(2, 2, 2, 28), new Selection(3, 2, 3, 33)];
	const multiCursorsWithFullLineSelection = [new Selection(2, 0, 2, 28), new Selection(3, 0, 3, 33)];


	test('Wrap with block element using multi cursor', () => {
		return testWrapWithAbbreviation(multiCursors, 'div', wrapBlockElementExpected);
	});

	test('Wrap with inline element using multi cursor', () => {
		return testWrapWithAbbreviation(multiCursors, 'span', wrapInlineElementExpected);
	});

	test('Wrap with snippet using multi cursor', () => {
		return testWrapWithAbbreviation(multiCursors, 'a', wrapSnippetExpected);
	});

	test('Wrap with multi line abbreviation using multi cursor', () => {
		return testWrapWithAbbreviation(multiCursors, 'ul>li', wrapMultiLineAbbrExpected);
	});

	test('Wrap with block element using multi cursor selection', () => {
		return testWrapWithAbbreviation(multiCursorsWithSelection, 'div', wrapBlockElementExpected);
	});

	test('Wrap with inline element using multi cursor selection', () => {
		return testWrapWithAbbreviation(multiCursorsWithSelection, 'span', wrapInlineElementExpected);
	});

	test('Wrap with snippet using multi cursor selection', () => {
		return testWrapWithAbbreviation(multiCursorsWithSelection, 'a', wrapSnippetExpected);
	});

	test('Wrap with multi line abbreviation using multi cursor selection', () => {
		return testWrapWithAbbreviation(multiCursorsWithSelection, 'ul>li', wrapMultiLineAbbrExpected);
	});

	test('Wrap with block element using multi cursor full line selection', () => {
		return testWrapWithAbbreviation(multiCursorsWithFullLineSelection, 'div', wrapBlockElementExpected);
	});

	test('Wrap with inline element using multi cursor full line selection', () => {
		return testWrapWithAbbreviation(multiCursorsWithFullLineSelection, 'span', wrapInlineElementExpected);
	});

	test('Wrap with snippet using multi cursor full line selection', () => {
		return testWrapWithAbbreviation(multiCursorsWithFullLineSelection, 'a', wrapSnippetExpected);
	});

	test('Wrap with multi line abbreviation using multi cursor full line selection', () => {
		return testWrapWithAbbreviation(multiCursorsWithFullLineSelection, 'ul>li', wrapMultiLineAbbrExpected);
	});

	test('Wrap individual lines with abbreviation', () => {
		const contents = `
	<ul class="nav main">
		<li class="item1">img</li>
		<li class="item2">hithere</li>
	</ul>
`;
		const wrapIndividualLinesExpected = `
	<ul class="nav main">
		<ul>
			<li class="hello1"><li class="item1">img</li></li>
			<li class="hello2"><li class="item2">hithere</li></li>
		</ul>
	</ul>
`;
		return withRandomFileEditor(contents, 'html', (editor, doc) => {
			editor.selections = [new Selection(2, 2, 3, 33)];
			return wrapIndividualLinesWithAbbreviation({ abbreviation: 'ul>li.hello$*' }).then(() => {
				assert.equal(editor.document.getText(), wrapIndividualLinesExpected);
				return Promise.resolve();
			});
		});
	});

	test('Wrap individual lines with abbreviation and trim', () => {
		const contents = `
		<ul class="nav main">
			• lorem ipsum
			• lorem ipsum
		</ul>
	`;
		const wrapIndividualLinesExpected = `
		<ul class="nav main">
			<ul>
				<li class="hello1">lorem ipsum</li>
				<li class="hello2">lorem ipsum</li>
			</ul>
		</ul>
	`;
		return withRandomFileEditor(contents, 'html', (editor, doc) => {
			editor.selections = [new Selection(2, 3, 3, 16)];
			return wrapIndividualLinesWithAbbreviation({ abbreviation: 'ul>li.hello$*|t' }).then(() => {
				assert.equal(editor.document.getText(), wrapIndividualLinesExpected);
				return Promise.resolve();
			});
		});
	});
});



function testHtmlExpandAbbreviation(selection: Selection, abbreviation: string, expandedText: string, shouldFail?: boolean): Thenable<any> {
	return withRandomFileEditor(htmlContents, 'html', (editor, doc) => {
		editor.selection = selection;
		let expandPromise = expandEmmetAbbreviation(null);
		if (!expandPromise) {
			if (!shouldFail) {
				assert.equal(1, 2, `Problem with expanding ${abbreviation} to ${expandedText}`);
			}
			return Promise.resolve();
		}
		return expandPromise.then(() => {
			assert.equal(editor.document.getText(), htmlContents.replace(abbreviation, expandedText));
			return Promise.resolve();
		});
	});
}

function testWrapWithAbbreviation(selections: Selection[], abbreviation: string, expectedContents: string): Thenable<any> {
	return withRandomFileEditor(htmlContentsForWrapTests, 'html', (editor, doc) => {
		editor.selections = selections;
		return wrapWithAbbreviation({ abbreviation: abbreviation }).then(() => {
			assert.equal(editor.document.getText(), expectedContents);
			return Promise.resolve();
		});
	});
}<|MERGE_RESOLUTION|>--- conflicted
+++ resolved
@@ -188,17 +188,10 @@
 		});
 	});
 
-<<<<<<< HEAD
-	// TODO(sqs): skipped
-	test.skip('Expand using bem filter', () => {
-		return testHtmlExpandAbbreviation(new Selection(16, 55, 16, 55), bemFilterExample, expectedBemFilterOutput);
-	});
-=======
 	// TODO@Ramya test failing on our build machines on macOS
 	// test('Expand using bem filter', () => {
-	// 	return testHtmlExpandAbbreviation(new Selection(16, 55, 16, 55), bemFilterExample, expectedBemFilterOutput);
+	//	return testHtmlExpandAbbreviation(new Selection(16, 55, 16, 55), bemFilterExample, expectedBemFilterOutput);
 	// });
->>>>>>> 9008534b
 
 });
 
