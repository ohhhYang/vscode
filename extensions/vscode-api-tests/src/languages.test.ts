/*---------------------------------------------------------------------------------------------
 *  Copyright (c) Microsoft Corporation. All rights reserved.
 *  Licensed under the MIT License. See License.txt in the project root for license information.
 *--------------------------------------------------------------------------------------------*/

'use strict';

import * as assert from 'assert';
import { join } from 'path';
import {
	languages, workspace, commands, Uri, Diagnostic, Range, Command, Disposable, CancellationToken,
	CompletionList, CompletionItem, CompletionItemKind, TextDocument, Position
} from 'vscode';

suite('languages namespace tests', () => {

	test('diagnostics & CodeActionProvider', function () {

		class D2 extends Diagnostic {
			customProp = { complex() { } };
			constructor() {
				super(new Range(0, 2, 0, 7), 'sonntag');
			}
		};

		let diag1 = new Diagnostic(new Range(0, 0, 0, 5), 'montag');
		let diag2 = new D2();

		let ran = false;
		let uri = Uri.parse('ttt:path.far');

		let r1 = languages.registerCodeActionsProvider({ pattern: '*.far', scheme: 'ttt' }, {
			provideCodeActions(document, range, ctx): Command[] {

				assert.equal(ctx.diagnostics.length, 2);
				let [first, second] = ctx.diagnostics;
				assert.ok(first === diag1);
				assert.ok(second === diag2);
				assert.ok(diag2 instanceof D2);
				ran = true;
				return [];
			}
		});

		let r2 = workspace.registerTextDocumentContentProvider('ttt', {
			provideTextDocumentContent() {
				return 'this is some text';
			}
		});

		let r3 = languages.createDiagnosticCollection();
		r3.set(uri, [diag1]);

		let r4 = languages.createDiagnosticCollection();
		r4.set(uri, [diag2]);

		return workspace.openTextDocument(uri).then(doc => {
			return commands.executeCommand('vscode.executeCodeActionProvider', uri, new Range(0, 0, 0, 10));
		}).then(commands => {
			assert.ok(ran);
			Disposable.from(r1, r2, r3, r4).dispose();
		});
	});

	test('completions with document filters', function () {
		let ran = false;
		let uri = Uri.file(join(workspace.rootPath || '', './bower.json'));

		let jsonDocumentFilter = [{ language: 'json', pattern: '**/package.json' }, { language: 'json', pattern: '**/bower.json' }, { language: 'json', pattern: '**/.bower.json' }];

		let r1 = languages.registerCompletionItemProvider(jsonDocumentFilter, {
			provideCompletionItems: (document: TextDocument, position: Position, token: CancellationToken): CompletionItem[] => {
				let proposal = new CompletionItem('foo');
				proposal.kind = CompletionItemKind.Property;
				ran = true;
				return [proposal];
			}
		});

		return workspace.openTextDocument(uri).then(doc => {
			return commands.executeCommand<CompletionList>('vscode.executeCompletionItemProvider', uri, new Position(1, 0));
		}).then((result: CompletionList | undefined) => {
			r1.dispose();
			assert.ok(ran);
<<<<<<< HEAD
			console.log(result.items);
			assert(result.items.some(item => item.label === 'foo'), 'Result should contain CompletionItem with label foo');
=======
			console.log(result!.items);
			assert.equal(result!.items[0].label, 'foo');
>>>>>>> c1bfc050
		});
	});
});<|MERGE_RESOLUTION|>--- conflicted
+++ resolved
@@ -82,13 +82,8 @@
 		}).then((result: CompletionList | undefined) => {
 			r1.dispose();
 			assert.ok(ran);
-<<<<<<< HEAD
-			console.log(result.items);
-			assert(result.items.some(item => item.label === 'foo'), 'Result should contain CompletionItem with label foo');
-=======
 			console.log(result!.items);
 			assert.equal(result!.items[0].label, 'foo');
->>>>>>> c1bfc050
 		});
 	});
 });