/*---------------------------------------------------------------------------------------------
 *  Copyright (c) Microsoft Corporation. All rights reserved.
 *  Licensed under the MIT License. See License.txt in the project root for license information.
 *--------------------------------------------------------------------------------------------*/

import { TPromise } from 'vs/base/common/winjs.base';
import * as uuid from 'vs/base/common/uuid';
import { networkInterfaces } from 'os';
<<<<<<< HEAD
import { machineId as getNodeMachineId } from 'node-machine-id';
import { StringTrieMap } from 'vs/base/common/map';
=======
import { TernarySearchTree } from 'vs/base/common/map';
>>>>>>> daf1418a

// http://www.techrepublic.com/blog/data-center/mac-address-scorecard-for-common-virtual-machine-platforms/
// VMware ESX 3, Server, Workstation, Player	00-50-56, 00-0C-29, 00-05-69
// Microsoft Hyper-V, Virtual Server, Virtual PC	00-03-FF
// Parallells Desktop, Workstation, Server, Virtuozzo	00-1C-42
// Virtual Iron 4	00-0F-4B
// Red Hat Xen	00-16-3E
// Oracle VM	00-16-3E
// XenSource	00-16-3E
// Novell Xen	00-16-3E
// Sun xVM VirtualBox	08-00-27
export const virtualMachineHint: { value(): number } = new class {

	private _virtualMachineOUIs: TernarySearchTree<boolean>;
	private _value: number;

	private _isVirtualMachineMacAdress(mac: string): boolean {
		if (!this._virtualMachineOUIs) {
			this._virtualMachineOUIs = TernarySearchTree.forStrings<boolean>();

			// dash-separated
			this._virtualMachineOUIs.set('00-50-56', true);
			this._virtualMachineOUIs.set('00-0C-29', true);
			this._virtualMachineOUIs.set('00-05-69', true);
			this._virtualMachineOUIs.set('00-03-FF', true);
			this._virtualMachineOUIs.set('00-1C-42', true);
			this._virtualMachineOUIs.set('00-16-3E', true);
			this._virtualMachineOUIs.set('08-00-27', true);

			// colon-separated
			this._virtualMachineOUIs.set('00:50:56', true);
			this._virtualMachineOUIs.set('00:0C:29', true);
			this._virtualMachineOUIs.set('00:05:69', true);
			this._virtualMachineOUIs.set('00:03:FF', true);
			this._virtualMachineOUIs.set('00:1C:42', true);
			this._virtualMachineOUIs.set('00:16:3E', true);
			this._virtualMachineOUIs.set('08:00:27', true);
		}
		return this._virtualMachineOUIs.findSubstr(mac);
	}

	value(): number {
		if (this._value === undefined) {
			let vmOui = 0;
			let interfaceCount = 0;

			const interfaces = networkInterfaces();
			for (let name in interfaces) {
				if (Object.prototype.hasOwnProperty.call(interfaces, name)) {
					for (const { mac, internal } of interfaces[name]) {
						if (!internal) {
							interfaceCount += 1;
							if (this._isVirtualMachineMacAdress(mac.toUpperCase())) {
								vmOui += 1;
							}
						}
					}
				}
			}
			this._value = interfaceCount > 0
				? vmOui / interfaceCount
				: 0;
		}

		return this._value;
	}
};

let machineId: TPromise<string>;
export function getMachineId(): TPromise<string> {
	return machineId || (machineId = TPromise.wrap(getNodeMachineId())
		.then(id => id || uuid.generateUuid())); // fallback, generate a UUID
}<|MERGE_RESOLUTION|>--- conflicted
+++ resolved
@@ -6,12 +6,8 @@
 import { TPromise } from 'vs/base/common/winjs.base';
 import * as uuid from 'vs/base/common/uuid';
 import { networkInterfaces } from 'os';
-<<<<<<< HEAD
 import { machineId as getNodeMachineId } from 'node-machine-id';
-import { StringTrieMap } from 'vs/base/common/map';
-=======
 import { TernarySearchTree } from 'vs/base/common/map';
->>>>>>> daf1418a
 
 // http://www.techrepublic.com/blog/data-center/mac-address-scorecard-for-common-virtual-machine-platforms/
 // VMware ESX 3, Server, Workstation, Player	00-50-56, 00-0C-29, 00-05-69
