/*---------------------------------------------------------------------------------------------
 *  Copyright (c) Microsoft Corporation. All rights reserved.
 *  Licensed under the MIT License. See License.txt in the project root for license information.
 *--------------------------------------------------------------------------------------------*/
'use strict';

import { PPromise, TPromise } from 'vs/base/common/winjs.base';
import uri from 'vs/base/common/uri';
import * as objects from 'vs/base/common/objects';
import * as paths from 'vs/base/common/paths';
import * as glob from 'vs/base/common/glob';
import { IFilesConfiguration } from 'vs/platform/files/common/files';
import { createDecorator } from 'vs/platform/instantiation/common/instantiation';
import Event from 'vs/base/common/event';
import { IDisposable } from 'vs/base/common/lifecycle';

export const ID = 'searchService';

export const ISearchService = createDecorator<ISearchService>(ID);

/**
 * A service that enables to search for files or with in files.
 */
export interface ISearchService {
	_serviceBrand: any;
	search(query: ISearchQuery): PPromise<ISearchComplete, ISearchProgressItem>;
	extendQuery(query: ISearchQuery): void;
	clearCache(cacheKey: string): TPromise<void>;
	registerSearchResultProvider(provider: ISearchResultProvider): IDisposable;
}

export interface ISearchResultProvider {
	search(query: ISearchQuery): PPromise<ISearchComplete, ISearchProgressItem>;
}

export interface IFolderQuery {
	folder: uri;
	excludePattern?: glob.IExpression;
	includePattern?: glob.IExpression;
	fileEncoding?: string;
	disregardIgnoreFiles?: boolean;
}

export interface ICommonQueryOptions {
	extraFileResources?: uri[];
	filePattern?: string; // file search only
	fileEncoding?: string;
	maxResults?: number;
	/**
	 * If true no results will be returned. Instead `limitHit` will indicate if at least one result exists or not.
	 *
	 * Currently does not work with queries including a 'siblings clause'.
	 */
	exists?: boolean;
	sortByScore?: boolean;
	cacheKey?: string;
	useRipgrep?: boolean;
	disregardIgnoreFiles?: boolean;
	disregardExcludeSettings?: boolean;
	ignoreSymlinks?: boolean;
}

export interface IQueryOptions extends ICommonQueryOptions {
	excludePattern?: string;
	includePattern?: string;
}

export interface ISearchQuery extends ICommonQueryOptions {
	type: QueryType;

	excludePattern?: glob.IExpression;
	includePattern?: glob.IExpression;
	contentPattern?: IPatternInfo;
	folderQueries?: IFolderQuery[];
	usingSearchPaths?: boolean;
}

export enum QueryType {
	File = 1,
	Text = 2
}
/* __GDPR__FRAGMENT__
	"IPatternInfo" : {
		"pattern" : { "classification": "CustomerContent", "purpose": "FeatureInsight" },
		"isRegExp": { "classification": "SystemMetaData", "purpose": "FeatureInsight" },
		"isWordMatch": { "classification": "SystemMetaData", "purpose": "FeatureInsight" },
		"wordSeparators": { "classification": "SystemMetaData", "purpose": "FeatureInsight" },
		"isMultiline": { "classification": "SystemMetaData", "purpose": "FeatureInsight" },
		"isCaseSensitive": { "classification": "SystemMetaData", "purpose": "FeatureInsight" }
	}
*/
export interface IPatternInfo {
	pattern: string;
	isRegExp?: boolean;
	isWordMatch?: boolean;
	wordSeparators?: string;
	isMultiline?: boolean;
	isCaseSensitive?: boolean;
}

export interface IFileMatch {
	resource?: uri;
	lineMatches?: ILineMatch[];
}

export interface ILineMatch {
	preview: string;
	lineNumber: number;
	offsetAndLengths: number[][];
}

export interface IProgress {
	total?: number;
	worked?: number;
}

export interface ISearchLog {
	message?: string;
}

export interface ISearchProgressItem extends IFileMatch, IProgress, ISearchLog {
	// Marker interface to indicate the possible values for progress calls from the engine
}

export interface ISearchComplete {
	limitHit?: boolean;
	results: IFileMatch[];
	stats: ISearchStats;

	// PATCH(sourcegraph) An optional warning to show with the results. We use this when we could not search some repos.
	warning?: string;
}

export interface ISearchStats {
	fromCache: boolean;
	resultCount: number;
	unsortedResultTime?: number;
	sortedResultTime?: number;
}

export interface ICachedSearchStats extends ISearchStats {
	cacheLookupStartTime: number;
	cacheFilterStartTime: number;
	cacheLookupResultTime: number;
	cacheEntryCount: number;
	joined?: ISearchStats;
}

export interface IUncachedSearchStats extends ISearchStats {
	traversal: string;
	errors: string[];
	fileWalkStartTime: number;
	fileWalkResultTime: number;
	directoriesWalked: number;
	filesWalked: number;
	cmdForkStartTime?: number;
	cmdForkResultTime?: number;
	cmdResultCount?: number;
}


// ---- very simple implementation of the search model --------------------

export class FileMatch implements IFileMatch {
	public lineMatches: LineMatch[] = [];
	constructor(public resource: uri) {
		// empty
	}
}

export class LineMatch implements ILineMatch {
	constructor(public preview: string, public lineNumber: number, public offsetAndLengths: number[][]) {
		// empty
	}
}

// Where a search profile is from
export enum SearchProfileSource {
	Ephemeral = 'Ephemeral', // Created manually and not saved
	Config = 'Config',
	Workspace = 'Workspace', // Currently open workspaces
	Server = 'Server',
};

// A search profile
export interface ISearchProfile {
	// The name of the profile.
	name: string;
	// A list of workspaces to search.
	workspaces: string[];
	// An optional description of the profile.
	description?: string;
	// The source of the profile
	source?: SearchProfileSource;
}

export const ISearchProfileService = createDecorator<ISearchProfileService>('searchProfileService');

export interface ISearchProfileService {
	_serviceBrand: any;

	readonly onDidSearchProfilesChange: Event<void>;
	getSearchProfiles(): ISearchProfile[];
	getProfileForWorkspaces(workspaces: string[]): ISearchProfile;
}

export interface ISearchConfiguration extends IFilesConfiguration {
	search: {
		exclude: glob.IExpression;
		useRipgrep: boolean;
		/**
		 * Use ignore file for text search.
		 */
		useIgnoreFilesByDefault: boolean;
<<<<<<< HEAD
		profiles: ISearchProfile[];
=======
		/**
		 * Use ignore file for file search.
		 */
		useIgnoreFiles: boolean;
>>>>>>> 95ca4f0c
		followSymlinks: boolean;
	};
	editor: {
		wordSeparators: string;
	};
}

export function getExcludes(configuration: ISearchConfiguration): glob.IExpression {
	const fileExcludes = configuration && configuration.files && configuration.files.exclude;
	const searchExcludes = configuration && configuration.search && configuration.search.exclude;

	if (!fileExcludes && !searchExcludes) {
		return undefined;
	}

	if (!fileExcludes || !searchExcludes) {
		return fileExcludes || searchExcludes;
	}

	let allExcludes: glob.IExpression = Object.create(null);
	allExcludes = objects.mixin(allExcludes, fileExcludes);
	allExcludes = objects.mixin(allExcludes, searchExcludes, true);

	return allExcludes;
}

export function pathIncludedInQuery(query: ISearchQuery, fsPath: string): boolean {
	if (query.excludePattern && glob.match(query.excludePattern, fsPath)) {
		return false;
	}

	if (query.includePattern && !glob.match(query.includePattern, fsPath)) {
		return false;
	}

	// If searchPaths are being used, the extra file must be in a subfolder and match the pattern, if present
	if (query.usingSearchPaths) {
		return query.folderQueries.every(fq => {
			const searchPath = fq.folder.fsPath;
			if (paths.isEqualOrParent(fsPath, searchPath)) {
				return !fq.includePattern || !!glob.match(fq.includePattern, fsPath);
			} else {
				return false;
			}
		});
	}

	return true;
}<|MERGE_RESOLUTION|>--- conflicted
+++ resolved
@@ -212,14 +212,11 @@
 		 * Use ignore file for text search.
 		 */
 		useIgnoreFilesByDefault: boolean;
-<<<<<<< HEAD
 		profiles: ISearchProfile[];
-=======
 		/**
 		 * Use ignore file for file search.
 		 */
 		useIgnoreFiles: boolean;
->>>>>>> 95ca4f0c
 		followSymlinks: boolean;
 	};
 	editor: {
