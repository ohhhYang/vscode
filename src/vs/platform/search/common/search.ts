/*---------------------------------------------------------------------------------------------
 *  Copyright (c) Microsoft Corporation. All rights reserved.
 *  Licensed under the MIT License. See License.txt in the project root for license information.
 *--------------------------------------------------------------------------------------------*/
'use strict';

import { PPromise, TPromise } from 'vs/base/common/winjs.base';
import uri from 'vs/base/common/uri';
import * as objects from 'vs/base/common/objects';
import * as paths from 'vs/base/common/paths';
import * as glob from 'vs/base/common/glob';
import { IFilesConfiguration } from 'vs/platform/files/common/files';
import { createDecorator } from 'vs/platform/instantiation/common/instantiation';
<<<<<<< HEAD
import Event from 'vs/base/common/event';
=======
import { IDisposable } from 'vs/base/common/lifecycle';
>>>>>>> ae5c9803

export const ID = 'searchService';

export const ISearchService = createDecorator<ISearchService>(ID);

/**
 * A service that enables to search for files or with in files.
 */
export interface ISearchService {
	_serviceBrand: any;
	search(query: ISearchQuery): PPromise<ISearchComplete, ISearchProgressItem>;
	extendQuery(query: ISearchQuery): void;
	clearCache(cacheKey: string): TPromise<void>;
	registerSearchResultProvider(provider: ISearchResultProvider): IDisposable;
}

export interface ISearchResultProvider {
	search(query: ISearchQuery): PPromise<ISearchComplete, ISearchProgressItem>;
}

export interface IFolderQuery {
	folder: uri;
	excludePattern?: glob.IExpression;
	includePattern?: glob.IExpression;
	fileEncoding?: string;
}

export interface ICommonQueryOptions {
	extraFileResources?: uri[];
	filePattern?: string; // file search only
	fileEncoding?: string;
	maxResults?: number;
	sortByScore?: boolean;
	cacheKey?: string;
	useRipgrep?: boolean;
	disregardIgnoreFiles?: boolean;
	disregardExcludeSettings?: boolean;
}

export interface IQueryOptions extends ICommonQueryOptions {
	excludePattern?: string;
	includePattern?: string;
}

export interface ISearchQuery extends ICommonQueryOptions {
	type: QueryType;

	excludePattern?: glob.IExpression;
	includePattern?: glob.IExpression;
	contentPattern?: IPatternInfo;
	folderQueries?: IFolderQuery[];
	usingSearchPaths?: boolean;
}

export enum QueryType {
	File = 1,
	Text = 2
}

export interface IPatternInfo {
	pattern: string;
	isRegExp?: boolean;
	isWordMatch?: boolean;
	wordSeparators?: string;
	isMultiline?: boolean;
	isCaseSensitive?: boolean;
}

export interface IFileMatch {
	resource?: uri;
	lineMatches?: ILineMatch[];
}

export interface ILineMatch {
	preview: string;
	lineNumber: number;
	offsetAndLengths: number[][];
}

export interface IProgress {
	total?: number;
	worked?: number;
}

export interface ISearchLog {
	message?: string;
}

export interface ISearchProgressItem extends IFileMatch, IProgress, ISearchLog {
	// Marker interface to indicate the possible values for progress calls from the engine
}

export interface ISearchComplete {
	limitHit?: boolean;
	results: IFileMatch[];
	stats: ISearchStats;

	// PATCH(sourcegraph) An optional warning to show with the results. We use this when we could not search some repos.
	warning?: string;
}

export interface ISearchStats {
	fromCache: boolean;
	resultCount: number;
	unsortedResultTime?: number;
	sortedResultTime?: number;
}

export interface ICachedSearchStats extends ISearchStats {
	cacheLookupStartTime: number;
	cacheFilterStartTime: number;
	cacheLookupResultTime: number;
	cacheEntryCount: number;
	joined?: ISearchStats;
}

export interface IUncachedSearchStats extends ISearchStats {
	traversal: string;
	errors: string[];
	fileWalkStartTime: number;
	fileWalkResultTime: number;
	directoriesWalked: number;
	filesWalked: number;
	cmdForkStartTime?: number;
	cmdForkResultTime?: number;
	cmdResultCount?: number;
}


// ---- very simple implementation of the search model --------------------

export class FileMatch implements IFileMatch {
	public lineMatches: LineMatch[] = [];
	constructor(public resource: uri) {
		// empty
	}
}

export class LineMatch implements ILineMatch {
	constructor(public preview: string, public lineNumber: number, public offsetAndLengths: number[][]) {
		// empty
	}
}

// Where a search profile is from
export enum SearchProfileSource {
	Ephemeral = 'Ephemeral', // Created manually and not saved
	Config = 'Config',
	Workspace = 'Workspace', // Currently open workspaces
	Server = 'Server',
};

// A search profile
export interface ISearchProfile {
	// The name of the profile.
	name: string;
	// A list of workspaces to search.
	workspaces: string[];
	// An optional description of the profile.
	description?: string;
	// The source of the profile
	source?: SearchProfileSource;
}

export const ISearchProfileService = createDecorator<ISearchProfileService>('searchProfileService');

export interface ISearchProfileService {
	_serviceBrand: any;

	readonly onDidSearchProfilesChange: Event<void>;
	getSearchProfiles(): ISearchProfile[];
	getProfileForWorkspaces(workspaces: string[]): ISearchProfile;
}

export interface ISearchConfiguration extends IFilesConfiguration {
	search: {
		exclude: glob.IExpression;
		useRipgrep: boolean;
		useIgnoreFilesByDefault: boolean;
		alwaysIncludeFolderMatches: boolean;
		profiles: ISearchProfile[];
	};
	editor: {
		wordSeparators: string;
	};
}

export function getExcludes(configuration: ISearchConfiguration): glob.IExpression {
	const fileExcludes = configuration && configuration.files && configuration.files.exclude;
	const searchExcludes = configuration && configuration.search && configuration.search.exclude;

	if (!fileExcludes && !searchExcludes) {
		return undefined;
	}

	if (!fileExcludes || !searchExcludes) {
		return fileExcludes || searchExcludes;
	}

	let allExcludes: glob.IExpression = Object.create(null);
	allExcludes = objects.mixin(allExcludes, fileExcludes);
	allExcludes = objects.mixin(allExcludes, searchExcludes, true);

	return allExcludes;
}

export function pathIncludedInQuery(query: ISearchQuery, fsPath: string): boolean {
	if (query.excludePattern && glob.match(query.excludePattern, fsPath)) {
		return false;
	}

	if (query.includePattern && !glob.match(query.includePattern, fsPath)) {
		return false;
	}

	// If searchPaths are being used, the extra file must be in a subfolder and match the pattern, if present
	if (query.usingSearchPaths) {
		return query.folderQueries.every(fq => {
			const searchPath = fq.folder.fsPath;
			if (paths.isEqualOrParent(fsPath, searchPath)) {
				return !fq.includePattern || !!glob.match(fq.includePattern, fsPath);
			} else {
				return false;
			}
		});
	}

	return true;
}<|MERGE_RESOLUTION|>--- conflicted
+++ resolved
@@ -11,11 +11,8 @@
 import * as glob from 'vs/base/common/glob';
 import { IFilesConfiguration } from 'vs/platform/files/common/files';
 import { createDecorator } from 'vs/platform/instantiation/common/instantiation';
-<<<<<<< HEAD
 import Event from 'vs/base/common/event';
-=======
 import { IDisposable } from 'vs/base/common/lifecycle';
->>>>>>> ae5c9803
 
 export const ID = 'searchService';
 
