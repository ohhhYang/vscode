/*---------------------------------------------------------------------------------------------
 *  Copyright (c) Microsoft Corporation. All rights reserved.
 *  Licensed under the MIT License. See License.txt in the project root for license information.
 *--------------------------------------------------------------------------------------------*/
'use strict';

import URI from 'vs/base/common/uri';
<<<<<<< HEAD
import { Schemas } from 'vs/base/common/network';
import { TPromise } from 'vs/base/common/winjs.base';
=======
>>>>>>> 9066eedc
import { createDecorator } from 'vs/platform/instantiation/common/instantiation';
import * as paths from 'vs/base/common/paths';
import { TrieMap } from 'vs/base/common/map';
import Event from 'vs/base/common/event';
import { isLinux } from 'vs/base/common/platform';
import { distinct } from 'vs/base/common/arrays';

export const IWorkspaceContextService = createDecorator<IWorkspaceContextService>('contextService');

export interface IWorkspaceContextService {
	_serviceBrand: any;

	/**
	 * Returns if the application was opened with a workspace or not.
	 */
	hasWorkspace(): boolean;

	/**
	 * Returns if the application was opened with a folder.
	 */
	hasFolderWorkspace(): boolean;

	/**
	 * Returns if the application was opened with a workspace that can have one or more folders.
	 */
	hasMultiFolderWorkspace(): boolean;

	/**
	 * Provides access to the workspace object the platform is running with. This may be null if the workbench was opened
	 * without workspace (empty);
	 */
	getLegacyWorkspace(): ILegacyWorkspace;

	/**
	 * Provides access to the workspace object the platform is running with. This may be null if the workbench was opened
	 * without workspace (empty);
	 */
	getWorkspace(): IWorkspace;

	/**
	 * An event which fires on workspace name changes.
	 */
	onDidChangeWorkspaceName: Event<void>;

	/**
	 * An event which fires on workspace roots change.
	 */
	onDidChangeWorkspaceRoots: Event<void>;

	/**
	 * Returns the root for the given resource from the workspace.
	 * Can be null if there is no workspace or the resource is not inside the workspace.
	 */
	getRoot(resource: URI): URI;

	/**
	 * Returns if the provided resource is inside the workspace or not.
	 */
	isInsideWorkspace(resource: URI): boolean;

	/**
	 * Given a workspace relative path, returns the resource with the absolute path.
	 */
	toResource: (workspaceRelativePath: string) => URI;
}

export interface ILegacyWorkspace {

	/**
	 * the full uri of the workspace. this is a URI to the location
	 * of the workspace.
	 */
	resource: URI;

	/**
	 * creation time of the workspace folder if known
	 */
	ctime?: number;
}

export interface IWorkspace {

	/**
	 * the unique identifier of the workspace.
	 */
	readonly id: string;

	/**
	 * the name of the workspace.
	 */
	readonly name: string;

	/**
	 * Roots in the workspace.
	 */
	readonly roots: URI[];

	/**
	 * the location of the workspace configuration
	 */
	readonly configuration?: URI;
}

export class LegacyWorkspace implements ILegacyWorkspace {
	private _name: string;

	constructor(private _resource: URI, private _ctime?: number) {
		this._name = paths.basename(this._resource.fsPath) || this._resource.fsPath;
	}

	public get resource(): URI {
		return this._resource;
	}

	public get name(): string {
		return this._name;
	}

	public get ctime(): number {
		return this._ctime;
	}

	public toResource(workspaceRelativePath: string, root?: URI): URI {
		if (typeof workspaceRelativePath === 'string') {
			if (this._resource.scheme === Schemas.file) {
				return URI.file(paths.join(root ? root.fsPath : this._resource.fsPath, workspaceRelativePath));
			}
			return (root || this._resource).with({ path: paths.join(root ? root.path : this._resource.path, workspaceRelativePath) });
		}

		return null;
	}
}

export class Workspace implements IWorkspace {

	private _rootsMap: TrieMap<URI> = new TrieMap<URI>();
	private _roots: URI[];

	constructor(
		public readonly id: string,
		private _name: string,
		roots: URI[],
		private _configuration: URI = null
	) {
		this.roots = roots;
	}

	private ensureAbsoluteAndUnique(roots: URI[]): URI[] {
		if (!this.configuration) {
			return roots;
		}

		return distinct(roots.map(root => {
			if (paths.isAbsolute(root.fsPath)) {
				return URI.file(root.fsPath);
			}

			return URI.file(paths.join(paths.dirname(this.configuration.fsPath), root.fsPath));
		}), root => isLinux ? root.fsPath : root.fsPath.toLowerCase());
	}

	public get roots(): URI[] {
		return this._roots;
	}

	public set roots(roots: URI[]) {
		this._roots = this.ensureAbsoluteAndUnique(roots);
		this.updateRootsMap();
	}

	public get name(): string {
		return this._name;
	}

	public set name(name: string) {
		this._name = name;
	}

	public get configuration(): URI {
		return this._configuration;
	}

	public set configuration(configuration: URI) {
		this._configuration = configuration;
	}

	public getRoot(resource: URI): URI {
		if (!resource) {
			return null;
		}

		return this._rootsMap.findSubstr(resource.toString());
	}

	private updateRootsMap(): void {
		this._rootsMap = new TrieMap<URI>();
		for (const root of this.roots) {
			this._rootsMap.insert(root.toString(), root);
		}
	}

	public toJSON(): IWorkspace {
		return { id: this.id, roots: this.roots, name: this.name };
	}
}<|MERGE_RESOLUTION|>--- conflicted
+++ resolved
@@ -5,11 +5,7 @@
 'use strict';
 
 import URI from 'vs/base/common/uri';
-<<<<<<< HEAD
 import { Schemas } from 'vs/base/common/network';
-import { TPromise } from 'vs/base/common/winjs.base';
-=======
->>>>>>> 9066eedc
 import { createDecorator } from 'vs/platform/instantiation/common/instantiation';
 import * as paths from 'vs/base/common/paths';
 import { TrieMap } from 'vs/base/common/map';
