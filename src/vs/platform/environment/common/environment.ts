--- conflicted
+++ resolved
@@ -111,7 +111,8 @@
 	nodeCachedDataDir: string;
 
 	installSource: string;
-<<<<<<< HEAD
+	disableUpdates: boolean;
+
 	sourcegraphContext: JSContext;
 	eventLogDebug: boolean;
 }
@@ -119,7 +120,4 @@
 export interface JSContext {
 	trackingAppID: string;
 	onPrem: boolean;
-=======
-	disableUpdates: boolean;
->>>>>>> f6cf0926
 }