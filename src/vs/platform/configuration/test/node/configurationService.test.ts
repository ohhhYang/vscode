/*---------------------------------------------------------------------------------------------
 *  Copyright (c) Microsoft Corporation. All rights reserved.
 *  Licensed under the MIT License. See License.txt in the project root for license information.
 *--------------------------------------------------------------------------------------------*/

'use strict';

import assert = require('assert');
import os = require('os');
import path = require('path');
import fs = require('fs');

import { Registry } from 'vs/platform/registry/common/platform';
import { ConfigurationService } from 'vs/platform/configuration/node/configurationService';
import { ParsedArgs } from 'vs/platform/environment/common/environment';
import { parseArgs } from 'vs/platform/environment/node/argv';
import { EnvironmentService } from 'vs/platform/environment/node/environmentService';
import extfs = require('vs/base/node/extfs');
import uuid = require('vs/base/common/uuid');
import { IConfigurationRegistry, Extensions as ConfigurationExtensions } from 'vs/platform/configuration/common/configurationRegistry';

class SettingsTestEnvironmentService extends EnvironmentService {

	constructor(args: ParsedArgs, _execPath: string, private customAppSettingsHome, private customOrganizationSettingsHome) {
		super(args, _execPath);
	}

	get appSettingsPath(): string { return this.customAppSettingsHome; }

	get appOrganizationSettingsPath(): string { return this.customOrganizationSettingsHome; }
}

suite('ConfigurationService - Node', () => {

	function testFiles(callback: (userPath: string, orgPath: string, cleanUp: (callback: () => void) => void) => void): void {
		const id = uuid.generateUuid();
		const parentDir = path.join(os.tmpdir(), 'vsctests', id);
		const newDir = path.join(parentDir, 'config', id);
		const userSettingsPath = path.join(newDir, 'config.json');
		const orgSettingsPath = path.join(newDir, 'orgConfig.json');

		extfs.mkdirp(newDir, 493, (error) => {
			callback(userSettingsPath, orgSettingsPath, (callback) => extfs.del(parentDir, os.tmpdir(), () => { }, callback));
		});
	}

	test('simple - user settings', (done: () => void) => {
		testFiles((userSettingsPath, orgSettingsPath, cleanUp) => {
			fs.writeFileSync(userSettingsPath, '{ "foo": "bar" }');

			const service = new ConfigurationService(new SettingsTestEnvironmentService(parseArgs(process.argv), process.execPath, userSettingsPath, orgSettingsPath));

			const config = service.getConfiguration<{ foo: string }>();
			assert.ok(config);
			assert.equal(config.foo, 'bar');

			service.dispose();

			cleanUp(done);
		});
	});

	test('simple - org settings', (done: () => void) => {
		testFiles((userSettingsPath, orgSettingsPath, cleanUp) => {
			fs.writeFileSync(orgSettingsPath, '{ "foo": "bar" }');

			const service = new ConfigurationService(new SettingsTestEnvironmentService(parseArgs(process.argv), process.execPath, userSettingsPath, orgSettingsPath));

			const config = service.getValue<{ foo: string }>();
			assert.ok(config);
			assert.equal(config.foo, 'bar');

			service.dispose();

			cleanUp(done);
		});
	});

	test('user settings overrides org settings', (done: () => void) => {
		testFiles((userSettingsPath, orgSettingsPath, cleanUp) => {
			fs.writeFileSync(orgSettingsPath, '{ "foo": "old" }');
			fs.writeFileSync(userSettingsPath, '{ "foo": "new" }');

			const service = new ConfigurationService(new SettingsTestEnvironmentService(parseArgs(process.argv), process.execPath, userSettingsPath, orgSettingsPath));

			const config = service.getConfiguration<{ foo: string }>();
			assert.ok(config);
			assert.equal(config.foo, 'new');

			service.dispose();

			cleanUp(done);
		});
	});

	test('config gets flattened', (done: () => void) => {
		testFiles((userSettingsPath, orgSettingsPath, cleanUp) => {
			fs.writeFileSync(userSettingsPath, '{ "testworkbench.editor.tabs": true }');

			const service = new ConfigurationService(new SettingsTestEnvironmentService(parseArgs(process.argv), process.execPath, userSettingsPath, orgSettingsPath));

			const config = service.getValue<{ testworkbench: { editor: { tabs: boolean } } }>();
			assert.ok(config);
			assert.ok(config.testworkbench);
			assert.ok(config.testworkbench.editor);
			assert.equal(config.testworkbench.editor.tabs, true);

			service.dispose();

			cleanUp(done);
		});
	});

	test('error case does not explode', (done: () => void) => {
		testFiles((userSettingsPath, orgSettingsPath, cleanUp) => {
			fs.writeFileSync(userSettingsPath, ',,,,');

			const service = new ConfigurationService(new SettingsTestEnvironmentService(parseArgs(process.argv), process.execPath, userSettingsPath, orgSettingsPath));

			const config = service.getValue<{ foo: string }>();
			assert.ok(config);

			service.dispose();

			cleanUp(done);
		});
	});

	test('missing file does not explode', () => {
		const id = uuid.generateUuid();
		const parentDir = path.join(os.tmpdir(), 'vsctests', id);
		const newDir = path.join(parentDir, 'config', id);
		const userSettingsPath = path.join(newDir, 'config.json');
		const orgSettingsPath = path.join(newDir, 'orgConfig.json');

		const service = new ConfigurationService(new SettingsTestEnvironmentService(parseArgs(process.argv), process.execPath, userSettingsPath, orgSettingsPath));

		const config = service.getValue<{ foo: string }>();
		assert.ok(config);

		service.dispose();
	});

	test('reloadConfiguration', (done: () => void) => {
		testFiles((userSettingsPath, orgSettingsPath, cleanUp) => {
			fs.writeFileSync(userSettingsPath, '{ "foo": "bar" }');

			const service = new ConfigurationService(new SettingsTestEnvironmentService(parseArgs(process.argv), process.execPath, userSettingsPath, orgSettingsPath));

<<<<<<< HEAD
			let config = service.getConfiguration<{ foo: string, eggs: string }>();
=======
			let config = service.getValue<{ foo: string }>();
>>>>>>> cce72a5a
			assert.ok(config);
			assert.equal(config.foo, 'bar');
			assert.equal(config.eggs, void 0);

			fs.writeFileSync(userSettingsPath, '{ "foo": "changed" }');
			fs.writeFileSync(orgSettingsPath, ' { "eggs": "ham" }');

			// still outdated
<<<<<<< HEAD
			config = service.getConfiguration<{ foo: string, eggs: string }>();
=======
			config = service.getValue<{ foo: string }>();
>>>>>>> cce72a5a
			assert.ok(config);
			assert.equal(config.foo, 'bar');
			assert.equal(config.eggs, void 0);

			// force a reload to get latest
			service.reloadConfiguration().then(() => {
<<<<<<< HEAD
				config = service.getConfiguration<{ foo: string, eggs: string }>();
=======
				config = service.getValue<{ foo: string }>();
>>>>>>> cce72a5a
				assert.ok(config);
				assert.equal(config.foo, 'changed');
				assert.equal(config.eggs, 'ham');

				service.dispose();

				cleanUp(done);
			});
		});
	});

	test('model defaults', (done: () => void) => {
		interface ITestSetting {
			configuration: {
				service: {
					testSetting: string;
				}
			};
		}

		const configurationRegistry = <IConfigurationRegistry>Registry.as(ConfigurationExtensions.Configuration);
		configurationRegistry.registerConfiguration({
			'id': '_test',
			'type': 'object',
			'properties': {
				'configuration.service.testSetting': {
					'type': 'string',
					'default': 'isSet'
				}
			}
		});

<<<<<<< HEAD
		let serviceWithoutFile = new ConfigurationService(new SettingsTestEnvironmentService(parseArgs(process.argv), process.execPath, '__fakeUserSettings', '__fakeOrgSettings'));
		let setting = serviceWithoutFile.getConfiguration<ITestSetting>();
=======
		let serviceWithoutFile = new ConfigurationService(new SettingsTestEnvironmentService(parseArgs(process.argv), process.execPath, '__testFile'));
		let setting = serviceWithoutFile.getValue<ITestSetting>();
>>>>>>> cce72a5a

		assert.ok(setting);
		assert.equal(setting.configuration.service.testSetting, 'isSet');

		testFiles((userSettingsPath, orgSettingsPath, cleanUp) => {
			fs.writeFileSync(userSettingsPath, '{ "testworkbench.editor.tabs": true }');

			const service = new ConfigurationService(new SettingsTestEnvironmentService(parseArgs(process.argv), process.execPath, userSettingsPath, orgSettingsPath));

			let setting = service.getValue<ITestSetting>();

			assert.ok(setting);
			assert.equal(setting.configuration.service.testSetting, 'isSet');

			fs.writeFileSync(userSettingsPath, '{ "configuration.service.testSetting": "isChanged" }');

			service.reloadConfiguration().then(() => {
				let setting = service.getValue<ITestSetting>();

				assert.ok(setting);
				assert.equal(setting.configuration.service.testSetting, 'isChanged');

				service.dispose();
				serviceWithoutFile.dispose();

				cleanUp(done);
			});
		});
	});

	test('lookup', (done: () => void) => {
		const configurationRegistry = <IConfigurationRegistry>Registry.as(ConfigurationExtensions.Configuration);
		configurationRegistry.registerConfiguration({
			'id': '_test',
			'type': 'object',
			'properties': {
				'lookup.service.testSetting': {
					'type': 'string',
					'default': 'isSet'
				}
			}
		});

		testFiles((userSettingsPath, orgSettingsPath, cleanUp) => {
			const service = new ConfigurationService(new SettingsTestEnvironmentService(parseArgs(process.argv), process.execPath, userSettingsPath, orgSettingsPath));

			let res = service.inspect('something.missing');
			assert.strictEqual(res.value, void 0);
			assert.strictEqual(res.default, void 0);
			assert.strictEqual(res.organization, void 0);
			assert.strictEqual(res.user, void 0);

			res = service.inspect('lookup.service.testSetting');
			assert.strictEqual(res.default, 'isSet');
			assert.strictEqual(res.value, 'isSet');
			assert.strictEqual(res.organization, void 0);
			assert.strictEqual(res.user, void 0);

			fs.writeFileSync(userSettingsPath, '{ "lookup.service.testSetting": "bar" }');
			fs.writeFileSync(orgSettingsPath, '{ "lookup.service.testSetting": "baz" }');
			return service.reloadConfiguration().then(() => {
				res = service.inspect('lookup.service.testSetting');
				assert.strictEqual(res.default, 'isSet');
				assert.strictEqual(res.organization, 'baz');
				assert.strictEqual(res.user, 'bar');
				assert.strictEqual(res.value, 'bar');

				service.dispose();

				cleanUp(done);
			});
		});
	});

	test('lookup with null', (done: () => void) => {
		const configurationRegistry = <IConfigurationRegistry>Registry.as(ConfigurationExtensions.Configuration);
		configurationRegistry.registerConfiguration({
			'id': '_testNull',
			'type': 'object',
			'properties': {
				'lookup.service.testNullSetting': {
					'type': 'null',
				}
			}
		});

		testFiles((userSettingsPath, orgSettingsPath, cleanUp) => {
			const service = new ConfigurationService(new SettingsTestEnvironmentService(parseArgs(process.argv), process.execPath, userSettingsPath, orgSettingsPath));

			let res = service.inspect('lookup.service.testNullSetting');
			assert.strictEqual(res.default, null);
			assert.strictEqual(res.value, null);
			assert.strictEqual(res.organization, void 0);
			assert.strictEqual(res.user, void 0);

			fs.writeFileSync(userSettingsPath, '{ "lookup.service.testNullSetting": null }');

			return service.reloadConfiguration().then(() => {
				res = service.inspect('lookup.service.testNullSetting');
				assert.strictEqual(res.default, null);
				assert.strictEqual(res.value, null);
				assert.strictEqual(res.organization, void 0);
				assert.strictEqual(res.user, null);

				service.dispose();

				cleanUp(done);
			});
		});
	});
});<|MERGE_RESOLUTION|>--- conflicted
+++ resolved
@@ -50,7 +50,7 @@
 
 			const service = new ConfigurationService(new SettingsTestEnvironmentService(parseArgs(process.argv), process.execPath, userSettingsPath, orgSettingsPath));
 
-			const config = service.getConfiguration<{ foo: string }>();
+			const config = service.getValue<{ foo: string }>();
 			assert.ok(config);
 			assert.equal(config.foo, 'bar');
 
@@ -83,7 +83,7 @@
 
 			const service = new ConfigurationService(new SettingsTestEnvironmentService(parseArgs(process.argv), process.execPath, userSettingsPath, orgSettingsPath));
 
-			const config = service.getConfiguration<{ foo: string }>();
+			const config = service.getValue<{ foo: string }>();
 			assert.ok(config);
 			assert.equal(config.foo, 'new');
 
@@ -147,11 +147,7 @@
 
 			const service = new ConfigurationService(new SettingsTestEnvironmentService(parseArgs(process.argv), process.execPath, userSettingsPath, orgSettingsPath));
 
-<<<<<<< HEAD
-			let config = service.getConfiguration<{ foo: string, eggs: string }>();
-=======
-			let config = service.getValue<{ foo: string }>();
->>>>>>> cce72a5a
+			let config = service.getValue<{ foo: string, eggs: string }>();
 			assert.ok(config);
 			assert.equal(config.foo, 'bar');
 			assert.equal(config.eggs, void 0);
@@ -160,22 +156,14 @@
 			fs.writeFileSync(orgSettingsPath, ' { "eggs": "ham" }');
 
 			// still outdated
-<<<<<<< HEAD
-			config = service.getConfiguration<{ foo: string, eggs: string }>();
-=======
-			config = service.getValue<{ foo: string }>();
->>>>>>> cce72a5a
+			config = service.getValue<{ foo: string, eggs: string }>();
 			assert.ok(config);
 			assert.equal(config.foo, 'bar');
 			assert.equal(config.eggs, void 0);
 
 			// force a reload to get latest
 			service.reloadConfiguration().then(() => {
-<<<<<<< HEAD
-				config = service.getConfiguration<{ foo: string, eggs: string }>();
-=======
-				config = service.getValue<{ foo: string }>();
->>>>>>> cce72a5a
+				config = service.getValue<{ foo: string, eggs: string }>();
 				assert.ok(config);
 				assert.equal(config.foo, 'changed');
 				assert.equal(config.eggs, 'ham');
@@ -208,13 +196,8 @@
 			}
 		});
 
-<<<<<<< HEAD
 		let serviceWithoutFile = new ConfigurationService(new SettingsTestEnvironmentService(parseArgs(process.argv), process.execPath, '__fakeUserSettings', '__fakeOrgSettings'));
-		let setting = serviceWithoutFile.getConfiguration<ITestSetting>();
-=======
-		let serviceWithoutFile = new ConfigurationService(new SettingsTestEnvironmentService(parseArgs(process.argv), process.execPath, '__testFile'));
 		let setting = serviceWithoutFile.getValue<ITestSetting>();
->>>>>>> cce72a5a
 
 		assert.ok(setting);
 		assert.equal(setting.configuration.service.testSetting, 'isSet');
