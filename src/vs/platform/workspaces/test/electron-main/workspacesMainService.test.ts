--- conflicted
+++ resolved
@@ -16,11 +16,8 @@
 import { WorkspacesMainService } from 'vs/platform/workspaces/electron-main/workspacesMainService';
 import { IStoredWorkspace, WORKSPACE_EXTENSION, IWorkspaceSavedEvent, IWorkspaceIdentifier } from 'vs/platform/workspaces/common/workspaces';
 import { LogMainService } from 'vs/platform/log/common/log';
-<<<<<<< HEAD
+import URI from 'vs/base/common/uri';
 import * as json from 'vs/base/common/json';
-=======
-import URI from 'vs/base/common/uri';
->>>>>>> 9066eedc
 
 suite('WorkspacesMainService', () => {
 	const parentDir = path.join(os.tmpdir(), 'vsctests', 'service');
@@ -69,7 +66,6 @@
 			assert.ok(service.isUntitledWorkspace(workspace));
 
 			const ws = json.parse(fs.readFileSync(workspace.configPath).toString()) as IStoredWorkspace;
-			assert.equal(ws.id, workspace.id);
 			assert.equal(ws.folders.length, 0);
 
 			done();
@@ -82,18 +78,10 @@
 			assert.ok(fs.existsSync(workspace.configPath));
 			assert.ok(service.isUntitledWorkspace(workspace));
 
-<<<<<<< HEAD
 			const ws = json.parse(fs.readFileSync(workspace.configPath).toString()) as IStoredWorkspace;
-			assert.equal(ws.id, workspace.id);
-			assert.equal(ws.folders.length, 2);
-			assert.equal(ws.folders[0], process.cwd());
-			assert.equal(ws.folders[1], os.tmpdir());
-=======
-			const ws = JSON.parse(fs.readFileSync(workspace.configPath).toString()) as IStoredWorkspace;
 			assert.equal(ws.folders.length, 2); //
 			assert.equal(ws.folders[0].path, process.cwd());
 			assert.equal(ws.folders[1].path, os.tmpdir());
->>>>>>> 9066eedc
 
 			done();
 		});
@@ -175,12 +163,7 @@
 
 				assert.equal(service.deleteWorkspaceCall, workspace);
 
-<<<<<<< HEAD
 				const ws = json.parse(fs.readFileSync(savedWorkspace.configPath).toString()) as IStoredWorkspace;
-				assert.equal(ws.id, workspace.id);
-=======
-				const ws = JSON.parse(fs.readFileSync(savedWorkspace.configPath).toString()) as IStoredWorkspace;
->>>>>>> 9066eedc
 				assert.equal(ws.folders.length, 2);
 				assert.equal(ws.folders[0].path, process.cwd());
 				assert.equal(ws.folders[1].path, os.tmpdir());
@@ -211,12 +194,7 @@
 					assert.notEqual(newSavedWorkspace.id, workspace.id);
 					assert.equal(newSavedWorkspace.configPath, newWorkspaceConfigPath);
 
-<<<<<<< HEAD
 					const ws = json.parse(fs.readFileSync(newSavedWorkspace.configPath).toString()) as IStoredWorkspace;
-					assert.equal(ws.id, workspace.id);
-=======
-					const ws = JSON.parse(fs.readFileSync(newSavedWorkspace.configPath).toString()) as IStoredWorkspace;
->>>>>>> 9066eedc
 					assert.equal(ws.folders.length, 2);
 					assert.equal(ws.folders[0].path, process.cwd());
 					assert.equal(ws.folders[1].path, os.tmpdir());
