--- conflicted
+++ resolved
@@ -13,12 +13,7 @@
 import { mkdirp, writeFile, readFile } from 'vs/base/node/pfs';
 import { readFileSync, writeFileSync, existsSync, mkdirSync } from 'fs';
 import { isLinux } from 'vs/base/common/platform';
-<<<<<<< HEAD
-import { copy, delSync, readdirSync, mkdirpSync } from 'vs/base/node/extfs';
-import { nfcall } from 'vs/base/common/async';
-=======
 import { delSync, readdirSync } from 'vs/base/node/extfs';
->>>>>>> ae5c9803
 import Event, { Emitter } from 'vs/base/common/event';
 import { ILogService } from 'vs/platform/log/common/log';
 import { isEqual, isEqualOrParent } from 'vs/base/common/paths';
@@ -74,21 +69,12 @@
 			return null; // does not look like a valid workspace config file
 		}
 
-<<<<<<< HEAD
-		try {
-			const rawWorkspace = json.parse(readFileSync(path, 'utf8'));
-
-			const workspace = rawWorkspace as IStoredWorkspace;
-			if (!Array.isArray(workspace.folders)) {
-				this.logService.log(`${path} looks like an invalid workspace file.`);
-=======
 		return this.doResolveWorkspace(path, readFileSync(path, 'utf8'));
 	}
 
 	private isWorkspacePath(path: string): boolean {
 		return this.isInsideWorkspacesHome(path) || extname(path) === `.${WORKSPACE_EXTENSION}`;
 	}
->>>>>>> ae5c9803
 
 	private doResolveWorkspace(path: string, contents: string): IResolvedWorkspace {
 		try {
@@ -98,7 +84,7 @@
 			const legacyStoredWorkspace = (<any>workspace) as ILegacyStoredWorkspace;
 			if (legacyStoredWorkspace.folders.some(folder => typeof folder === 'string')) {
 				workspace.folders = legacyStoredWorkspace.folders.map(folder => ({ path: URI.parse(folder).fsPath }));
-				writeFileSync(path, JSON.stringify(workspace, null, '\t'));
+				writeFileSync(path, stringifyWorkspace(workspace));
 			}
 
 			let absoluteFolders: IStoredWorkspaceFolder[] = [];
@@ -127,7 +113,7 @@
 	private doParseStoredWorkspace(path: string, contents: string): IStoredWorkspace {
 		let storedWorkspace: IStoredWorkspace;
 		try {
-			storedWorkspace = JSON.parse(contents);
+			storedWorkspace = json.parse(contents);
 		} catch (error) {
 			throw new Error(`${path} cannot be parsed as JSON file (${error}).`);
 		}
@@ -144,12 +130,10 @@
 	}
 
 	public createWorkspace(folders: string[]): TPromise<IWorkspaceIdentifier> {
-<<<<<<< HEAD
-=======
 		const { workspace, configParent, storedWorkspace } = this.createUntitledWorkspace(folders);
 
 		return mkdirp(configParent).then(() => {
-			return writeFile(workspace.configPath, JSON.stringify(storedWorkspace, null, '\t')).then(() => workspace);
+			return writeFile(workspace.configPath, stringifyWorkspace(storedWorkspace)).then(() => workspace);
 		});
 	}
 
@@ -162,13 +146,12 @@
 
 		mkdirSync(configParent);
 
-		writeFileSync(workspace.configPath, JSON.stringify(storedWorkspace, null, '\t'));
+		writeFileSync(workspace.configPath, stringifyWorkspace(storedWorkspace));
 
 		return workspace;
 	}
 
 	private createUntitledWorkspace(folders: string[]): { workspace: IWorkspaceIdentifier, configParent: string, storedWorkspace: IStoredWorkspace } {
->>>>>>> ae5c9803
 		const randomId = (Date.now() + Math.round(Math.random() * 1000)).toString();
 		const untitledWorkspaceConfigFolder = join(this.workspacesHome, randomId);
 		const untitledWorkspaceConfigPath = join(untitledWorkspaceConfigFolder, UNTITLED_WORKSPACE_NAME);
@@ -179,12 +162,8 @@
 			}))
 		};
 
-<<<<<<< HEAD
-			return writeFile(untitledWorkspaceConfigPath, stringifyWorkspace(storedWorkspace)).then(() => ({
-=======
 		return {
 			workspace: {
->>>>>>> ae5c9803
 				id: this.getWorkspaceId(untitledWorkspaceConfigPath),
 				configPath: untitledWorkspaceConfigPath
 			},
@@ -237,7 +216,7 @@
 				}
 			});
 
-			return writeFile(targetConfigPath, JSON.stringify(storedWorkspace, null, '\t')).then(() => {
+			return writeFile(targetConfigPath, stringifyWorkspace(storedWorkspace)).then(() => {
 				const savedWorkspaceIdentifier = { id: this.getWorkspaceId(targetConfigPath), configPath: targetConfigPath };
 
 				// Event
@@ -249,23 +228,6 @@
 				return savedWorkspaceIdentifier;
 			});
 		});
-	}
-
-	public createUntitledWorkspaceSync(): IWorkspaceIdentifier {
-		const randomId = (Date.now() + Math.round(Math.random() * 1000)).toString();
-		const untitledWorkspaceConfigFolder = join(this.workspacesHome, randomId);
-		const untitledWorkspaceConfigPath = join(untitledWorkspaceConfigFolder, UNTITLED_WORKSPACE_NAME);
-
-		mkdirpSync(untitledWorkspaceConfigFolder);
-		const storedWorkspace: IStoredWorkspace = {
-			folders: [],
-		};
-
-		writeFileSync(untitledWorkspaceConfigPath, stringifyWorkspace(storedWorkspace));
-		return {
-			id: this.getWorkspaceId(untitledWorkspaceConfigPath),
-			configPath: untitledWorkspaceConfigPath
-		};
 	}
 
 	public deleteUntitledWorkspaceSync(workspace: IWorkspaceIdentifier): void {
