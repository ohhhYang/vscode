/*---------------------------------------------------------------------------------------------
 *  Copyright (c) Microsoft Corporation. All rights reserved.
 *  Licensed under the MIT License. See License.txt in the project root for license information.
 *--------------------------------------------------------------------------------------------*/

'use strict';

import { app, ipcMain as ipc, BrowserWindow, dialog } from 'electron';
import * as platform from 'vs/base/common/platform';
import { WindowsManager } from 'vs/code/electron-main/windows';
import { IWindowsService, OpenContext } from 'vs/platform/windows/common/windows';
import { WindowsChannel } from 'vs/platform/windows/common/windowsIpc';
import { WindowsService } from 'vs/platform/windows/electron-main/windowsService';
import { ILifecycleService } from 'vs/platform/lifecycle/electron-main/lifecycleMain';
import { CodeMenu } from 'vs/code/electron-main/menus';
import { getShellEnvironment } from 'vs/code/node/shellEnv';
import { IUpdateService } from 'vs/platform/update/common/update';
import { UpdateChannel } from 'vs/platform/update/common/updateIpc';
import { UpdateService } from 'vs/platform/update/electron-main/updateService';
import { Server as ElectronIPCServer } from 'vs/base/parts/ipc/electron-main/ipc.electron-main';
import { Server, connect, Client } from 'vs/base/parts/ipc/node/ipc.net';
import { SharedProcess } from 'vs/code/electron-main/sharedProcess';
import { Mutex } from 'windows-mutex';
import { LaunchService, LaunchChannel, ILaunchService } from './launch';
import { IInstantiationService, ServicesAccessor } from 'vs/platform/instantiation/common/instantiation';
import { ServiceCollection } from 'vs/platform/instantiation/common/serviceCollection';
import { SyncDescriptor } from 'vs/platform/instantiation/common/descriptors';
import { ILogService } from 'vs/platform/log/common/log';
import { IStorageService } from 'vs/platform/storage/node/storage';
import { IEnvironmentService } from 'vs/platform/environment/common/environment';
import { IConfigurationService } from 'vs/platform/configuration/common/configuration';
import { IURLService } from 'vs/platform/url/common/url';
import { URLChannel } from 'vs/platform/url/common/urlIpc';
import { ITelemetryService } from 'vs/platform/telemetry/common/telemetry';
import { NullTelemetryService } from 'vs/platform/telemetry/common/telemetryUtils';
import { ITelemetryAppenderChannel, TelemetryAppenderClient } from 'vs/platform/telemetry/common/telemetryIpc';
import { TelemetryService, ITelemetryServiceConfig } from 'vs/platform/telemetry/common/telemetryService';
import { resolveCommonProperties, machineIdStorageKey, machineIdIpcChannel } from 'vs/platform/telemetry/node/commonProperties';
import { getDelayedChannel } from 'vs/base/parts/ipc/common/ipc';
import product from 'vs/platform/node/product';
import pkg from 'vs/platform/node/package';
import { ProxyAuthHandler } from './auth';
import { IDisposable, dispose } from 'vs/base/common/lifecycle';
import { ConfigurationService } from 'vs/platform/configuration/node/configurationService';
import { TPromise } from 'vs/base/common/winjs.base';
import { IWindowsMainService } from 'vs/platform/windows/electron-main/windows';
import { IHistoryMainService } from 'vs/platform/history/common/history';
import { isUndefinedOrNull } from 'vs/base/common/types';
import { CodeWindow } from 'vs/code/electron-main/window';
import { KeyboardLayoutMonitor } from 'vs/code/electron-main/keyboard';
import URI from 'vs/base/common/uri';
import { WorkspacesChannel } from 'vs/platform/workspaces/common/workspacesIpc';
import { IWorkspacesMainService } from 'vs/platform/workspaces/common/workspaces';
import { dirname, join } from 'path';
import { touch } from 'vs/base/node/pfs';
import { WindowLevel } from 'vs/platform/telemetry/common/analyticsConstants';

export class CodeApplication {

	private static APP_ICON_REFRESH_KEY = 'macOSAppIconRefresh3';

	private toDispose: IDisposable[];
	private windowsMainService: IWindowsMainService;

	private electronIpcServer: ElectronIPCServer;

	private sharedProcess: SharedProcess;
	private sharedProcessClient: TPromise<Client>;

	constructor(
		private mainIpcServer: Server,
		private userEnv: platform.IProcessEnvironment,
		@IInstantiationService private instantiationService: IInstantiationService,
		@ILogService private logService: ILogService,
		@IEnvironmentService private environmentService: IEnvironmentService,
		@ILifecycleService private lifecycleService: ILifecycleService,
		@IConfigurationService configurationService: ConfigurationService,
		@IStorageService private storageService: IStorageService,
		@IHistoryMainService private historyService: IHistoryMainService
	) {
		this.toDispose = [mainIpcServer, configurationService];
		this.registerListeners();
	}

	private registerListeners(): void {

		// We handle uncaught exceptions here to prevent electron from opening a dialog to the user
		process.on('uncaughtException', (err: any) => {
			if (err) {

				// take only the message and stack property
				const friendlyError = {
					message: err.message,
					stack: err.stack
				};

				// handle on client side
				if (this.windowsMainService) {
					this.windowsMainService.sendToFocused('vscode:reportError', JSON.stringify(friendlyError));
				}
			}

			this.logService.error(`[uncaught exception in main]: ${err}`);
			if (err.stack) {
				this.logService.error(err.stack);
			}
		});

		app.on('will-quit', () => {
			this.logService.log('App#will-quit: disposing resources');

			this.dispose();
		});

		app.on('accessibility-support-changed', (event: Event, accessibilitySupportEnabled: boolean) => {
			if (this.windowsMainService) {
				this.windowsMainService.sendToAll('vscode:accessibilitySupportChanged', accessibilitySupportEnabled);
			}
		});

		app.on('activate', (event: Event, hasVisibleWindows: boolean) => {
			this.logService.log('App#activate');

			// Mac only event: open new window when we get activated
			if (!hasVisibleWindows && this.windowsMainService) {
				this.windowsMainService.openNewWindow(OpenContext.DOCK);
			}
		});

		const isValidWebviewSource = (source: string) =>
			!source || (URI.parse(source.toLowerCase()).toString() as any).startsWith(URI.file(this.environmentService.appRoot.toLowerCase()).toString());

<<<<<<< HEAD
		const navigableWebContents = new Set<number>(); // allow navigation for these webcontents
		app.on('web-contents-created', (event, contents) => {
=======
		app.on('web-contents-created', (_event: any, contents) => {
>>>>>>> cce72a5a
			contents.on('will-attach-webview', (event: Electron.Event, webPreferences, params) => {
				delete webPreferences.preload;
				webPreferences.nodeIntegration = false;

				// Verify URLs being loaded
				if (isValidWebviewSource(params.src) && isValidWebviewSource(webPreferences.preloadURL)) {
					return;
				}

				// Otherwise prevent loading
				this.logService.error('webContents#web-contents-created: Prevented webview attach');
				event.preventDefault();
			});

			contents.on('will-navigate', event => {
				if (navigableWebContents.has(contents.id)) {
					return;
				}
				this.logService.error('webContents#will-navigate: Prevented webcontent navigation');
				event.preventDefault();
			});

			const webContentsId = contents.id;
			contents.on('destroyed', () => {
				navigableWebContents.delete(webContentsId);
			});
		});
		ipc.on('web-contents-allow-navigation', (event, webContentsId: number) => {
			navigableWebContents.add(webContentsId);
		});

		let macOpenFiles: string[] = [];
		let runningTimeout: number = null;
		app.on('open-file', (event: Event, path: string) => {
			this.logService.log('App#open-file: ', path);
			event.preventDefault();

			// Keep in array because more might come!
			macOpenFiles.push(path);

			// Clear previous handler if any
			if (runningTimeout !== null) {
				clearTimeout(runningTimeout);
				runningTimeout = null;
			}

			// Handle paths delayed in case more are coming!
			runningTimeout = setTimeout(() => {
				if (this.windowsMainService) {
					this.windowsMainService.open({
						context: OpenContext.DOCK /* can also be opening from finder while app is running */,
						cli: this.environmentService.args,
						pathsToOpen: macOpenFiles,
						preferNewWindow: true /* dropping on the dock or opening from finder prefers to open in a new window */
					});
					macOpenFiles = [];
					runningTimeout = null;
				}
			}, 100);
		});

		app.on('new-window-for-tab', () => {
			this.windowsMainService.openNewWindow(OpenContext.DESKTOP); //macOS native tab "+" button
		});

		ipc.on('vscode:exit', (_event: any, code: number) => {
			this.logService.log('IPC#vscode:exit', code);

			this.dispose();
			this.lifecycleService.kill(code);
		});

		ipc.on(machineIdIpcChannel, (_event: any, machineId: string) => {
			this.logService.log('IPC#vscode-machineId');
			this.storageService.setItem(machineIdStorageKey, machineId);
		});

		ipc.on('vscode:fetchShellEnv', (_event: any, windowId: number) => {
			const { webContents } = BrowserWindow.fromId(windowId);
			getShellEnvironment().then(shellEnv => {
				if (!webContents.isDestroyed()) {
					webContents.send('vscode:acceptShellEnv', shellEnv);
				}
			}, err => {
				if (!webContents.isDestroyed()) {
					webContents.send('vscode:acceptShellEnv', {});
				}

				this.logService.error('Error fetching shell env', err);
			});
		});

		ipc.on('vscode:broadcast', (_event: any, windowId: number, broadcast: { channel: string; payload: any; }) => {
			if (this.windowsMainService && broadcast.channel && !isUndefinedOrNull(broadcast.payload)) {
				this.logService.log('IPC#vscode:broadcast', broadcast.channel, broadcast.payload);

				// Handle specific events on main side
				this.onBroadcast(broadcast.channel, broadcast.payload);

				// Send to all windows (except sender window)
				this.windowsMainService.sendToAll('vscode:broadcast', broadcast, [windowId]);
			}
		});

		// Keyboard layout changes
		KeyboardLayoutMonitor.INSTANCE.onDidChangeKeyboardLayout(() => {
			if (this.windowsMainService) {
				this.windowsMainService.sendToAll('vscode:keyboardLayoutChanged', false);
			}
		});
	}

	private onBroadcast(event: string, payload: any): void {

		// Theme changes
		if (event === 'vscode:changeColorTheme' && typeof payload === 'string') {
			let data = JSON.parse(payload);

			this.storageService.setItem(CodeWindow.themeStorageKey, data.id);
			this.storageService.setItem(CodeWindow.themeBackgroundStorageKey, data.background);
		}
	}

	public startup(): void {
		this.logService.log('Starting VS Code in verbose mode');
		this.logService.log(`from: ${this.environmentService.appRoot}`);
		this.logService.log('args:', this.environmentService.args);

		// Make sure we associate the program with the app user model id
		// This will help Windows to associate the running program with
		// any shortcut that is pinned to the taskbar and prevent showing
		// two icons in the taskbar for the same app.
		if (platform.isWindows && product.win32AppUserModelId) {
			app.setAppUserModelId(product.win32AppUserModelId);
		}

		// Create Electron IPC Server
		this.electronIpcServer = new ElectronIPCServer();

		// Spawn shared process
		this.sharedProcess = new SharedProcess(this.environmentService, this.userEnv);
		this.toDispose.push(this.sharedProcess);
		this.sharedProcessClient = this.sharedProcess.whenReady().then(() => connect(this.environmentService.sharedIPCHandle, 'main'));

		// Services
		const appInstantiationService = this.initServices();

		// Setup Auth Handler
		const authHandler = appInstantiationService.createInstance(ProxyAuthHandler);
		this.toDispose.push(authHandler);

		// Open Windows
		appInstantiationService.invokeFunction(accessor => this.openFirstWindow(accessor));

		// Post Open Windows Tasks
		appInstantiationService.invokeFunction(accessor => this.afterWindowOpen(accessor));
	}

	private initServices(): IInstantiationService {
		const services = new ServiceCollection();

		services.set(IUpdateService, new SyncDescriptor(UpdateService));
		services.set(IWindowsMainService, new SyncDescriptor(WindowsManager));
		services.set(IWindowsService, new SyncDescriptor(WindowsService, this.sharedProcess));
		services.set(ILaunchService, new SyncDescriptor(LaunchService));

		// Telemtry
		if (this.environmentService.eventLogDebug || (this.environmentService.isBuilt && !this.environmentService.isExtensionDevelopment && !this.environmentService.args['disable-telemetry'] && !!product.enableTelemetry)) {
			const channel = getDelayedChannel<ITelemetryAppenderChannel>(this.sharedProcessClient.then(c => c.getChannel('telemetryAppender')));
			const appender = new TelemetryAppenderClient(channel, WindowLevel.Main);
			const commonProperties = resolveCommonProperties(product.commit, pkg.version, this.environmentService.installSource)
				// __GDPR__COMMON__ "common.machineId" : { "classification": "EndUserPseudonymizedInformation", "purpose": "FeatureInsight" }
				.then(result => Object.defineProperty(result, 'common.machineId', {
					get: () => this.storageService.getItem(machineIdStorageKey),
					enumerable: true
				}));
			const piiPaths = [this.environmentService.appRoot, this.environmentService.extensionsPath];
			const config: ITelemetryServiceConfig = { appender, commonProperties, piiPaths };
			services.set(ITelemetryService, new SyncDescriptor(TelemetryService, config));
		} else {
			services.set(ITelemetryService, NullTelemetryService);
		}

		return this.instantiationService.createChild(services);
	}

	private openFirstWindow(accessor: ServicesAccessor): void {
		const appInstantiationService = accessor.get(IInstantiationService);

		// TODO@Joao: unfold this
		this.windowsMainService = accessor.get(IWindowsMainService);

		// TODO@Joao: so ugly...
		this.windowsMainService.onWindowsCountChanged(e => {
			if (!platform.isMacintosh && e.newCount === 0) {
				this.sharedProcess.dispose();
			}
		});

		// Register more Main IPC services
		const launchService = accessor.get(ILaunchService);
		const launchChannel = new LaunchChannel(launchService);
		this.mainIpcServer.registerChannel('launch', launchChannel);

		// Register more Electron IPC services
		const updateService = accessor.get(IUpdateService);
		const updateChannel = new UpdateChannel(updateService);
		this.electronIpcServer.registerChannel('update', updateChannel);

		const urlService = accessor.get(IURLService);
		const urlChannel = appInstantiationService.createInstance(URLChannel, urlService);
		this.electronIpcServer.registerChannel('url', urlChannel);

		const workspacesService = accessor.get(IWorkspacesMainService);
		const workspacesChannel = appInstantiationService.createInstance(WorkspacesChannel, workspacesService);
		this.electronIpcServer.registerChannel('workspaces', workspacesChannel);

		const windowsService = accessor.get(IWindowsService);
		const windowsChannel = new WindowsChannel(windowsService);
		this.electronIpcServer.registerChannel('windows', windowsChannel);
		this.sharedProcessClient.done(client => client.registerChannel('windows', windowsChannel));


		// Lifecycle
		this.lifecycleService.ready();

		// Propagate to clients
		this.windowsMainService.ready(this.userEnv);

		// Open our first window
		const args = this.environmentService.args;
		const context = !!process.env['VSCODE_CLI'] ? OpenContext.CLI : OpenContext.DESKTOP;
		if (args['new-window'] && args._.length === 0) {
			this.windowsMainService.open({ context, cli: args, forceNewWindow: true, forceEmpty: true, initialStartup: true }); // new window if "-n" was used without paths
		} else if (global.macOpenFiles && global.macOpenFiles.length && (!args._ || !args._.length)) {
			this.windowsMainService.open({ context: OpenContext.DOCK, cli: args, pathsToOpen: global.macOpenFiles, initialStartup: true }); // mac: open-file event received on startup
		} else {
			this.windowsMainService.open({ context, cli: args, forceNewWindow: args['new-window'] || (!args._.length && args['unity-launch']), diffMode: args.diff, initialStartup: true }); // default: read paths from cli
		}
	}

	private afterWindowOpen(accessor: ServicesAccessor): void {
		const appInstantiationService = accessor.get(IInstantiationService);

		let windowsMutex: Mutex = null;
		if (platform.isWindows) {

			// Setup Windows mutex
			try {
				const Mutex = (require.__$__nodeRequire('windows-mutex') as any).Mutex;
				windowsMutex = new Mutex(product.win32MutexName);
				this.toDispose.push({ dispose: () => windowsMutex.release() });
			} catch (e) {
				if (!this.environmentService.isBuilt) {
					dialog.showMessageBox({
						title: product.nameLong,
						type: 'warning',
						message: 'Failed to load windows-mutex!',
						detail: e.toString(),
						noLink: true
					});
				}
			}

			// Ensure Windows foreground love module
			try {
				// tslint:disable-next-line:no-unused-expression
				<any>require.__$__nodeRequire('windows-foreground-love');
			} catch (e) {
				if (!this.environmentService.isBuilt) {
					dialog.showMessageBox({
						title: product.nameLong,
						type: 'warning',
						message: 'Failed to load windows-foreground-love!',
						detail: e.toString(),
						noLink: true
					});
				}
			}
		}

		// Install Menu
		appInstantiationService.createInstance(CodeMenu);

		// Jump List
		this.historyService.updateWindowsJumpList();
		this.historyService.onRecentlyOpenedChange(() => this.historyService.updateWindowsJumpList());

		// Start shared process here
		this.sharedProcess.spawn();

		// Helps application icon refresh after an update with new icon is installed (macOS)
		// TODO@Ben remove after a couple of releases
		if (platform.isMacintosh) {
			if (!this.storageService.getItem(CodeApplication.APP_ICON_REFRESH_KEY)) {
				this.storageService.setItem(CodeApplication.APP_ICON_REFRESH_KEY, true);

				// 'exe' => /Applications/Visual Studio Code - Insiders.app/Contents/MacOS/Electron
				const appPath = dirname(dirname(dirname(app.getPath('exe'))));
				const infoPlistPath = join(appPath, 'Contents', 'Info.plist');
				touch(appPath).done(null, error => { /* ignore */ });
				touch(infoPlistPath).done(null, error => { /* ignore */ });
			}
		}
	}

	private dispose(): void {
		this.toDispose = dispose(this.toDispose);
	}
}<|MERGE_RESOLUTION|>--- conflicted
+++ resolved
@@ -130,12 +130,8 @@
 		const isValidWebviewSource = (source: string) =>
 			!source || (URI.parse(source.toLowerCase()).toString() as any).startsWith(URI.file(this.environmentService.appRoot.toLowerCase()).toString());
 
-<<<<<<< HEAD
 		const navigableWebContents = new Set<number>(); // allow navigation for these webcontents
-		app.on('web-contents-created', (event, contents) => {
-=======
 		app.on('web-contents-created', (_event: any, contents) => {
->>>>>>> cce72a5a
 			contents.on('will-attach-webview', (event: Electron.Event, webPreferences, params) => {
 				delete webPreferences.preload;
 				webPreferences.nodeIntegration = false;
