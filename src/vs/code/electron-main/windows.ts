/*---------------------------------------------------------------------------------------------
 *  Copyright (c) Microsoft Corporation. All rights reserved.
 *  Licensed under the MIT License. See License.txt in the project root for license information.
 *--------------------------------------------------------------------------------------------*/

'use strict';

import { basename, normalize, join, dirname } from 'path';
import * as fs from 'original-fs';
import { localize } from 'vs/nls';
import * as arrays from 'vs/base/common/arrays';
import { assign, mixin, equals } from 'vs/base/common/objects';
import { IBackupMainService } from 'vs/platform/backup/common/backup';
import { IEnvironmentService, ParsedArgs } from 'vs/platform/environment/common/environment';
import { IStorageService } from 'vs/platform/storage/node/storage';
import { CodeWindow, IWindowState as ISingleWindowState, defaultWindowState, WindowMode } from 'vs/code/electron-main/window';
import { ipcMain as ipc, screen, BrowserWindow, dialog, systemPreferences, app } from 'electron';
import { IPathWithLineAndColumn, parseLineAndColumnAware } from 'vs/code/node/paths';
import { ILifecycleService, UnloadReason, IWindowUnloadEvent } from 'vs/platform/lifecycle/electron-main/lifecycleMain';
import { IConfigurationService } from 'vs/platform/configuration/common/configuration';
import { ILogService } from 'vs/platform/log/common/log';
import { IWindowSettings, OpenContext, IPath, IWindowConfiguration, INativeOpenDialogOptions, ReadyState, IPathsToWaitFor, IEnterWorkspaceResult } from 'vs/platform/windows/common/windows';
import { getLastActiveWindow, findBestWindowOrFolderForFile, findWindowOnWorkspace, findWindowOnExtensionDevelopmentPath, findWindowOnWorkspaceOrFolderPath } from 'vs/code/node/windowsFinder';
import CommonEvent, { Emitter } from 'vs/base/common/event';
import product from 'vs/platform/node/product';
import { ITelemetryService } from 'vs/platform/telemetry/common/telemetry';
import { isEqual } from 'vs/base/common/paths';
import { IWindowsMainService, IOpenConfiguration, IWindowsCountChangedEvent } from 'vs/platform/windows/electron-main/windows';
import { IHistoryMainService } from 'vs/platform/history/common/history';
import { IProcessEnvironment, isLinux, isMacintosh, isWindows } from 'vs/base/common/platform';
import { TPromise } from 'vs/base/common/winjs.base';
import { IWorkspacesMainService, IWorkspaceIdentifier, ISingleFolderWorkspaceIdentifier, isSingleFolderWorkspaceIdentifier, WORKSPACE_FILTER_OPEN, WORKSPACE_FILTER_SAVE } from 'vs/platform/workspaces/common/workspaces';
import { IInstantiationService } from 'vs/platform/instantiation/common/instantiation';
import { mnemonicButtonLabel } from 'vs/base/common/labels';
import { Schemas } from 'vs/base/common/network';
import { normalizeNFC, startsWith } from 'vs/base/common/strings';

enum WindowError {
	UNRESPONSIVE,
	CRASHED
}

interface INewWindowState extends ISingleWindowState {
	hasDefaultState?: boolean;
}

interface ILegacyWindowState extends IWindowState {
	workspacePath?: string;
}

interface IWindowState {
	workspace?: IWorkspaceIdentifier;
	folderPath?: string;
	backupPath: string;
	uiState: ISingleWindowState;
}

interface ILegacyWindowsState extends IWindowsState {
	openedFolders?: IWindowState[];
}

interface IWindowsState {
	lastActiveWindow?: IWindowState;
	lastPluginDevelopmentHostWindow?: IWindowState;
	openedWindows: IWindowState[];
}

type RestoreWindowsSetting = 'all' | 'folders' | 'one' | 'none';

interface IOpenBrowserWindowOptions {
	userEnv?: IProcessEnvironment;
	cli?: ParsedArgs;

	workspace?: IWorkspaceIdentifier;
	folderPath?: string;

	initialStartup?: boolean;

	filesToOpen?: IPath[];
	filesToCreate?: IPath[];
	filesToDiff?: IPath[];
	filesToWait?: IPathsToWaitFor;

	urisToHandle?: string[];

	forceNewWindow?: boolean;
	windowToUse?: CodeWindow;

	emptyWindowBackupFolder?: string;
}

interface IPathToOpen extends IPath {

	// the workspace for a Code instance to open
	workspace?: IWorkspaceIdentifier;

	// the folder path for a Code instance to open
	folderPath?: string;

	// the backup spath for a Code instance to use
	backupPath?: string;

	// indicator to create the file path in the Code instance
	createFilePath?: boolean;
}

export class WindowsManager implements IWindowsMainService {

	_serviceBrand: any;

	private static windowsStateStorageKey = 'windowsState';

	private static WINDOWS: CodeWindow[] = [];

	private initialUserEnv: IProcessEnvironment;

	private windowsState: IWindowsState;
	private lastClosedWindowState: IWindowState;

	private fileDialog: FileDialog;
	private workspacesManager: WorkspacesManager;

	private _onWindowReady = new Emitter<CodeWindow>();
	onWindowReady: CommonEvent<CodeWindow> = this._onWindowReady.event;

	private _onWindowClose = new Emitter<number>();
	onWindowClose: CommonEvent<number> = this._onWindowClose.event;

	private _onWindowLoad = new Emitter<number>();
	onWindowLoad: CommonEvent<number> = this._onWindowLoad.event;

	private _onActiveWindowChanged = new Emitter<CodeWindow>();
	onActiveWindowChanged: CommonEvent<CodeWindow> = this._onActiveWindowChanged.event;

	private _onWindowReload = new Emitter<number>();
	onWindowReload: CommonEvent<number> = this._onWindowReload.event;

	private _onWindowsCountChanged = new Emitter<IWindowsCountChangedEvent>();
	onWindowsCountChanged: CommonEvent<IWindowsCountChangedEvent> = this._onWindowsCountChanged.event;

	constructor(
		@ILogService private logService: ILogService,
		@IStorageService private storageService: IStorageService,
		@IEnvironmentService private environmentService: IEnvironmentService,
		@ILifecycleService private lifecycleService: ILifecycleService,
		@IBackupMainService private backupService: IBackupMainService,
		@ITelemetryService private telemetryService: ITelemetryService,
		@IConfigurationService private configurationService: IConfigurationService,
		@IHistoryMainService private historyService: IHistoryMainService,
		@IWorkspacesMainService private workspacesService: IWorkspacesMainService,
		@IInstantiationService private instantiationService: IInstantiationService
	) {
		this.windowsState = this.storageService.getItem<IWindowsState>(WindowsManager.windowsStateStorageKey) || { openedWindows: [] };

		this.fileDialog = new FileDialog(environmentService, telemetryService, storageService, this);
		this.workspacesManager = new WorkspacesManager(workspacesService, lifecycleService, backupService, environmentService, this);

		this.migrateLegacyWindowState();
	}

	private migrateLegacyWindowState(): void {
		const state: ILegacyWindowsState = this.windowsState;

		// TODO@Ben migration from previous openedFolders to new openedWindows property
		if (Array.isArray(state.openedFolders) && state.openedFolders.length > 0) {
			state.openedWindows = state.openedFolders;
			state.openedFolders = void 0;
		} else if (!state.openedWindows) {
			state.openedWindows = [];
		}

		// TODO@Ben migration from previous workspacePath in window state to folderPath
		const states: ILegacyWindowState[] = [];
		states.push(state.lastActiveWindow);
		states.push(state.lastPluginDevelopmentHostWindow);
		states.push(...state.openedWindows);
		states.forEach(state => {
			if (!state) {
				return;
			}

			if (typeof state.workspacePath === 'string') {
				state.folderPath = state.workspacePath;
				state.workspacePath = void 0;
			}
		});
	}

	public ready(initialUserEnv: IProcessEnvironment): void {
		this.initialUserEnv = initialUserEnv;

		this.registerListeners();
	}

	private registerListeners(): void {

		// React to windows focus changes
		app.on('browser-window-focus', () => {
			setTimeout(() => {
				this._onActiveWindowChanged.fire(this.getLastActiveWindow());
			});
		});

		// React to workbench loaded events from windows
		ipc.on('vscode:workbenchLoaded', (event, windowId: number) => {
			this.logService.log('IPC#vscode-workbenchLoaded');

			const win = this.getWindowById(windowId);
			if (win) {
				win.setReady();

				// Event
				this._onWindowReady.fire(win);
			}
		});

		// React to HC color scheme changes (Windows)
		if (isWindows) {
			systemPreferences.on('inverted-color-scheme-changed', () => {
				if (systemPreferences.isInvertedColorScheme()) {
					this.sendToAll('vscode:enterHighContrast');
				} else {
					this.sendToAll('vscode:leaveHighContrast');
				}
			});
		}

		// Handle various lifecycle events around windows
		this.lifecycleService.onBeforeWindowUnload(e => this.onBeforeWindowUnload(e));
		this.lifecycleService.onBeforeWindowClose(win => this.onBeforeWindowClose(win as CodeWindow));
		this.lifecycleService.onBeforeQuit(() => this.onBeforeQuit());
		this.onWindowsCountChanged(e => {
			if (e.newCount - e.oldCount > 0) {
				// clear last closed window state when a new window opens. this helps on macOS where
				// otherwise closing the last window, opening a new window and then quitting would
				// use the state of the previously closed window when restarting.
				this.lastClosedWindowState = void 0;
			}
		});
	}

	// Note that onBeforeQuit() and onBeforeWindowClose() are fired in different order depending on the OS:
	// - macOS: since the app will not quit when closing the last window, you will always first get
	//          the onBeforeQuit() event followed by N onbeforeWindowClose() events for each window
	// - other: on other OS, closing the last window will quit the app so the order depends on the
	//          user interaction: closing the last window will first trigger onBeforeWindowClose()
	//          and then onBeforeQuit(). Using the quit action however will first issue onBeforeQuit()
	//          and then onBeforeWindowClose().
	//
	// Here is the behaviour on different OS dependig on action taken (Electron 1.7.x):
	//
	// Legend
	// -  quit(N): quit application with N windows opened
	// - close(1): close one window via the window close button
	// - closeAll: close all windows via the taskbar command
	// - onBeforeQuit(N): number of windows reported in this event handler
	// - onBeforeWindowClose(N, M): number of windows reported and quitRequested boolean in this event handler
	//
	// macOS
	// 	-     quit(1): onBeforeQuit(1), onBeforeWindowClose(1, true)
	// 	-     quit(2): onBeforeQuit(2), onBeforeWindowClose(2, true), onBeforeWindowClose(2, true)
	// 	-     quit(0): onBeforeQuit(0)
	// 	-    close(1): onBeforeWindowClose(1, false)
	//
	// Windows
	// 	-     quit(1): onBeforeQuit(1), onBeforeWindowClose(1, true)
	// 	-     quit(2): onBeforeQuit(2), onBeforeWindowClose(2, true), onBeforeWindowClose(2, true)
	// 	-    close(1): onBeforeWindowClose(2, false)[not last window]
	// 	-    close(1): onBeforeWindowClose(1, false), onBeforequit(0)[last window]
	// 	- closeAll(2): onBeforeWindowClose(2, false), onBeforeWindowClose(2, false), onBeforeQuit(0)
	//
	// Linux
	// 	-     quit(1): onBeforeQuit(1), onBeforeWindowClose(1, true)
	// 	-     quit(2): onBeforeQuit(2), onBeforeWindowClose(2, true), onBeforeWindowClose(2, true)
	// 	-    close(1): onBeforeWindowClose(2, false)[not last window]
	// 	-    close(1): onBeforeWindowClose(1, false), onBeforequit(0)[last window]
	// 	- closeAll(2): onBeforeWindowClose(2, false), onBeforeWindowClose(2, false), onBeforeQuit(0)
	//
	private onBeforeQuit(): void {
		const currentWindowsState: ILegacyWindowsState = {
			openedWindows: [],
			lastPluginDevelopmentHostWindow: this.windowsState.lastPluginDevelopmentHostWindow,
			lastActiveWindow: this.lastClosedWindowState
		};

		// 1.) Find a last active window (pick any other first window otherwise)
		if (!currentWindowsState.lastActiveWindow) {
			let activeWindow = this.getLastActiveWindow();
			if (!activeWindow || activeWindow.isExtensionDevelopmentHost) {
				activeWindow = WindowsManager.WINDOWS.filter(w => !w.isExtensionDevelopmentHost)[0];
			}

			if (activeWindow) {
				currentWindowsState.lastActiveWindow = this.toWindowState(activeWindow);
			}
		}

		// 2.) Find extension host window
		const extensionHostWindow = WindowsManager.WINDOWS.filter(w => w.isExtensionDevelopmentHost && !w.isExtensionTestHost)[0];
		if (extensionHostWindow) {
			currentWindowsState.lastPluginDevelopmentHostWindow = this.toWindowState(extensionHostWindow);
		}

		// 3.) All windows (except extension host) for N >= 2 to support restoreWindows: all or for auto update
		//
		// Carefull here: asking a window for its window state after it has been closed returns bogus values (width: 0, height: 0)
		// so if we ever want to persist the UI state of the last closed window (window count === 1), it has
		// to come from the stored lastClosedWindowState on Win/Linux at least
		if (this.getWindowCount() > 1) {
			currentWindowsState.openedWindows = WindowsManager.WINDOWS.filter(w => !w.isExtensionDevelopmentHost).map(w => this.toWindowState(w));
		}

		// Persist
		this.storageService.setItem(WindowsManager.windowsStateStorageKey, currentWindowsState);
	}

	// See note on #onBeforeQuit() for details how these events are flowing
	private onBeforeWindowClose(win: CodeWindow): void {
		if (this.lifecycleService.isQuitRequested()) {
			return; // during quit, many windows close in parallel so let it be handled in the before-quit handler
		}

		// On Window close, update our stored UI state of this window
		const state: IWindowState = this.toWindowState(win);
		if (win.isExtensionDevelopmentHost && !win.isExtensionTestHost) {
			this.windowsState.lastPluginDevelopmentHostWindow = state; // do not let test run window state overwrite our extension development state
		}

		// Any non extension host window with same workspace or folder
		else if (!win.isExtensionDevelopmentHost && (!!win.openedWorkspace || !!win.openedFolderPath)) {
			this.windowsState.openedWindows.forEach(o => {
				const sameWorkspace = win.openedWorkspace && o.workspace && o.workspace.id === win.openedWorkspace.id;
				const sameFolder = win.openedFolderPath && isEqual(o.folderPath, win.openedFolderPath, !isLinux /* ignorecase */);

				if (sameWorkspace || sameFolder) {
					o.uiState = state.uiState;
				}
			});
		}

		// On Windows and Linux closing the last window will trigger quit. Since we are storing all UI state
		// before quitting, we need to remember the UI state of this window to be able to persist it.
		// On macOS we keep the last closed window state ready in case the user wants to quit right after or
		// wants to open another window, in which case we use this state over the persisted one.
		if (this.getWindowCount() === 1) {
			this.lastClosedWindowState = state;
		}
	}

	private toWindowState(win: CodeWindow): IWindowState {
		return {
			workspace: win.openedWorkspace,
			folderPath: win.openedFolderPath,
			backupPath: win.backupPath,
			uiState: win.serializeWindowState()
		};
	}

	public open(openConfig: IOpenConfiguration): CodeWindow[] {
		// HACK: Force folder(s) to be added to the existing workspace
		if (openConfig.forceExistingWorkspace) {
			openConfig.addMode = true;
		}
		openConfig = this.validateOpenConfig(openConfig);

		let pathsToOpen = this.getPathsToOpen(openConfig);

		// When run with --add, take the folders that are to be opened as
		// folders that should be added to the currently active window.
		let foldersToAdd: IPath[] = [];
		if (openConfig.addMode) {
			foldersToAdd = pathsToOpen.filter(path => !!path.folderPath).map(path => ({ filePath: path.folderPath }));
			pathsToOpen = pathsToOpen.filter(path => !path.folderPath);
		}

		let filesToOpen = pathsToOpen.filter(path => !!path.filePath && !path.createFilePath);
		let filesToCreate = pathsToOpen.filter(path => !!path.filePath && path.createFilePath);

		// When run with --diff, take the files to open as files to diff
		// if there are exactly two files provided.
		let filesToDiff: IPath[] = [];
		if (openConfig.diffMode && filesToOpen.length === 2) {
			filesToDiff = filesToOpen;
			filesToOpen = [];
			filesToCreate = []; // diff ignores other files that do not exist
		}

		// When run with --wait, make sure we keep the paths to wait for
		let filesToWait: IPathsToWaitFor;
		if (openConfig.cli.wait && openConfig.cli.waitMarkerFilePath) {
			filesToWait = { paths: [...filesToDiff, ...filesToOpen, ...filesToCreate], waitMarkerFilePath: openConfig.cli.waitMarkerFilePath };
		}

		//
		// These are windows to open to show workspaces
		//
		const workspacesToOpen = arrays.distinct(pathsToOpen.filter(win => !!win.workspace).map(win => win.workspace), workspace => workspace.id); // prevent duplicates

		//
		// These are windows to open to show either folders or files (including diffing files or creating them)
		//
		const foldersToOpen = arrays.distinct(pathsToOpen.filter(win => win.folderPath && !win.filePath).map(win => win.folderPath), folder => isLinux ? folder : folder.toLowerCase()); // prevent duplicates

		//
		// These are URIs to handle to perform various actions
		//
		let urisToHandle = openConfig.urisToHandle || [];
		for (const arg of openConfig.cli._) {
			if (startsWith(arg, `${product.urlProtocol}:`)) {
				urisToHandle.push(arg);
			}
		}
		urisToHandle = arrays.distinct(urisToHandle);

		//
		// These are windows to restore because of hot-exit or from previous session (only performed once on startup!)
		//
		let foldersToRestore: string[] = [];
		let workspacesToRestore: IWorkspaceIdentifier[] = [];
		let emptyToRestore: string[] = [];
		if (openConfig.initialStartup && !openConfig.cli.extensionDevelopmentPath) {
			foldersToRestore = this.backupService.getFolderBackupPaths();

			workspacesToRestore = this.backupService.getWorkspaceBackups();						// collect from workspaces with hot-exit backups
			workspacesToRestore.push(...this.workspacesService.getUntitledWorkspacesSync());	// collect from previous window session

			emptyToRestore = this.backupService.getEmptyWindowBackupPaths();
			emptyToRestore.push(...pathsToOpen.filter(w => !w.workspace && !w.folderPath && w.backupPath).map(w => basename(w.backupPath))); // add empty windows with backupPath
			emptyToRestore = arrays.distinct(emptyToRestore); // prevent duplicates
		}

		//
		// These are empty windows to open
		//
		const emptyToOpen = pathsToOpen.filter(win => !win.workspace && !win.folderPath && !win.filePath && !win.backupPath).length;

		// Open based on config
		const usedWindows = this.doOpen(openConfig, workspacesToOpen, workspacesToRestore, foldersToOpen, foldersToRestore, emptyToRestore, emptyToOpen, filesToOpen, filesToCreate, filesToDiff, filesToWait, foldersToAdd, urisToHandle);

		// Make sure to pass focus to the most relevant of the windows if we open multiple
		if (usedWindows.length > 1) {
			let focusLastActive = this.windowsState.lastActiveWindow && !openConfig.forceEmpty && !openConfig.cli._.length && (!openConfig.pathsToOpen || !openConfig.pathsToOpen.length);
			let focusLastOpened = true;
			let focusLastWindow = true;

			// 1.) focus last active window if we are not instructed to open any paths
			if (focusLastActive) {
				const lastActiveWindw = usedWindows.filter(w => w.backupPath === this.windowsState.lastActiveWindow.backupPath);
				if (lastActiveWindw.length) {
					lastActiveWindw[0].focus();
					focusLastOpened = false;
					focusLastWindow = false;
				}
			}

			// 2.) if instructed to open paths, focus last window which is not restored
			if (focusLastOpened) {
				for (let i = usedWindows.length - 1; i >= 0; i--) {
					const usedWindow = usedWindows[i];
					if (
						(usedWindow.openedWorkspace && workspacesToRestore.some(workspace => workspace.id === usedWindow.openedWorkspace.id)) || 	// skip over restored workspace
						(usedWindow.openedFolderPath && foldersToRestore.some(folder => folder === usedWindow.openedFolderPath)) ||					// skip over restored folder
						(usedWindow.backupPath && emptyToRestore.some(empty => empty === basename(usedWindow.backupPath)))							// skip over restored empty window
					) {
						continue;
					}

					usedWindow.focus();
					focusLastWindow = false;
					break;
				}
			}

			// 3.) finally, always ensure to have at least last used window focused
			if (focusLastWindow) {
				usedWindows[usedWindows.length - 1].focus();
			}
		}

		// Remember in recent document list (unless this opens for extension development)
		// Also do not add paths when files are opened for diffing, only if opened individually
		if (!usedWindows.some(w => w.isExtensionDevelopmentHost) && !openConfig.cli.diff) {
			const recentlyOpenedWorkspaces: (IWorkspaceIdentifier | ISingleFolderWorkspaceIdentifier)[] = [];
			const recentlyOpenedFiles: string[] = [];

			pathsToOpen.forEach(win => {
				if (win.workspace || win.folderPath) {
					recentlyOpenedWorkspaces.push(win.workspace || win.folderPath);
				} else if (win.filePath) {
					recentlyOpenedFiles.push(win.filePath);
				}
			});

			this.historyService.addRecentlyOpened(recentlyOpenedWorkspaces, recentlyOpenedFiles);
		}

		// If we got started with --wait from the CLI, we need to signal to the outside when the window
		// used for the edit operation is closed or loaded to a different folder so that the waiting
		// process can continue. We do this by deleting the waitMarkerFilePath.
		if (openConfig.context === OpenContext.CLI && openConfig.cli.wait && openConfig.cli.waitMarkerFilePath && usedWindows.length === 1 && usedWindows[0]) {
			this.waitForWindowCloseOrLoad(usedWindows[0].id).done(() => fs.unlink(openConfig.cli.waitMarkerFilePath, error => void 0));
		}

		return usedWindows;
	}

	private validateOpenConfig(config: IOpenConfiguration): IOpenConfiguration {

		// Make sure addMode is only enabled if we have an active window
		if (config.addMode && (config.initialStartup || !this.getLastActiveWindow())) {
			config.addMode = false;
		}

		return config;
	}

	private doOpen(
		openConfig: IOpenConfiguration,
		workspacesToOpen: IWorkspaceIdentifier[],
		workspacesToRestore: IWorkspaceIdentifier[],
		foldersToOpen: string[],
		foldersToRestore: string[],
		emptyToRestore: string[],
		emptyToOpen: number,
		filesToOpen: IPath[],
		filesToCreate: IPath[],
		filesToDiff: IPath[],
		filesToWait: IPathsToWaitFor,
		foldersToAdd: IPath[],
		urisToHandle: string[],
	) {
		const usedWindows: CodeWindow[] = [];

		// Settings can decide if files/folders open in new window or not
		let { openFolderInNewWindow, openFilesInNewWindow } = this.shouldOpenNewWindow(openConfig);

		// Handle folders to add and URIs by looking for the last active workspace (not on initial startup)
		if (!openConfig.initialStartup && (foldersToAdd.length > 0 || urisToHandle.length > 0)) {
			const lastActiveWindow = this.getLastActiveWindow();
			if (lastActiveWindow) {
				if (foldersToAdd.length > 0) {
					usedWindows.push(this.doAddFoldersToExistingWidow(lastActiveWindow, foldersToAdd));

					// Reset because we handled them
					foldersToAdd = [];
				}

				if (urisToHandle.length > 0) {
					usedWindows.push(this.doHandleUrisInExistingWindow(lastActiveWindow, urisToHandle));

					// Reset because we handled them
					urisToHandle = [];
				}
			}
		}

		// Handle files to open/diff or to create when we dont open a folder and we do not restore any folder/untitled from hot-exit
		const potentialWindowsCount = foldersToOpen.length + foldersToRestore.length + workspacesToOpen.length + workspacesToRestore.length + emptyToRestore.length;
		if (potentialWindowsCount === 0 && (filesToOpen.length > 0 || filesToCreate.length > 0 || filesToDiff.length > 0 || urisToHandle.length > 0)) {

			// Find suitable window or folder path to open files in
			const fileToCheck = filesToOpen[0] || filesToCreate[0] || filesToDiff[0];
			let bestWindowOrFolder = findBestWindowOrFolderForFile({
				windows: WindowsManager.WINDOWS,
				newWindow: openFilesInNewWindow,
				reuseWindow: openConfig.forceReuseWindow,
				context: openConfig.context,
				filePath: fileToCheck && fileToCheck.filePath,
				userHome: this.environmentService.userHome,
				workspaceResolver: workspace => this.workspacesService.resolveWorkspaceSync(workspace.configPath)
			});

			// Special case: we started with --wait and we got back a folder to open. In this case
			// we actually prefer to not open the folder but operate purely on the file.
			if (typeof bestWindowOrFolder === 'string' && filesToWait) {
				bestWindowOrFolder = !openFilesInNewWindow ? this.getLastActiveWindow() : null;
			}

			// We found a window to open the files in
			if (bestWindowOrFolder instanceof CodeWindow) {

				// Window is workspace
				if (bestWindowOrFolder.openedWorkspace) {
					workspacesToOpen.push(bestWindowOrFolder.openedWorkspace);
				}

				// Window is single folder
				else if (bestWindowOrFolder.openedFolderPath) {
					foldersToOpen.push(bestWindowOrFolder.openedFolderPath);
				}

				// Window is empty
				else {

					// Do open files
					usedWindows.push(this.doOpenFilesInExistingWindow(bestWindowOrFolder, filesToOpen, filesToCreate, filesToDiff, filesToWait));

					// Reset these because we handled them
					filesToOpen = [];
					filesToCreate = [];
					filesToDiff = [];
					filesToWait = void 0;
				}
			}

			// We found a suitable folder to open: add it to foldersToOpen
			else if (typeof bestWindowOrFolder === 'string') {
				foldersToOpen.push(bestWindowOrFolder);
			}

			// Finally, if no window or folder is found, just open the files in an empty window
			else {
				usedWindows.push(this.openInBrowserWindow({
					userEnv: openConfig.userEnv,
					cli: openConfig.cli,
					initialStartup: openConfig.initialStartup,
					filesToOpen,
					filesToCreate,
					filesToDiff,
					filesToWait,
					urisToHandle,
					forceNewWindow: true
				}));

				// Reset these because we handled them
				filesToOpen = [];
				filesToCreate = [];
				filesToDiff = [];
				filesToWait = void 0;
				urisToHandle = [];
			}
		}

		// Handle workspaces to open (instructed and to restore)
		const allWorkspacesToOpen = arrays.distinct([...workspacesToRestore, ...workspacesToOpen], workspace => workspace.id); // prevent duplicates
		if (allWorkspacesToOpen.length > 0) {

			// Check for existing instances
			const windowsOnWorkspace = arrays.coalesce(allWorkspacesToOpen.map(workspaceToOpen => findWindowOnWorkspace(WindowsManager.WINDOWS, workspaceToOpen)));
			if (windowsOnWorkspace.length > 0) {
				const windowOnWorkspace = windowsOnWorkspace[0];

				// Do open files
				usedWindows.push(this.doOpenFilesInExistingWindow(windowOnWorkspace, filesToOpen, filesToCreate, filesToDiff, filesToWait));

				// Reset these because we handled them
				filesToOpen = [];
				filesToCreate = [];
				filesToDiff = [];
				filesToWait = void 0;

				openFolderInNewWindow = true; // any other folders to open must open in new window then
			}

			// Open remaining ones
			allWorkspacesToOpen.forEach(workspaceToOpen => {
				if (windowsOnWorkspace.some(win => win.openedWorkspace.id === workspaceToOpen.id)) {
					return; // ignore folders that are already open
				}

				// Do open folder
				usedWindows.push(this.doOpenFolderOrWorkspace(openConfig, { workspace: workspaceToOpen }, openFolderInNewWindow, filesToOpen, filesToCreate, filesToDiff, filesToWait));

				// Reset these because we handled them
				filesToOpen = [];
				filesToCreate = [];
				filesToDiff = [];
				filesToWait = void 0;
				urisToHandle = [];

				openFolderInNewWindow = true; // any other folders to open must open in new window then
			});
		}

		// Handle folders to open (instructed and to restore)
		const allFoldersToOpen = arrays.distinct([...foldersToRestore, ...foldersToOpen], folder => isLinux ? folder : folder.toLowerCase()); // prevent duplicates
		if (allFoldersToOpen.length > 0) {

			// Check for existing instances
			const windowsOnFolderPath = arrays.coalesce(allFoldersToOpen.map(folderToOpen => findWindowOnWorkspace(WindowsManager.WINDOWS, folderToOpen)));
			if (windowsOnFolderPath.length > 0) {
				const windowOnFolderPath = windowsOnFolderPath[0];

				// Do open files
				usedWindows.push(this.doOpenFilesInExistingWindow(windowOnFolderPath, filesToOpen, filesToCreate, filesToDiff, filesToWait));

				// Reset these because we handled them
				filesToOpen = [];
				filesToCreate = [];
				filesToDiff = [];
				filesToWait = void 0;

				openFolderInNewWindow = true; // any other folders to open must open in new window then
			}

			// Open remaining ones
			allFoldersToOpen.forEach(folderToOpen => {
				if (windowsOnFolderPath.some(win => isEqual(win.openedFolderPath, folderToOpen, !isLinux /* ignorecase */))) {
					return; // ignore folders that are already open
				}

				// Do open folder
				usedWindows.push(this.doOpenFolderOrWorkspace(openConfig, { folderPath: folderToOpen }, openFolderInNewWindow, filesToOpen, filesToCreate, filesToDiff, filesToWait));

				// Reset these because we handled them
				filesToOpen = [];
				filesToCreate = [];
				filesToDiff = [];
				filesToWait = void 0;
				urisToHandle = [];

				openFolderInNewWindow = true; // any other folders to open must open in new window then
			});
		}

		// Handle URIs
		if (urisToHandle.length > 0) {
			usedWindows.push(this.openInBrowserWindow({
				userEnv: openConfig.userEnv,
				cli: openConfig.cli,
				initialStartup: openConfig.initialStartup,
				urisToHandle,
				forceNewWindow: true,
			}));

			// Reset these because we handled them
			urisToHandle = [];

			openFolderInNewWindow = true; // any other folders to open must open in new window then
		}

		// Handle empty to restore
		if (emptyToRestore.length > 0) {
			emptyToRestore.forEach(emptyWindowBackupFolder => {
				usedWindows.push(this.openInBrowserWindow({
					userEnv: openConfig.userEnv,
					cli: openConfig.cli,
					initialStartup: openConfig.initialStartup,
					filesToOpen,
					filesToCreate,
					filesToDiff,
					filesToWait,
					urisToHandle,
					forceNewWindow: true,
					emptyWindowBackupFolder
				}));

				// Reset these because we handled them
				filesToOpen = [];
				filesToCreate = [];
				filesToDiff = [];
				filesToWait = void 0;
				urisToHandle = [];

				openFolderInNewWindow = true; // any other folders to open must open in new window then
			});
		}

		// Handle empty to open (only if no other window opened)
		if (usedWindows.length === 0) {
			for (let i = 0; i < emptyToOpen; i++) {
				usedWindows.push(this.openInBrowserWindow({
					userEnv: openConfig.userEnv,
					cli: openConfig.cli,
					initialStartup: openConfig.initialStartup,
					forceNewWindow: openFolderInNewWindow
				}));

				openFolderInNewWindow = true; // any other window to open must open in new window then
			}
		}

		return arrays.distinct(usedWindows);
	}

	private doOpenFilesInExistingWindow(window: CodeWindow, filesToOpen: IPath[], filesToCreate: IPath[], filesToDiff: IPath[], filesToWait: IPathsToWaitFor): CodeWindow {
		window.focus(); // make sure window has focus

		window.ready().then(readyWindow => {
			readyWindow.send('vscode:openFiles', { filesToOpen, filesToCreate, filesToDiff, filesToWait });
		});

		return window;
	}

	private doAddFoldersToExistingWidow(window: CodeWindow, foldersToAdd: IPath[]): CodeWindow {
		window.focus(); // make sure window has focus

		window.ready().then(readyWindow => {
			readyWindow.send('vscode:addFolders', { foldersToAdd });
		});

		return window;
	}

	private doHandleUrisInExistingWindow(window: CodeWindow, urisToHandle: string[]): CodeWindow {
		window.focus(); // make sure window has focus

		window.ready().then(readyWindow => {
			readyWindow.send('vscode:handleUris', urisToHandle);
		});

		return window;
	}

	private doOpenFolderOrWorkspace(openConfig: IOpenConfiguration, folderOrWorkspace: IPathToOpen, openInNewWindow: boolean, filesToOpen: IPath[], filesToCreate: IPath[], filesToDiff: IPath[], filesToWait: IPathsToWaitFor, windowToUse?: CodeWindow): CodeWindow {
		const browserWindow = this.openInBrowserWindow({
			userEnv: openConfig.userEnv,
			cli: openConfig.cli,
			initialStartup: openConfig.initialStartup,
			workspace: folderOrWorkspace.workspace,
			folderPath: folderOrWorkspace.folderPath,
			filesToOpen,
			filesToCreate,
			filesToDiff,
			filesToWait,
			urisToHandle: openConfig.urisToHandle,
			forceNewWindow: openInNewWindow,
			windowToUse
		});

		return browserWindow;
	}

	private getPathsToOpen(openConfig: IOpenConfiguration): IPathToOpen[] {
		let windowsToOpen: IPathToOpen[];
		let isCommandLineOrAPICall = false;

		// Extract paths: from API
		if (openConfig.pathsToOpen && openConfig.pathsToOpen.length > 0) {
			windowsToOpen = this.doExtractPathsFromAPI(openConfig);
			isCommandLineOrAPICall = true;
		}

		// Check for force empty
		else if (openConfig.forceEmpty) {
			windowsToOpen = [Object.create(null)];
		}

		// Extract paths: from CLI
		else if (openConfig.cli._.length > 0) {
			windowsToOpen = this.doExtractPathsFromCLI(openConfig.cli);
			isCommandLineOrAPICall = true;
		}

		// Extract windows: from previous session
		else {
			windowsToOpen = this.doGetWindowsFromLastSession();
		}

		// Convert multiple folders into workspace (if opened via API or CLI)
		// This will ensure to open these folders in one window instead of multiple
		// If we are in addMode, we should not do this because in that case all
		// folders should be added to the existing window.
		if (!openConfig.addMode && isCommandLineOrAPICall) {
			const foldersToOpen = windowsToOpen.filter(path => !!path.folderPath);
			if (foldersToOpen.length > 1) {
				const workspace = this.workspacesService.createWorkspaceSync(foldersToOpen.map(folder => folder.folderPath));

				// Add workspace and remove folders thereby
				windowsToOpen.push({ workspace });
				windowsToOpen = windowsToOpen.filter(path => !path.folderPath);
			}
		}

		return windowsToOpen;
	}

	private doExtractPathsFromAPI(openConfig: IOpenConfiguration): IPath[] {
		let pathsToOpen = openConfig.pathsToOpen.map(pathToOpen => {
			const path = this.parsePath(pathToOpen, { gotoLineMode: openConfig.cli && openConfig.cli.goto, forceOpenWorkspaceAsFile: openConfig.forceOpenWorkspaceAsFile });

			// Warn if the requested path to open does not exist
			if (!path) {
				const options: Electron.MessageBoxOptions = {
					title: product.nameLong,
					type: 'info',
					buttons: [localize('ok', "OK")],
					message: localize('pathNotExistTitle', "Path does not exist"),
					detail: localize('pathNotExistDetail', "The path '{0}' does not seem to exist anymore on disk.", pathToOpen),
					noLink: true
				};

				const activeWindow = BrowserWindow.getFocusedWindow();
				if (activeWindow) {
					dialog.showMessageBox(activeWindow, options);
				} else {
					dialog.showMessageBox(options);
				}
			}

			return path;
		});

		// get rid of nulls
		pathsToOpen = arrays.coalesce(pathsToOpen);

		return pathsToOpen;
	}

	private doExtractPathsFromCLI(cli: ParsedArgs): IPath[] {
		const pathsToOpen = arrays.coalesce(cli._.map(candidate => this.parsePath(candidate, { ignoreFileNotFound: true, gotoLineMode: cli.goto })));
		if (pathsToOpen.length > 0) {
			return pathsToOpen;
		}

		// No path provided, return empty to open empty
		return [Object.create(null)];
	}

	private doGetWindowsFromLastSession(): IPathToOpen[] {
		const restoreWindows = this.getRestoreWindowsSetting();
		const lastActiveWindow = this.windowsState.lastActiveWindow;

		switch (restoreWindows) {

			// none: we always open an empty window
			case 'none':
				return [Object.create(null)];

			// one: restore last opened workspace/folder or empty window
			case 'one':
				if (lastActiveWindow) {

					// workspace
					const candidateWorkspace = lastActiveWindow.workspace;
					if (candidateWorkspace) {
						const validatedWorkspace = this.parsePath(candidateWorkspace.configPath);
						if (validatedWorkspace && validatedWorkspace.workspace) {
							return [validatedWorkspace];
						}
					}

					// folder (if path is valid)
					else if (lastActiveWindow.folderPath) {
						const validatedFolder = this.parsePath(lastActiveWindow.folderPath);
						if (validatedFolder && validatedFolder.folderPath) {
							return [validatedFolder];
						}
					}

					// otherwise use backup path to restore empty windows
					else if (lastActiveWindow.backupPath) {
						return [{ backupPath: lastActiveWindow.backupPath }];
					}
				}
				break;

			// all: restore all windows
			// folders: restore last opened folders only
			case 'all':
			case 'folders':
				const windowsToOpen: IPathToOpen[] = [];

				// Workspaces
				const workspaceCandidates = this.windowsState.openedWindows.filter(w => !!w.workspace).map(w => w.workspace);
				if (lastActiveWindow && lastActiveWindow.workspace) {
					workspaceCandidates.push(lastActiveWindow.workspace);
				}
				windowsToOpen.push(...workspaceCandidates.map(candidate => this.parsePath(candidate.configPath)).filter(window => window && window.workspace));

				// Folders
				const folderCandidates = this.windowsState.openedWindows.filter(w => !!w.folderPath).map(w => w.folderPath);
				if (lastActiveWindow && lastActiveWindow.folderPath) {
					folderCandidates.push(lastActiveWindow.folderPath);
				}
				windowsToOpen.push(...folderCandidates.map(candidate => this.parsePath(candidate)).filter(window => window && window.folderPath));

				// Windows that were Empty
				if (restoreWindows === 'all') {
					const lastOpenedEmpty = this.windowsState.openedWindows.filter(w => !w.workspace && !w.folderPath && w.backupPath).map(w => w.backupPath);
					const lastActiveEmpty = lastActiveWindow && !lastActiveWindow.workspace && !lastActiveWindow.folderPath && lastActiveWindow.backupPath;
					if (lastActiveEmpty) {
						lastOpenedEmpty.push(lastActiveEmpty);
					}

					windowsToOpen.push(...lastOpenedEmpty.map(backupPath => ({ backupPath })));
				}

				if (windowsToOpen.length > 0) {
					return windowsToOpen;
				}

				break;
		}

		// Always fallback to empty window
		return [Object.create(null)];
	}

	private getRestoreWindowsSetting(): RestoreWindowsSetting {
		let restoreWindows: RestoreWindowsSetting;
		if (this.lifecycleService.wasRestarted) {
			restoreWindows = 'all'; // always reopen all windows when an update was applied
		} else {
			const windowConfig = this.configurationService.getConfiguration<IWindowSettings>('window');
			restoreWindows = ((windowConfig && windowConfig.restoreWindows) || 'one') as RestoreWindowsSetting;

			if (restoreWindows === 'one' /* default */ && windowConfig && windowConfig.reopenFolders) {
				restoreWindows = windowConfig.reopenFolders; // TODO@Ben migration from deprecated window.reopenFolders setting
			}

			if (['all', 'folders', 'one', 'none'].indexOf(restoreWindows) === -1) {
				restoreWindows = 'one';
			}
		}

		return restoreWindows;
	}

	private parsePath(anyPath: string, options?: { ignoreFileNotFound?: boolean, gotoLineMode?: boolean, forceOpenWorkspaceAsFile?: boolean; }): IPathToOpen {
		if (!anyPath) {
			return null;
		}

		if (startsWith(anyPath, `${product.urlProtocol}:`)) {
			return null; // handle via urisToHandle
		}

		let parsedPath: IPathWithLineAndColumn;

		const gotoLineMode = options && options.gotoLineMode;
		if (options && options.gotoLineMode) {
			parsedPath = parseLineAndColumnAware(anyPath);
			anyPath = parsedPath.path;
		}

		const candidate = normalize(anyPath);
		try {
			const candidateStat = fs.statSync(candidate);
			if (candidateStat) {
				if (candidateStat.isFile()) {

					// Workspace (unless disabled via flag)
					if (!options || !options.forceOpenWorkspaceAsFile) {
						const workspace = this.workspacesService.resolveWorkspaceSync(candidate);
						if (workspace) {
							return { workspace: { id: workspace.id, configPath: workspace.configPath } };
						}
					}

					// File
					return {
						filePath: candidate,
						lineNumber: gotoLineMode ? parsedPath.line : void 0,
						columnNumber: gotoLineMode ? parsedPath.column : void 0
					};
				}

				// Folder
				return {
					folderPath: candidate
				};
			}
		} catch (error) {
			this.historyService.removeFromRecentlyOpened([candidate]); // since file does not seem to exist anymore, remove from recent

			if (options && options.ignoreFileNotFound) {
				return { filePath: candidate, createFilePath: true }; // assume this is a file that does not yet exist
			}
		}

		return null;
	}

	private shouldOpenNewWindow(openConfig: IOpenConfiguration): { openFolderInNewWindow: boolean; openFilesInNewWindow: boolean; } {
		// HACK: Force folder(s) to be added to the existing workspace
		if (openConfig.forceExistingWorkspace) {
			return { openFolderInNewWindow: false, openFilesInNewWindow: false };
		}

		// let the user settings override how folders are open in a new window or same window unless we are forced
		const windowConfig = this.configurationService.getConfiguration<IWindowSettings>('window');
		const openFolderInNewWindowConfig = (windowConfig && windowConfig.openFoldersInNewWindow) || 'default' /* default */;
		const openFilesInNewWindowConfig = (windowConfig && windowConfig.openFilesInNewWindow) || 'off' /* default */;

		let openFolderInNewWindow = (openConfig.preferNewWindow || openConfig.forceNewWindow) && !openConfig.forceReuseWindow;
		if (!openConfig.forceNewWindow && !openConfig.forceReuseWindow && (openFolderInNewWindowConfig === 'on' || openFolderInNewWindowConfig === 'off')) {
			openFolderInNewWindow = (openFolderInNewWindowConfig === 'on');
		}

		// let the user settings override how files are open in a new window or same window unless we are forced (not for extension development though)
		let openFilesInNewWindow: boolean;
		if (openConfig.forceNewWindow || openConfig.forceReuseWindow) {
			openFilesInNewWindow = openConfig.forceNewWindow && !openConfig.forceReuseWindow;
		} else {
			if (openConfig.context === OpenContext.DOCK) {
				openFilesInNewWindow = true; // only on macOS do we allow to open files in a new window if this is triggered via DOCK context
			}

			if (!openConfig.cli.extensionDevelopmentPath && (openFilesInNewWindowConfig === 'on' || openFilesInNewWindowConfig === 'off')) {
				openFilesInNewWindow = (openFilesInNewWindowConfig === 'on');
			}
		}

		return { openFolderInNewWindow, openFilesInNewWindow };
	}

	public openExtensionDevelopmentHostWindow(openConfig: IOpenConfiguration): void {

		// Reload an existing extension development host window on the same path
		// We currently do not allow more than one extension development window
		// on the same extension path.
		const existingWindow = findWindowOnExtensionDevelopmentPath(WindowsManager.WINDOWS, openConfig.cli.extensionDevelopmentPath);
		if (existingWindow) {
			this.reload(existingWindow, openConfig.cli);
			existingWindow.focus(); // make sure it gets focus and is restored

			return;
		}

		// Fill in previously opened workspace unless an explicit path is provided and we are not unit testing
		if (openConfig.cli._.length === 0 && !openConfig.cli.extensionTestsPath) {
			const extensionDevelopmentWindowState = this.windowsState.lastPluginDevelopmentHostWindow;
			const workspaceToOpen = extensionDevelopmentWindowState && (extensionDevelopmentWindowState.workspace || extensionDevelopmentWindowState.folderPath);
			if (workspaceToOpen) {
				openConfig.cli._ = [isSingleFolderWorkspaceIdentifier(workspaceToOpen) ? workspaceToOpen : workspaceToOpen.configPath];
			}
		}

		// Make sure we are not asked to open a workspace or folder that is already opened
		if (openConfig.cli._.some(path => !!findWindowOnWorkspaceOrFolderPath(WindowsManager.WINDOWS, path))) {
			openConfig.cli._ = [];
		}

		// Open it
		this.open({ context: openConfig.context, cli: openConfig.cli, forceNewWindow: true, forceEmpty: openConfig.cli._.length === 0, userEnv: openConfig.userEnv });
	}

	private openInBrowserWindow(options: IOpenBrowserWindowOptions): CodeWindow {

		// Build IWindowConfiguration from config and options
		const configuration: IWindowConfiguration = mixin({}, options.cli); // inherit all properties from CLI
		configuration.appRoot = this.environmentService.appRoot;
		configuration.execPath = process.execPath;
		configuration.userEnv = assign({}, this.initialUserEnv, options.userEnv || {});
		configuration.isInitialStartup = options.initialStartup;
		configuration.workspace = options.workspace;
		configuration.folderPath = options.folderPath;
		configuration.filesToOpen = options.filesToOpen;
		configuration.filesToCreate = options.filesToCreate;
		configuration.filesToDiff = options.filesToDiff;
		configuration.filesToWait = options.filesToWait;
		configuration.urisToHandle = options.urisToHandle;
		configuration.nodeCachedDataDir = this.environmentService.nodeCachedDataDir;

		// Force open in multi-root workspace (prevent opening in non-multi-root
		// workspace).
		if (!configuration.workspace) {
			const folders: string[] = [];
			if (configuration.folderPath) {
				if (configuration.folderPath !== '.') {
					folders.push(configuration.folderPath);
				}
				configuration.folderPath = undefined;
			}
			configuration.workspace = this.workspacesService.createWorkspaceSync(folders);
		}

		// if we know the backup folder upfront (for empty windows to restore), we can set it
		// directly here which helps for restoring UI state associated with that window.
		// For all other cases we first call into registerEmptyWindowBackupSync() to set it before
		// loading the window.
		if (options.emptyWindowBackupFolder) {
			configuration.backupPath = join(this.environmentService.backupHome, options.emptyWindowBackupFolder);
		}

		let window: CodeWindow;
		if (!options.forceNewWindow) {
			window = options.windowToUse || this.getLastActiveWindow();
			if (window) {
				window.focus();
			}
		}

		// New window
		if (!window) {
			const windowConfig = this.configurationService.getConfiguration<IWindowSettings>('window');
			const state = this.getNewWindowState(configuration);

			// Window state is not from a previous session: only allow fullscreen if we inherit it or user wants fullscreen
			let allowFullscreen: boolean;
			if (state.hasDefaultState) {
				allowFullscreen = (windowConfig && windowConfig.newWindowDimensions && ['fullscreen', 'inherit'].indexOf(windowConfig.newWindowDimensions) >= 0);
			}

			// Window state is from a previous session: only allow fullscreen when we got updated or user wants to restore
			else {
				allowFullscreen = this.lifecycleService.wasRestarted || (windowConfig && windowConfig.restoreFullscreen);
			}

			if (state.mode === WindowMode.Fullscreen && !allowFullscreen) {
				state.mode = WindowMode.Normal;
			}

			window = this.instantiationService.createInstance(CodeWindow, {
				state,
				extensionDevelopmentPath: configuration.extensionDevelopmentPath,
				isExtensionTestHost: !!configuration.extensionTestsPath
			});

			// Add to our list of windows
			WindowsManager.WINDOWS.push(window);

			// Indicate number change via event
			this._onWindowsCountChanged.fire({ oldCount: WindowsManager.WINDOWS.length - 1, newCount: WindowsManager.WINDOWS.length });

			// Window Events
			window.win.webContents.removeAllListeners('devtools-reload-page'); // remove built in listener so we can handle this on our own
			window.win.webContents.on('devtools-reload-page', () => this.reload(window));
			window.win.webContents.on('crashed', () => this.onWindowError(window, WindowError.CRASHED));
			window.win.on('unresponsive', () => this.onWindowError(window, WindowError.UNRESPONSIVE));
			window.win.on('closed', () => this.onWindowClosed(window));

			// Lifecycle
			this.lifecycleService.registerWindow(window);
		}

		// Existing window
		else {

			// Some configuration things get inherited if the window is being reused and we are
			// in extension development host mode. These options are all development related.
			const currentWindowConfig = window.config;
			if (!configuration.extensionDevelopmentPath && currentWindowConfig && !!currentWindowConfig.extensionDevelopmentPath) {
				configuration.extensionDevelopmentPath = currentWindowConfig.extensionDevelopmentPath;
				configuration.verbose = currentWindowConfig.verbose;
				configuration.debugBrkPluginHost = currentWindowConfig.debugBrkPluginHost;
				configuration.debugId = currentWindowConfig.debugId;
				configuration.debugPluginHost = currentWindowConfig.debugPluginHost;
				configuration['extensions-dir'] = currentWindowConfig['extensions-dir'];
			}
		}

		// Only load when the window has not vetoed this
		this.lifecycleService.unload(window, UnloadReason.LOAD).done(veto => {
			if (!veto) {

				// Register window for backups
				if (!configuration.extensionDevelopmentPath) {
					if (configuration.workspace) {
						configuration.backupPath = this.backupService.registerWorkspaceBackupSync(configuration.workspace);
					} else if (configuration.folderPath) {
						configuration.backupPath = this.backupService.registerFolderBackupSync(configuration.folderPath);
					} else {
						configuration.backupPath = this.backupService.registerEmptyWindowBackupSync(options.emptyWindowBackupFolder);
					}
				}

				// Load it
				window.load(configuration);

				// Signal event
				this._onWindowLoad.fire(window.id);
			}
		});

		return window;
	}

	private getNewWindowState(configuration: IWindowConfiguration): INewWindowState {
		const lastActive = this.getLastActiveWindow();

		// Restore state unless we are running extension tests
		if (!configuration.extensionTestsPath) {

			// extension development host Window - load from stored settings if any
			if (!!configuration.extensionDevelopmentPath && this.windowsState.lastPluginDevelopmentHostWindow) {
				return this.windowsState.lastPluginDevelopmentHostWindow.uiState;
			}

			// Known Workspace - load from stored settings
			if (configuration.workspace) {
				const stateForWorkspace = this.windowsState.openedWindows.filter(o => o.workspace && o.workspace.id === configuration.workspace.id).map(o => o.uiState);
				if (stateForWorkspace.length) {
					return stateForWorkspace[0];
				}
			}

			// Known Folder - load from stored settings
			if (configuration.folderPath) {
				const stateForFolder = this.windowsState.openedWindows.filter(o => isEqual(o.folderPath, configuration.folderPath, !isLinux /* ignorecase */)).map(o => o.uiState);
				if (stateForFolder.length) {
					return stateForFolder[0];
				}
			}

			// Empty windows with backups
			else if (configuration.backupPath) {
				const stateForEmptyWindow = this.windowsState.openedWindows.filter(o => o.backupPath === configuration.backupPath).map(o => o.uiState);
				if (stateForEmptyWindow.length) {
					return stateForEmptyWindow[0];
				}
			}

			// First Window
			const lastActiveState = this.lastClosedWindowState || this.windowsState.lastActiveWindow;
			if (!lastActive && lastActiveState) {
				return lastActiveState.uiState;
			}
		}

		//
		// In any other case, we do not have any stored settings for the window state, so we come up with something smart
		//

		// We want the new window to open on the same display that the last active one is in
		let displayToUse: Electron.Display;
		const displays = screen.getAllDisplays();

		// Single Display
		if (displays.length === 1) {
			displayToUse = displays[0];
		}

		// Multi Display
		else {

			// on mac there is 1 menu per window so we need to use the monitor where the cursor currently is
			if (isMacintosh) {
				const cursorPoint = screen.getCursorScreenPoint();
				displayToUse = screen.getDisplayNearestPoint(cursorPoint);
			}

			// if we have a last active window, use that display for the new window
			if (!displayToUse && lastActive) {
				displayToUse = screen.getDisplayMatching(lastActive.getBounds());
			}

			// fallback to primary display or first display
			if (!displayToUse) {
				displayToUse = screen.getPrimaryDisplay() || displays[0];
			}
		}

		let state = defaultWindowState() as INewWindowState;
		state.x = displayToUse.bounds.x + (displayToUse.bounds.width / 2) - (state.width / 2);
		state.y = displayToUse.bounds.y + (displayToUse.bounds.height / 2) - (state.height / 2);

		// Check for newWindowDimensions setting and adjust accordingly
		const windowConfig = this.configurationService.getConfiguration<IWindowSettings>('window');
		let ensureNoOverlap = true;
		if (windowConfig && windowConfig.newWindowDimensions) {
			if (windowConfig.newWindowDimensions === 'maximized') {
				state.mode = WindowMode.Maximized;
				ensureNoOverlap = false;
			} else if (windowConfig.newWindowDimensions === 'fullscreen') {
				state.mode = WindowMode.Fullscreen;
				ensureNoOverlap = false;
			} else if (windowConfig.newWindowDimensions === 'inherit' && lastActive) {
				const lastActiveState = lastActive.serializeWindowState();
				if (lastActiveState.mode === WindowMode.Fullscreen) {
					state.mode = WindowMode.Fullscreen; // only take mode (fixes https://github.com/Microsoft/vscode/issues/19331)
				} else {
					state = lastActiveState;
				}

				ensureNoOverlap = false;
			}
		}

		if (ensureNoOverlap) {
			state = this.ensureNoOverlap(state);
		}

		state.hasDefaultState = true; // flag as default state

		return state;
	}

	private ensureNoOverlap(state: ISingleWindowState): ISingleWindowState {
		if (WindowsManager.WINDOWS.length === 0) {
			return state;
		}

		const existingWindowBounds = WindowsManager.WINDOWS.map(win => win.getBounds());
		while (existingWindowBounds.some(b => b.x === state.x || b.y === state.y)) {
			state.x += 30;
			state.y += 30;
		}

		return state;
	}

	public reload(win: CodeWindow, cli?: ParsedArgs): void {

		// Only reload when the window has not vetoed this
		this.lifecycleService.unload(win, UnloadReason.RELOAD).done(veto => {
			if (!veto) {
				win.reload(void 0, cli);

				// Emit
				this._onWindowReload.fire(win.id);
			}
		});
	}

	public closeWorkspace(win: CodeWindow): void {
		this.openInBrowserWindow({
			cli: this.environmentService.args,
			windowToUse: win
		});
	}

	public saveAndEnterWorkspace(win: CodeWindow, path: string): TPromise<IEnterWorkspaceResult> {
		return this.workspacesManager.saveAndEnterWorkspace(win, path).then(result => this.doEnterWorkspace(win, result));
	}

	public createAndEnterWorkspace(win: CodeWindow, folderPaths?: string[], path?: string): TPromise<IEnterWorkspaceResult> {
		return this.workspacesManager.createAndEnterWorkspace(win, folderPaths, path).then(result => this.doEnterWorkspace(win, result));
	}

	private doEnterWorkspace(win: CodeWindow, result: IEnterWorkspaceResult): IEnterWorkspaceResult {

		// Mark as recently opened
		this.historyService.addRecentlyOpened([result.workspace], []);

		// Trigger Eevent to indicate load of workspace into window
		this._onWindowReady.fire(win);

		return result;
	}

	public pickWorkspaceAndOpen(options: INativeOpenDialogOptions): void {
		this.workspacesManager.pickWorkspaceAndOpen(options);
	}

	private onBeforeWindowUnload(e: IWindowUnloadEvent): void {
		const windowClosing = (e.reason === UnloadReason.CLOSE);
		const windowLoading = (e.reason === UnloadReason.LOAD);
		if (!windowClosing && !windowLoading) {
			return; // only interested when window is closing or loading
		}

		const workspace = e.window.openedWorkspace;
		if (!workspace || !this.workspacesService.isUntitledWorkspace(workspace)) {
			return; // only care about untitled workspaces to ask for saving
		}

		if (e.window.config && !!e.window.config.extensionDevelopmentPath) {
			return; // do not ask to save workspace when doing extension development
		}

		if (windowClosing && !isMacintosh && this.getWindowCount() === 1) {
			return; // Windows/Linux: quits when last window is closed, so do not ask then
		}

		// Handle untitled workspaces with prompt as needed
		this.workspacesManager.promptToSaveUntitledWorkspace(e, workspace);
	}

	public focusLastActive(cli: ParsedArgs, context: OpenContext): CodeWindow {
		const lastActive = this.getLastActiveWindow();
		if (lastActive) {
			lastActive.focus();

			return lastActive;
		}

		// No window - open new empty one
		return this.open({ context, cli, forceEmpty: true })[0];
	}

	public getLastActiveWindow(): CodeWindow {
		return getLastActiveWindow(WindowsManager.WINDOWS);
	}

	public openNewWindow(context: OpenContext): void {
		this.open({ context, cli: this.environmentService.args, forceNewWindow: true, forceEmpty: true });
	}

	public waitForWindowCloseOrLoad(windowId: number): TPromise<void> {
		return new TPromise<void>(c => {
			function handler(id: number) {
				if (id === windowId) {
					closeListener.dispose();
					loadListener.dispose();

					c(null);
				}
			}

			const closeListener = this.onWindowClose(id => handler(id));
			const loadListener = this.onWindowLoad(id => handler(id));
		});
	}

	public sendToFocused(channel: string, ...args: any[]): void {
		const focusedWindow = this.getFocusedWindow() || this.getLastActiveWindow();

		if (focusedWindow) {
			focusedWindow.sendWhenReady(channel, ...args);
		}
	}

	public sendToAll(channel: string, payload?: any, windowIdsToIgnore?: number[]): void {
		WindowsManager.WINDOWS.forEach(w => {
			if (windowIdsToIgnore && windowIdsToIgnore.indexOf(w.id) >= 0) {
				return; // do not send if we are instructed to ignore it
			}

			w.sendWhenReady(channel, payload);
		});
	}

	public getFocusedWindow(): CodeWindow {
		const win = BrowserWindow.getFocusedWindow();
		if (win) {
			return this.getWindowById(win.id);
		}

		return null;
	}

	public getWindowById(windowId: number): CodeWindow {
		const res = WindowsManager.WINDOWS.filter(w => w.id === windowId);
		if (res && res.length === 1) {
			return res[0];
		}

		return null;
	}

	public getWindows(): CodeWindow[] {
		return WindowsManager.WINDOWS;
	}

	public getWindowCount(): number {
		return WindowsManager.WINDOWS.length;
	}

	private onWindowError(window: CodeWindow, error: WindowError): void {
		this.logService.error(error === WindowError.CRASHED ? '[VS Code]: render process crashed!' : '[VS Code]: detected unresponsive');

		// Unresponsive
		if (error === WindowError.UNRESPONSIVE) {
			dialog.showMessageBox(window.win, {
				title: product.nameLong,
				type: 'warning',
				buttons: [localize('reopen', "Reopen"), localize('wait', "Keep Waiting"), localize('close', "Close")],
				message: localize('appStalled', "The window is no longer responding"),
				detail: localize('appStalledDetail', "You can reopen or close the window or keep waiting."),
				noLink: true
			}, result => {
				if (!window.win) {
					return; // Return early if the window has been going down already
				}

				if (result === 0) {
					window.reload();
				} else if (result === 2) {
					this.onBeforeWindowClose(window); // 'close' event will not be fired on destroy(), so run it manually
					window.win.destroy(); // make sure to destroy the window as it is unresponsive
				}
			});
		}

		// Crashed
		else {
			dialog.showMessageBox(window.win, {
				title: product.nameLong,
				type: 'warning',
				buttons: [localize('reopen', "Reopen"), localize('close', "Close")],
				message: localize('appCrashed', "The window has crashed"),
				detail: localize('appCrashedDetail', "We are sorry for the inconvenience! You can reopen the window to continue where you left off."),
				noLink: true
			}, result => {
				if (!window.win) {
					return; // Return early if the window has been going down already
				}

				if (result === 0) {
					window.reload();
				} else if (result === 1) {
					this.onBeforeWindowClose(window); // 'close' event will not be fired on destroy(), so run it manually
					window.win.destroy(); // make sure to destroy the window as it has crashed
				}
			});
		}
	}

	private onWindowClosed(win: CodeWindow): void {

		// Tell window
		win.dispose();

		// Remove from our list so that Electron can clean it up
		const index = WindowsManager.WINDOWS.indexOf(win);
		WindowsManager.WINDOWS.splice(index, 1);

		// Emit
		this._onWindowsCountChanged.fire({ oldCount: WindowsManager.WINDOWS.length + 1, newCount: WindowsManager.WINDOWS.length });
		this._onWindowClose.fire(win.id);
	}

	public pickFileFolderAndOpen(options: INativeOpenDialogOptions): void {
		this.doPickAndOpen(options, true /* pick folders */, true /* pick files */);
	}

	public pickFolderAndOpen(options: INativeOpenDialogOptions): void {
		this.doPickAndOpen(options, true /* pick folders */, false /* pick files */);
	}

	public pickFileAndOpen(options: INativeOpenDialogOptions): void {
		this.doPickAndOpen(options, false /* pick folders */, true /* pick files */);
	}

	private doPickAndOpen(options: INativeOpenDialogOptions, pickFolders: boolean, pickFiles: boolean): void {
		const internalOptions = options as IInternalNativeOpenDialogOptions;

		internalOptions.pickFolders = pickFolders;
		internalOptions.pickFiles = pickFiles;

		if (!internalOptions.dialogOptions) {
			internalOptions.dialogOptions = Object.create(null);
		}

		if (!internalOptions.dialogOptions.title) {
			if (pickFolders && pickFiles) {
				internalOptions.dialogOptions.title = localize('open', "Open");
			} else if (pickFolders) {
				internalOptions.dialogOptions.title = localize('openFolder', "Open Folder");
			} else {
				internalOptions.dialogOptions.title = localize('openFile', "Open File");
			}
		}

		if (!internalOptions.telemetryEventName) {
			if (pickFolders && pickFiles) {
				internalOptions.telemetryEventName = 'openFileFolder';
			} else if (pickFolders) {
				internalOptions.telemetryEventName = 'openFolder';
			} else {
				internalOptions.telemetryEventName = 'openFile';
			}
		}

		this.fileDialog.pickAndOpen(internalOptions);
	}

	public quit(): void {

		// If the user selected to exit from an extension development host window, do not quit, but just
		// close the window unless this is the last window that is opened.
		const window = this.getFocusedWindow();
		if (window && window.isExtensionDevelopmentHost && this.getWindowCount() > 1) {
			window.win.close();
		}

		// Otherwise: normal quit
		else {
			setTimeout(() => {
				this.lifecycleService.quit();
			}, 10 /* delay to unwind callback stack (IPC) */);
		}
	}
}

interface IInternalNativeOpenDialogOptions extends INativeOpenDialogOptions {
	pickFolders?: boolean;
	pickFiles?: boolean;
}

class FileDialog {

	private static workingDirPickerStorageKey = 'pickerWorkingDir';

	constructor(
		private environmentService: IEnvironmentService,
		private telemetryService: ITelemetryService,
		private storageService: IStorageService,
		private windowsMainService: IWindowsMainService
	) {
	}

	public pickAndOpen(options: INativeOpenDialogOptions): void {
		this.getFileOrFolderPaths(options, (paths: string[]) => {
			const numberOfPaths = paths ? paths.length : 0;

			// Telemetry
			if (options.telemetryEventName) {
				// __GDPR__TODO__ Dynamic event names and dynamic properties. Can not be registered statically.
				this.telemetryService.publicLog(options.telemetryEventName, {
					...options.telemetryExtraData,
					outcome: numberOfPaths ? 'success' : 'canceled',
					numberOfPaths
				});
			}

			// Open
			if (numberOfPaths) {
				this.windowsMainService.open({
					context: OpenContext.DIALOG,
					cli: this.environmentService.args,
					pathsToOpen: paths,
					forceNewWindow: options.forceNewWindow,
					forceOpenWorkspaceAsFile: options.dialogOptions && !equals(options.dialogOptions.filters, WORKSPACE_FILTER_OPEN),
					// HACK: Force folder(s)to be addded to the existing workspace
					forceExistingWorkspace: true
				});
			}
		});
	}

	private getFileOrFolderPaths(options: IInternalNativeOpenDialogOptions, clb: (paths: string[]) => void): void {

		// Ensure dialog options
		if (!options.dialogOptions) {
			options.dialogOptions = Object.create(null);
		}

		// Ensure defaultPath
		if (!options.dialogOptions.defaultPath) {
			options.dialogOptions.defaultPath = this.storageService.getItem<string>(FileDialog.workingDirPickerStorageKey);
		}

		// Ensure properties
		if (typeof options.pickFiles === 'boolean' || typeof options.pickFolders === 'boolean') {
			options.dialogOptions.properties = void 0; // let it override based on the booleans

			if (options.pickFiles && options.pickFolders) {
				options.dialogOptions.properties = ['multiSelections', 'openDirectory', 'openFile', 'createDirectory'];
			}
		}

		if (!options.dialogOptions.properties) {
			options.dialogOptions.properties = ['multiSelections', options.pickFolders ? 'openDirectory' : 'openFile', 'createDirectory'];
		}

		if (isMacintosh) {
			options.dialogOptions.properties.push('treatPackageAsDirectory'); // always drill into .app files
		}

		// Show Dialog
		const focusedWindow = this.windowsMainService.getWindowById(options.windowId) || this.windowsMainService.getFocusedWindow();
		dialog.showOpenDialog(focusedWindow && focusedWindow.win, options.dialogOptions, paths => {
			if (paths && paths.length > 0) {
				if (isMacintosh) {
					paths = paths.map(path => normalizeNFC(path)); // normalize paths returned from the OS
				}

				// Remember path in storage for next time
				this.storageService.setItem(FileDialog.workingDirPickerStorageKey, dirname(paths[0]));

				// Return
				return clb(paths);
			}

			return clb(void (0));
		});
	}
}

class WorkspacesManager {

	constructor(
		private workspacesService: IWorkspacesMainService,
		private lifecycleService: ILifecycleService,
		private backupService: IBackupMainService,
		private environmentService: IEnvironmentService,
		private windowsMainService: IWindowsMainService
	) {
	}

	public saveAndEnterWorkspace(window: CodeWindow, path: string): TPromise<IEnterWorkspaceResult> {
		if (!window || !window.win || window.readyState !== ReadyState.READY || !window.openedWorkspace || !path || !this.isValidTargetWorkspacePath(window, path)) {
			return TPromise.as(null); // return early if the window is not ready or disposed or does not have a workspace
		}

		return this.doSaveAndOpenWorkspace(window, window.openedWorkspace, path);
	}

	public createAndEnterWorkspace(window: CodeWindow, folderPaths?: string[], path?: string): TPromise<IEnterWorkspaceResult> {
		if (!window || !window.win || window.readyState !== ReadyState.READY || !this.isValidTargetWorkspacePath(window, path)) {
			return TPromise.as(null); // return early if the window is not ready or disposed
		}

		return this.workspacesService.createWorkspace(folderPaths).then(workspace => {
			return this.doSaveAndOpenWorkspace(window, workspace, path);
		});
	}

	private isValidTargetWorkspacePath(window: CodeWindow, path?: string): boolean {
		if (!path) {
			return true;
		}

		if (window.openedWorkspace && window.openedWorkspace.configPath === path) {
			return false; // window is already opened on a workspace with that path
		}

		// Prevent overwriting a workspace that is currently opened in another window
		if (findWindowOnWorkspace(this.windowsMainService.getWindows(), { id: this.workspacesService.getWorkspaceId(path), configPath: path })) {
			const options: Electron.MessageBoxOptions = {
				title: product.nameLong,
				type: 'info',
				buttons: [localize('ok', "OK")],
				message: localize('workspaceOpenedMessage', "Unable to save workspace '{0}'", basename(path)),
				detail: localize('workspaceOpenedDetail', "The workspace is already opened in another window. Please close that window first and then try again."),
				noLink: true
			};

			const activeWindow = BrowserWindow.getFocusedWindow();
			if (activeWindow) {
				dialog.showMessageBox(activeWindow, options);
			} else {
				dialog.showMessageBox(options);
			}

			return false;
		}

		return true; // OK
	}

	private doSaveAndOpenWorkspace(window: CodeWindow, workspace: IWorkspaceIdentifier, path?: string): TPromise<IEnterWorkspaceResult> {
		let savePromise: TPromise<IWorkspaceIdentifier>;
		if (path) {
			savePromise = this.workspacesService.saveWorkspace(workspace, path);
		} else {
			savePromise = TPromise.as(workspace);
		}

		return savePromise.then(workspace => {
			window.focus();

			// Register window for backups and migrate current backups over
			let backupPath: string;
			if (!window.config.extensionDevelopmentPath) {
				backupPath = this.backupService.registerWorkspaceBackupSync(workspace, window.config.backupPath);
			}

			// Update window configuration properly based on transition to workspace
			window.config.folderPath = void 0;
			window.config.workspace = workspace;
			window.config.backupPath = backupPath;

			return { workspace, backupPath };
		});
	}

	public pickWorkspaceAndOpen(options: INativeOpenDialogOptions): void {
		const window = this.windowsMainService.getWindowById(options.windowId) || this.windowsMainService.getFocusedWindow() || this.windowsMainService.getLastActiveWindow();

		this.windowsMainService.pickFileAndOpen({
			windowId: window ? window.id : void 0,
			dialogOptions: {
				buttonLabel: mnemonicButtonLabel(localize({ key: 'openWorkspace', comment: ['&& denotes a mnemonic'] }, "&&Open")),
				title: localize('openWorkspaceTitle', "Open Workspace"),
				filters: WORKSPACE_FILTER_OPEN,
				properties: ['openFile'],
				defaultPath: options.dialogOptions && options.dialogOptions.defaultPath
			},
			forceNewWindow: options.forceNewWindow,
			telemetryEventName: options.telemetryEventName,
			telemetryExtraData: options.telemetryExtraData
		});
	}

	public promptToSaveUntitledWorkspace(e: IWindowUnloadEvent, workspace: IWorkspaceIdentifier): void {
		enum ConfirmResult {
			SAVE,
			DONT_SAVE,
			CANCEL
		}

		const save = { label: mnemonicButtonLabel(localize({ key: 'save', comment: ['&& denotes a mnemonic'] }, "&&Save")), result: ConfirmResult.SAVE };
		const dontSave = { label: mnemonicButtonLabel(localize({ key: 'doNotSave', comment: ['&& denotes a mnemonic'] }, "Do&&n't Save")), result: ConfirmResult.DONT_SAVE };
		const cancel = { label: localize('cancel', "Cancel"), result: ConfirmResult.CANCEL };

		const buttons: { label: string; result: ConfirmResult; }[] = [];
		if (isWindows) {
			buttons.push(save, dontSave, cancel);
		} else if (isLinux) {
			buttons.push(dontSave, cancel, save);
		} else {
			buttons.push(save, cancel, dontSave);
		}

		const options: Electron.MessageBoxOptions = {
			title: this.environmentService.appNameLong,
			message: localize('saveWorkspaceMessage', "Do you want to save your workspace configuration as a file?"),
			detail: localize('saveWorkspaceDetail', "Save your workspace if you plan to open it again."),
			noLink: true,
			type: 'warning',
			buttons: buttons.map(button => button.label),
			cancelId: buttons.indexOf(cancel)
		};

		if (isLinux) {
			options.defaultId = 2;
		}

		const res = dialog.showMessageBox(e.window.win, options);

		switch (buttons[res].result) {

			// Cancel: veto unload
			case ConfirmResult.CANCEL:
				e.veto(true);
				break;

			// Don't Save: delete workspace
			case ConfirmResult.DONT_SAVE:
				this.workspacesService.deleteUntitledWorkspaceSync(workspace);
				e.veto(false);
				break;

			// Save: save workspace, but do not veto unload
			case ConfirmResult.SAVE: {
				let target = dialog.showSaveDialog(e.window.win, {
					buttonLabel: mnemonicButtonLabel(localize({ key: 'save', comment: ['&& denotes a mnemonic'] }, "&&Save")),
					title: localize('saveWorkspace', "Save Workspace"),
<<<<<<< HEAD
					filters: WORKSPACE_FILTER_SAVE,
					defaultPath: this.getWorkspaceDialogDefaultPath(workspace)
=======
					filters: WORKSPACE_FILTER,
					defaultPath: this.getUntitledWorkspaceSaveDialogDefaultPath(workspace)
>>>>>>> f6cf0926
				});

				if (target) {
					if (isMacintosh) {
						target = normalizeNFC(target); // normalize paths returned from the OS
					}

					e.veto(this.workspacesService.saveWorkspace(workspace, target).then(() => false, () => false));
				} else {
					e.veto(true); // keep veto if no target was provided
				}
			}
		}
	}

	private getUntitledWorkspaceSaveDialogDefaultPath(workspace?: IWorkspaceIdentifier | ISingleFolderWorkspaceIdentifier): string {
		if (workspace) {
			if (isSingleFolderWorkspaceIdentifier(workspace)) {
				return dirname(workspace);
			}

			const resolvedWorkspace = this.workspacesService.resolveWorkspaceSync(workspace.configPath);
			if (resolvedWorkspace && resolvedWorkspace.folders.length > 0) {
				for (const folder of resolvedWorkspace.folders) {
					if (folder.uri.scheme === Schemas.file) {
						return dirname(folder.uri.fsPath);
					}
				}
			}
		}

		return void 0;
	}
}<|MERGE_RESOLUTION|>--- conflicted
+++ resolved
@@ -1911,13 +1911,8 @@
 				let target = dialog.showSaveDialog(e.window.win, {
 					buttonLabel: mnemonicButtonLabel(localize({ key: 'save', comment: ['&& denotes a mnemonic'] }, "&&Save")),
 					title: localize('saveWorkspace', "Save Workspace"),
-<<<<<<< HEAD
 					filters: WORKSPACE_FILTER_SAVE,
-					defaultPath: this.getWorkspaceDialogDefaultPath(workspace)
-=======
-					filters: WORKSPACE_FILTER,
 					defaultPath: this.getUntitledWorkspaceSaveDialogDefaultPath(workspace)
->>>>>>> f6cf0926
 				});
 
 				if (target) {
