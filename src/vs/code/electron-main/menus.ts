--- conflicted
+++ resolved
@@ -400,12 +400,8 @@
 		const openRecent = new MenuItem({ label: this.mnemonicLabel(nls.localize({ key: 'miOpenRecent', comment: ['&& denotes a mnemonic'] }, "Open &&Recent")), submenu: openRecentMenu, enabled: openRecentMenu.items.length > 0 });
 
 		const saveWorkspaceAs = this.createMenuItem(nls.localize({ key: 'miSaveWorkspaceAs', comment: ['&& denotes a mnemonic'] }, "Sa&&ve Workspace As..."), 'workbench.action.saveWorkspaceAs');
-<<<<<<< HEAD
 		this.exportWorkspace = this.createMenuItem(nls.localize({ key: 'miExportWorkspace', comment: ['&& denotes a mnemonic'] }, "&&Export Workspace..."), 'workbench.action.exportWorkspace');
-		const addFolder = this.createMenuItem(nls.localize({ key: 'miAddFolderToWorkspace', comment: ['&& denotes a mnemonic'] }, "&&Add Folder to Workspace..."), 'workbench.action.addRootFolder');
-=======
 		const addFolder = this.createMenuItem(nls.localize({ key: 'miAddFolderToWorkspace', comment: ['&& denotes a mnemonic'] }, "A&&dd Folder to Workspace..."), 'workbench.action.addRootFolder');
->>>>>>> 4e172cd1
 
 		const saveFile = this.createMenuItem(nls.localize({ key: 'miSave', comment: ['&& denotes a mnemonic'] }, "&&Save"), 'workbench.action.files.save');
 		const saveFileAs = this.createMenuItem(nls.localize({ key: 'miSaveAs', comment: ['&& denotes a mnemonic'] }, "Save &&As..."), 'workbench.action.files.saveAs');
