--- conflicted
+++ resolved
@@ -88,11 +88,7 @@
 
 	private closeFolder: Electron.MenuItem;
 	private closeWorkspace: Electron.MenuItem;
-<<<<<<< HEAD
-	private saveWorkspaceAs: Electron.MenuItem;
 	private exportWorkspace: Electron.MenuItem;
-=======
->>>>>>> 5ebdf731
 
 	private nativeTabMenuItems: Electron.MenuItem[];
 
@@ -285,11 +281,7 @@
 		this.closeWorkspace.visible = isInWorkspaceContext;
 		this.closeFolder.visible = !isInWorkspaceContext;
 		this.closeFolder.enabled = isInFolderContext;
-<<<<<<< HEAD
-		this.saveWorkspaceAs.enabled = isInFolderContext || isInWorkspaceContext;
 		this.exportWorkspace.enabled = isInFolderContext || isInWorkspaceContext;
-=======
->>>>>>> 5ebdf731
 	}
 
 	private install(): void {
@@ -441,12 +433,8 @@
 
 		const isMultiRootEnabled = (product.quality !== 'stable'); // TODO@Ben multi root
 
-<<<<<<< HEAD
-		this.saveWorkspaceAs = this.createMenuItem(nls.localize({ key: 'miSaveWorkspaceAs', comment: ['&& denotes a mnemonic'] }, "&&Save Workspace As..."), 'workbench.action.saveWorkspaceAs');
+		const saveWorkspaceAs = this.createMenuItem(nls.localize({ key: 'miSaveWorkspaceAs', comment: ['&& denotes a mnemonic'] }, "&&Save Workspace As..."), 'workbench.action.saveWorkspaceAs');
 		this.exportWorkspace = this.createMenuItem(nls.localize({ key: 'miExportWorkspace', comment: ['&& denotes a mnemonic'] }, "&&Export Workspace..."), 'workbench.action.exportWorkspace');
-=======
-		const saveWorkspaceAs = this.createMenuItem(nls.localize({ key: 'miSaveWorkspaceAs', comment: ['&& denotes a mnemonic'] }, "&&Save Workspace As..."), 'workbench.action.saveWorkspaceAs');
->>>>>>> 5ebdf731
 		const addFolder = this.createMenuItem(nls.localize({ key: 'miAddFolderToWorkspace', comment: ['&& denotes a mnemonic'] }, "&&Add Folder to Workspace..."), 'workbench.action.addRootFolder');
 
 		const saveFile = this.createMenuItem(nls.localize({ key: 'miSave', comment: ['&& denotes a mnemonic'] }, "&&Save"), 'workbench.action.files.save');
@@ -482,12 +470,8 @@
 			openRecent,
 			isMultiRootEnabled ? __separator__() : null,
 			isMultiRootEnabled ? addFolder : null,
-<<<<<<< HEAD
-			isMultiRootEnabled ? this.saveWorkspaceAs : null,
+			isMultiRootEnabled ? saveWorkspaceAs : null,
 			isMultiRootEnabled ? this.exportWorkspace : null,
-=======
-			isMultiRootEnabled ? saveWorkspaceAs : null,
->>>>>>> 5ebdf731
 			__separator__(),
 			saveFile,
 			saveFileAs,
