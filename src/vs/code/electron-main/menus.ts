--- conflicted
+++ resolved
@@ -29,36 +29,6 @@
 	label: string;
 }
 
-<<<<<<< HEAD
-interface IConfiguration extends IFilesConfiguration {
-	window: {
-		enableMenuBarMnemonics: boolean;
-		nativeTabs: boolean;
-	};
-	workbench: {
-		sideBar: {
-			location: 'left' | 'right';
-		},
-		navBar: {
-			visible: boolean;
-		},
-		statusBar: {
-			visible: boolean;
-		},
-		contextBar: {
-			visible: boolean;
-		},
-		activityBar: {
-			visible: boolean;
-		}
-	};
-	editor: {
-		multiCursorModifier: 'ctrlCmd' | 'alt'
-	};
-}
-
-=======
->>>>>>> f6cf0926
 interface IMenuItemClickHandler {
 	inDevTools: (contents: Electron.WebContents) => void;
 	inNoWindow: () => void;
@@ -70,27 +40,17 @@
 
 	private static MAX_MENU_RECENT_ENTRIES = 10;
 
-<<<<<<< HEAD
-	private currentAutoSaveSetting: string;
-	private currentMultiCursorModifierSetting: string;
-	private currentNavbarVisible: boolean;
-	private currentSidebarLocation: 'left' | 'right';
-	private currentStatusbarVisible: boolean;
-	private currentContextbarVisible: boolean;
-	private currentActivityBarVisible: boolean;
-	private currentEnableMenuBarMnemonics: boolean;
-	private currentEnableNativeTabs: boolean;
-=======
 	private keys = [
 		'files.autoSave',
 		'editor.multiCursorModifier',
+		'workbench.contextBar.visible',
+		'workbench.navBar.visible',
 		'workbench.sideBar.location',
 		'workbench.statusBar.visible',
 		'workbench.activityBar.visible',
 		'window.enableMenuBarMnemonics',
 		'window.nativeTabs'
 	];
->>>>>>> f6cf0926
 
 	private isQuitting: boolean;
 	private appMenuInstalled: boolean;
@@ -177,54 +137,26 @@
 		return this.configurationService.getValue<string>('files.autoSave');
 	}
 
-<<<<<<< HEAD
-		let newNavbarVisible = config && config.workbench && config.workbench.navBar && config.workbench.navBar.visible;
-		if (typeof newNavbarVisible !== 'boolean') {
-			newNavbarVisible = true;
-		}
-		if (newNavbarVisible !== this.currentNavbarVisible) {
-			this.currentNavbarVisible = newNavbarVisible;
-			updateMenu = true;
-		}
-
-		const newSidebarLocation = config && config.workbench && config.workbench.sideBar && config.workbench.sideBar.location || 'left';
-		if (newSidebarLocation !== this.currentSidebarLocation) {
-			this.currentSidebarLocation = newSidebarLocation;
-			updateMenu = true;
-		}
-=======
+	private get currentNavbarVisible(): boolean {
+		return this.configurationService.getValue<boolean>('workbench.navBar.visible');
+	}
+
 	private get currentMultiCursorModifierSetting(): string {
 		return this.configurationService.getValue<string>('editor.multiCursorModifier');
 	}
->>>>>>> f6cf0926
 
 	private get currentSidebarLocation(): string {
 		return this.configurationService.getValue<string>('workbench.sideBar.location') || 'left';
 	}
 
-<<<<<<< HEAD
-		let newContextbarVisible = config && config.workbench && config.workbench.contextBar && config.workbench.contextBar.visible;
-		if (typeof newContextbarVisible !== 'boolean') {
-			newContextbarVisible = true;
-		}
-		if (newContextbarVisible !== this.currentContextbarVisible) {
-			this.currentContextbarVisible = newContextbarVisible;
-			updateMenu = true;
-		}
-
-		let newActivityBarVisible = config && config.workbench && config.workbench.activityBar && config.workbench.activityBar.visible;
-		if (typeof newActivityBarVisible !== 'boolean') {
-			newActivityBarVisible = true;
-		}
-		if (newActivityBarVisible !== this.currentActivityBarVisible) {
-			this.currentActivityBarVisible = newActivityBarVisible;
-			updateMenu = true;
-=======
+	private get currentContextbarVisible(): boolean {
+		return this.configurationService.getValue<boolean>('workbench.contextBar.visible');
+	}
+
 	private get currentStatusbarVisible(): boolean {
 		let statusbarVisible = this.configurationService.getValue<boolean>('workbench.statusBar.visible');
 		if (typeof statusbarVisible !== 'boolean') {
 			statusbarVisible = true;
->>>>>>> f6cf0926
 		}
 		return statusbarVisible;
 	}
@@ -300,12 +232,8 @@
 
 		this.closeWorkspace.visible = isInWorkspaceContext;
 		this.closeFolder.visible = !isInWorkspaceContext;
-<<<<<<< HEAD
-		this.closeFolder.enabled = isInFolderContext;
+		this.closeFolder.enabled = isInFolderContext || isLinux /* https://github.com/Microsoft/vscode/issues/36431 */;
 		this.exportWorkspace.enabled = isInFolderContext || isInWorkspaceContext;
-=======
-		this.closeFolder.enabled = isInFolderContext || isLinux /* https://github.com/Microsoft/vscode/issues/36431 */;
->>>>>>> f6cf0926
 	}
 
 	private install(): void {
