/*---------------------------------------------------------------------------------------------
 *  Copyright (c) Microsoft Corporation. All rights reserved.
 *  Licensed under the MIT License. See License.txt in the project root for license information.
 *--------------------------------------------------------------------------------------------*/

import * as fs from 'fs';
import * as platform from 'vs/base/common/platform';
import product from 'vs/platform/node/product';
import pkg from 'vs/platform/node/package';
import { serve, Server, connect } from 'vs/base/parts/ipc/node/ipc.net';
import { TPromise } from 'vs/base/common/winjs.base';
import { ServiceCollection } from 'vs/platform/instantiation/common/serviceCollection';
import { SyncDescriptor } from 'vs/platform/instantiation/common/descriptors';
import { InstantiationService } from 'vs/platform/instantiation/common/instantiationService';
import { IEnvironmentService, ParsedArgs } from 'vs/platform/environment/common/environment';
import { EnvironmentService } from 'vs/platform/environment/node/environmentService';
import { ExtensionManagementChannel } from 'vs/platform/extensionManagement/common/extensionManagementIpc';
import { IExtensionManagementService, IExtensionGalleryService } from 'vs/platform/extensionManagement/common/extensionManagement';
import { ExtensionManagementService } from 'vs/platform/extensionManagement/node/extensionManagementService';
import { ExtensionGalleryService } from 'vs/platform/extensionManagement/node/extensionGalleryService';
import { IConfigurationService } from 'vs/platform/configuration/common/configuration';
import { ConfigurationService } from 'vs/platform/configuration/node/configurationService';
import { IRequestService } from 'vs/platform/request/node/request';
import { RequestService } from 'vs/platform/request/electron-browser/requestService';
import { IRemoteService } from 'vs/platform/remote/node/remote';
import { RemoteService } from 'vs/platform/remote/node/remoteService';
import { ITelemetryService } from 'vs/platform/telemetry/common/telemetry';
import { combinedAppender, NullTelemetryService } from 'vs/platform/telemetry/common/telemetryUtils';
import { resolveCommonProperties, machineIdStorageKey } from 'vs/platform/telemetry/node/commonProperties';
import { TelemetryAppenderChannel } from 'vs/platform/telemetry/common/telemetryIpc';
import { TelemetryService, ITelemetryServiceConfig } from 'vs/platform/telemetry/common/telemetryService';
import { AppInsightsAppender } from 'vs/platform/telemetry/node/appInsightsAppender';
import { IChoiceService } from 'vs/platform/message/common/message';
import { ChoiceChannelClient } from 'vs/platform/message/common/messageIpc';
import { IWindowsService } from 'vs/platform/windows/common/windows';
import { WindowsChannelClient } from 'vs/platform/windows/common/windowsIpc';
import { ipcRenderer } from 'electron';
import { IDisposable, dispose } from 'vs/base/common/lifecycle';
import { StorageService, inMemoryLocalStorageInstance } from 'vs/platform/storage/common/storageService';
import { SourcegraphEventLogger } from 'vs/platform/telemetry/common/sourcegraphEventLogger';
import { WindowLevel } from 'vs/platform/telemetry/common/analyticsConstants';
import { createSharedProcessContributions } from 'vs/code/electron-browser/contrib/contributions';

interface ISharedProcessInitData {
	sharedIPCHandle: string;
	args: ParsedArgs;
}

class ActiveWindowManager implements IDisposable {
	private disposables: IDisposable[] = [];
	private _activeWindowId: number;

	constructor( @IWindowsService windowsService: IWindowsService) {
		windowsService.onWindowOpen(this.setActiveWindow, this, this.disposables);
		windowsService.onWindowFocus(this.setActiveWindow, this, this.disposables);
	}

	private setActiveWindow(windowId: number) {
		this._activeWindowId = windowId;
	}

	public get activeClientId(): string {
		return `window:${this._activeWindowId}`;
	}

	public dispose() {
		this.disposables = dispose(this.disposables);
	}
}

const eventPrefix = 'monacoworkbench';

function main(server: Server, initData: ISharedProcessInitData): void {
	const services = new ServiceCollection();

	services.set(IEnvironmentService, new SyncDescriptor(EnvironmentService, initData.args, process.execPath));
	services.set(IConfigurationService, new SyncDescriptor(ConfigurationService));
	services.set(IRequestService, new SyncDescriptor(RequestService));
	services.set(IRemoteService, new SyncDescriptor(RemoteService));

	const windowsChannel = server.getChannel('windows', { route: () => 'main' });
	const windowsService = new WindowsChannelClient(windowsChannel);
	services.set(IWindowsService, windowsService);

	const activeWindowManager = new ActiveWindowManager(windowsService);

	const choiceChannel = server.getChannel('choice', { route: () => activeWindowManager.activeClientId });
	services.set(IChoiceService, new ChoiceChannelClient(choiceChannel));

	const instantiationService = new InstantiationService(services);

	instantiationService.invokeFunction(accessor => {
		const appenders: AppInsightsAppender[] = [];

		appenders.push(instantiationService.createInstance(SourcegraphEventLogger, WindowLevel.SharedProcess));
		if (product.aiConfig && product.aiConfig.asimovKey) {
			appenders.push(new AppInsightsAppender(eventPrefix, null, product.aiConfig.asimovKey));
		}

		// It is important to dispose the AI adapter properly because
		// only then they flush remaining data.
		process.once('exit', () => appenders.forEach(a => a.dispose()));

		const appender = combinedAppender(...appenders);
		server.registerChannel('telemetryAppender', new TelemetryAppenderChannel(appender));

		const services = new ServiceCollection();
		const environmentService = accessor.get(IEnvironmentService);
		const { appRoot, extensionsPath, extensionDevelopmentPath, isBuilt, extensionTestsPath, installSource } = environmentService;

<<<<<<< HEAD
		if (process.env['LOG_DEBUG'] || isBuilt && !extensionDevelopmentPath && product.enableTelemetry) {
=======
		if (isBuilt && !extensionDevelopmentPath && !environmentService.args['disable-telemetry'] && product.enableTelemetry) {
>>>>>>> af6ca44d
			const disableStorage = !!extensionTestsPath; // never keep any state when running extension tests!
			const storage = disableStorage ? inMemoryLocalStorageInstance : window.localStorage;
			const storageService = new StorageService(storage, storage);

			const config: ITelemetryServiceConfig = {
				appender,
				commonProperties: resolveCommonProperties(product.commit, pkg.version, installSource)
					// __GDPR__COMMON__ "common.machineId" : { "classification": "EndUserPseudonymizedInformation", "purpose": "FeatureInsight" }
					.then(result => Object.defineProperty(result, 'common.machineId', {
						get: () => storageService.get(machineIdStorageKey),
						enumerable: true
					})),
				piiPaths: [appRoot, extensionsPath]
			};

			services.set(ITelemetryService, new SyncDescriptor(TelemetryService, config));
		} else {
			services.set(ITelemetryService, NullTelemetryService);
		}

		services.set(IExtensionManagementService, new SyncDescriptor(ExtensionManagementService));
		services.set(IExtensionGalleryService, new SyncDescriptor(ExtensionGalleryService));

		const instantiationService2 = instantiationService.createChild(services);

		instantiationService2.invokeFunction(accessor => {
			const extensionManagementService = accessor.get(IExtensionManagementService);
			const channel = new ExtensionManagementChannel(extensionManagementService);
			server.registerChannel('extensions', channel);

			// clean up deprecated extensions
			(extensionManagementService as ExtensionManagementService).removeDeprecatedExtensions();

			createSharedProcessContributions(instantiationService2);
		});
	});
}

function setupIPC(hook: string): TPromise<Server> {
	function setup(retry: boolean): TPromise<Server> {
		return serve(hook).then(null, err => {
			if (!retry || platform.isWindows || err.code !== 'EADDRINUSE') {
				return TPromise.wrapError(err);
			}

			// should retry, not windows and eaddrinuse

			return connect(hook, '').then(
				client => {
					// we could connect to a running instance. this is not good, abort
					client.dispose();
					return TPromise.wrapError(new Error('There is an instance already running.'));
				},
				err => {
					// it happens on Linux and OS X that the pipe is left behind
					// let's delete it, since we can't connect to it
					// and the retry the whole thing
					try {
						fs.unlinkSync(hook);
					} catch (e) {
						return TPromise.wrapError(new Error('Error deleting the shared ipc hook.'));
					}

					return setup(false);
				}
			);
		});
	}

	return setup(true);
}

function startHandshake(): TPromise<ISharedProcessInitData> {
	return new TPromise<ISharedProcessInitData>((c, e) => {
		ipcRenderer.once('handshake:hey there', (_, r) => c(r));
		ipcRenderer.send('handshake:hello');
	});
}

function handshake(): TPromise<void> {
	return startHandshake()
		.then((data) => setupIPC(data.sharedIPCHandle).then(server => main(server, data)))
		.then(() => ipcRenderer.send('handshake:im ready'));
}

handshake();<|MERGE_RESOLUTION|>--- conflicted
+++ resolved
@@ -108,11 +108,7 @@
 		const environmentService = accessor.get(IEnvironmentService);
 		const { appRoot, extensionsPath, extensionDevelopmentPath, isBuilt, extensionTestsPath, installSource } = environmentService;
 
-<<<<<<< HEAD
-		if (process.env['LOG_DEBUG'] || isBuilt && !extensionDevelopmentPath && product.enableTelemetry) {
-=======
-		if (isBuilt && !extensionDevelopmentPath && !environmentService.args['disable-telemetry'] && product.enableTelemetry) {
->>>>>>> af6ca44d
+		if (process.env['LOG_DEBUG'] || isBuilt && !extensionDevelopmentPath && !environmentService.args['disable-telemetry'] && product.enableTelemetry) {
 			const disableStorage = !!extensionTestsPath; // never keep any state when running extension tests!
 			const storage = disableStorage ? inMemoryLocalStorageInstance : window.localStorage;
 			const storageService = new StorageService(storage, storage);
