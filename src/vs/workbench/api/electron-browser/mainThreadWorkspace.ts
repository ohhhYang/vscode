/*---------------------------------------------------------------------------------------------
 *  Copyright (c) Microsoft Corporation. All rights reserved.
 *  Licensed under the MIT License. See License.txt in the project root for license information.
 *--------------------------------------------------------------------------------------------*/
'use strict';

import { isPromiseCanceledError } from 'vs/base/common/errors';
import URI from 'vs/base/common/uri';
import { ISearchService, QueryType, ISearchQuery, IFolderQuery } from 'vs/platform/search/common/search';
import { IWorkspaceContextService, WorkbenchState } from 'vs/platform/workspace/common/workspace';
import { ITextFileService } from 'vs/workbench/services/textfile/common/textfiles';
import { TPromise } from 'vs/base/common/winjs.base';
import { MainThreadWorkspaceShape, ExtHostWorkspaceShape, ExtHostContext, MainContext, IExtHostContext } from '../node/extHost.protocol';
import { IFileService } from 'vs/platform/files/common/files';
import { IDisposable, dispose } from 'vs/base/common/lifecycle';
import { extHostNamedCustomer } from 'vs/workbench/api/electron-browser/extHostCustomers';
import { IResourceResolutionProvider, IResourceResolverService } from 'vs/platform/resourceResolver/common/resourceResolver';
import { IFolderCatalogProvider, IFolderCatalogService } from 'vs/platform/folders/common/folderCatalog';
import { IExperimentService } from 'vs/platform/telemetry/common/experiments';
import { IRelativePattern } from 'vs/base/common/glob';

@extHostNamedCustomer(MainContext.MainThreadWorkspace)
export class MainThreadWorkspace implements MainThreadWorkspaceShape {

	private readonly _toDispose: IDisposable[] = [];
	private readonly _activeSearches: { [id: number]: TPromise<URI[]> } = Object.create(null);
	private readonly _proxy: ExtHostWorkspaceShape;

	constructor(
		extHostContext: IExtHostContext,
		@ISearchService private readonly _searchService: ISearchService,
		@IWorkspaceContextService private readonly _contextService: IWorkspaceContextService,
		@ITextFileService private readonly _textFileService: ITextFileService,
<<<<<<< HEAD
		@IExperimentService private experimentService: IExperimentService,
		@IResourceResolverService private readonly _resourceResolverService: IResourceResolverService,
		@IFolderCatalogService private readonly _folderCatalogService: IFolderCatalogService,
		@IFileService private readonly _fileService: IFileService
	) {
		this._proxy = extHostContext.get(ExtHostContext.ExtHostWorkspace);
		this._contextService.onDidChangeWorkbenchState(this._onDidChangeWorkspaceState, this, this._toDispose);
		this._contextService.onDidChangeWorkspaceFolders(this._onDidChangeWorkspaceState, this, this._toDispose);
=======
		@IExperimentService private _experimentService: IExperimentService,
		@IFileService private readonly _fileService: IFileService
	) {
		this._proxy = extHostContext.get(ExtHostContext.ExtHostWorkspace);
		this._contextService.onDidChangeWorkspaceFolders(this._onDidChangeWorkspace, this, this._toDispose);
		this._contextService.onDidChangeWorkbenchState(this._onDidChangeWorkspace, this, this._toDispose);
>>>>>>> 5ebdf731
	}

	dispose(): void {
		dispose(this._toDispose);

		for (let requestId in this._activeSearches) {
			const search = this._activeSearches[requestId];
			search.cancel();
		}

		this._provider.forEach(([disposable]) => disposable.dispose());
	}

	// --- workspace ---

	private _onDidChangeWorkspace(): void {
		this._proxy.$acceptWorkspaceData(this._contextService.getWorkbenchState() === WorkbenchState.EMPTY ? null : this._contextService.getWorkspace());
	}

	// --- search ---

	$startSearch(include: string | IRelativePattern, exclude: string | IRelativePattern, maxResults: number, requestId: number): Thenable<URI[]> {
		const workspace = this._contextService.getWorkspace();
		if (!workspace.folders.length) {
			return undefined;
		}

		let folderQueries: IFolderQuery[];
		if (typeof include === 'string' || !include) {
			folderQueries = workspace.folders.map(folder => ({ folder: folder.uri })); // absolute pattern: search across all folders
		} else {
			folderQueries = [{ folder: URI.file(include.base) }]; // relative pattern: search only in base folder
		}

		const query: ISearchQuery = {
			folderQueries,
			type: QueryType.File,
			maxResults,
			includePattern: { [typeof include === 'string' ? include : !!include ? include.pattern : undefined]: true },
			excludePattern: { [typeof exclude === 'string' ? exclude : !!exclude ? exclude.pattern : undefined]: true },
			useRipgrep: this._experimentService.getExperiments().ripgrepQuickSearch
		};
		this._searchService.extendQuery(query);

		const search = this._searchService.search(query).then(result => {
			return result.results.map(m => m.resource);
		}, err => {
			if (!isPromiseCanceledError(err)) {
				return TPromise.wrapError(err);
			}
			return undefined;
		});

		this._activeSearches[requestId] = search;
		const onDone = () => delete this._activeSearches[requestId];
		search.done(onDone, onDone);

		return search;
	}

	$cancelSearch(requestId: number): Thenable<boolean> {
		const search = this._activeSearches[requestId];
		if (search) {
			delete this._activeSearches[requestId];
			search.cancel();
			return TPromise.as(true);
		}
		return undefined;
	}

	// --- save & edit resources ---

	$saveAll(includeUntitled?: boolean): Thenable<boolean> {
		return this._textFileService.saveAll(includeUntitled).then(result => {
			return result.results.every(each => each.success === true);
		});
	}
<<<<<<< HEAD

	// --- EXPERIMENT: workspace provider

	private _idPool: number = 0;
	private readonly _provider = new Map<number, [IDisposable, Emitter<URI>]>();
	private readonly _searchSessions = new Map<number, { resolve: (result: ISearchComplete) => void, reject: Function, progress: (item: ISearchProgressItem) => void, matches: URI[] }>();

	$registerFileSystemProvider(handle: number, scheme: string): void {
		if (!(this._fileService instanceof RemoteFileService)) {
			throw new Error();
		}
		const emitter = new Emitter<URI>();
		const provider = {
			onDidChange: emitter.event,
			resolveFile: (resource: URI, options) => {
				return this._proxy.$resolveFileStat(handle, resource, options);
			},
			resolve: (resource: URI) => {
				return this._proxy.$resolveFile(handle, resource);
			},
			update: (resource: URI, value: string) => {
				return this._proxy.$storeFile(handle, resource, value);
			}
		};
		const searchProvider = {
			search: (query: ISearchQuery) => {
				if (query.type !== QueryType.File) {
					return undefined;
				}
				const session = ++this._idPool;
				return new PPromise<any, any>((resolve, reject, progress) => {
					this._searchSessions.set(session, { resolve, reject, progress, matches: [] });
					this._proxy.$startSearch(handle, session, query.filePattern);
				}, () => {
					this._proxy.$cancelSearch(handle, session);
				});
			}
		};
		const registrations = combinedDisposable([
			this._fileService.registerProvider(scheme, provider),
			this._searchService.registerSearchResultProvider(searchProvider),
		]);
		this._provider.set(handle, [registrations, emitter]);
	}

	$unregisterFileSystemProvider(handle: number): void {
		if (this._provider.has(handle)) {
			dispose(this._provider.get(handle)[0]);
			this._provider.delete(handle);
		}
	}

	$onFileSystemChange(handle: number, resource: URI) {
		const [, emitter] = this._provider.get(handle);
		emitter.fire(resource);
	};

	$updateSearchSession(session: number, data: URI): void {
		if (this._searchSessions.has(session)) {
			this._searchSessions.get(session).progress({ resource: data });
			this._searchSessions.get(session).matches.push(data);
		}
	}

	$finishSearchSession(session: number, err?: any): void {
		if (this._searchSessions.has(session)) {
			const { matches, resolve, reject } = this._searchSessions.get(session);
			this._searchSessions.delete(session);
			if (err) {
				reject(err);
			} else {
				resolve({
					limitHit: false,
					stats: undefined,
					results: matches.map(resource => ({ resource }))
				});
			}
		}
	}

	// resource resolver

	private _resourceResolutionProviders = new Map<number, IResourceResolutionProvider>();

	$registerResourceResolutionProvider(handle: number, scheme: string): void {
		const provider = {
			resolveResource: resource => {
				return this._proxy.$resolveResource(handle, resource);
			},
		};
		this._resourceResolutionProviders.set(handle, provider);
		this._toDispose.push(this._resourceResolverService.registerResourceResolutionProvider(scheme, provider));
	}

	// folder search

	private _folderCatalogProviders = new Map<number, IFolderCatalogProvider>();

	$registerFolderCatalogProvider(handle: number, root: URI): void {
		const provider = {
			resolveFolder: resource => {
				return this._proxy.$resolveFolder(handle, resource);
			},
			resolveLocalFolderResource: path => {
				return this._proxy.$resolveLocalFolderResource(handle, path);
			},
			search: query => {
				return this._proxy.$searchFolders(handle, query);
			},
		};
		this._folderCatalogProviders.set(handle, provider);
		this._toDispose.push(this._folderCatalogService.registerFolderCatalogProvider(root, provider));
	}
=======
>>>>>>> 5ebdf731
}
<|MERGE_RESOLUTION|>--- conflicted
+++ resolved
@@ -31,23 +31,14 @@
 		@ISearchService private readonly _searchService: ISearchService,
 		@IWorkspaceContextService private readonly _contextService: IWorkspaceContextService,
 		@ITextFileService private readonly _textFileService: ITextFileService,
-<<<<<<< HEAD
-		@IExperimentService private experimentService: IExperimentService,
+		@IExperimentService private _experimentService: IExperimentService,
 		@IResourceResolverService private readonly _resourceResolverService: IResourceResolverService,
 		@IFolderCatalogService private readonly _folderCatalogService: IFolderCatalogService,
 		@IFileService private readonly _fileService: IFileService
 	) {
 		this._proxy = extHostContext.get(ExtHostContext.ExtHostWorkspace);
-		this._contextService.onDidChangeWorkbenchState(this._onDidChangeWorkspaceState, this, this._toDispose);
-		this._contextService.onDidChangeWorkspaceFolders(this._onDidChangeWorkspaceState, this, this._toDispose);
-=======
-		@IExperimentService private _experimentService: IExperimentService,
-		@IFileService private readonly _fileService: IFileService
-	) {
-		this._proxy = extHostContext.get(ExtHostContext.ExtHostWorkspace);
 		this._contextService.onDidChangeWorkspaceFolders(this._onDidChangeWorkspace, this, this._toDispose);
 		this._contextService.onDidChangeWorkbenchState(this._onDidChangeWorkspace, this, this._toDispose);
->>>>>>> 5ebdf731
 	}
 
 	dispose(): void {
@@ -57,8 +48,6 @@
 			const search = this._activeSearches[requestId];
 			search.cancel();
 		}
-
-		this._provider.forEach(([disposable]) => disposable.dispose());
 	}
 
 	// --- workspace ---
@@ -125,86 +114,6 @@
 			return result.results.every(each => each.success === true);
 		});
 	}
-<<<<<<< HEAD
-
-	// --- EXPERIMENT: workspace provider
-
-	private _idPool: number = 0;
-	private readonly _provider = new Map<number, [IDisposable, Emitter<URI>]>();
-	private readonly _searchSessions = new Map<number, { resolve: (result: ISearchComplete) => void, reject: Function, progress: (item: ISearchProgressItem) => void, matches: URI[] }>();
-
-	$registerFileSystemProvider(handle: number, scheme: string): void {
-		if (!(this._fileService instanceof RemoteFileService)) {
-			throw new Error();
-		}
-		const emitter = new Emitter<URI>();
-		const provider = {
-			onDidChange: emitter.event,
-			resolveFile: (resource: URI, options) => {
-				return this._proxy.$resolveFileStat(handle, resource, options);
-			},
-			resolve: (resource: URI) => {
-				return this._proxy.$resolveFile(handle, resource);
-			},
-			update: (resource: URI, value: string) => {
-				return this._proxy.$storeFile(handle, resource, value);
-			}
-		};
-		const searchProvider = {
-			search: (query: ISearchQuery) => {
-				if (query.type !== QueryType.File) {
-					return undefined;
-				}
-				const session = ++this._idPool;
-				return new PPromise<any, any>((resolve, reject, progress) => {
-					this._searchSessions.set(session, { resolve, reject, progress, matches: [] });
-					this._proxy.$startSearch(handle, session, query.filePattern);
-				}, () => {
-					this._proxy.$cancelSearch(handle, session);
-				});
-			}
-		};
-		const registrations = combinedDisposable([
-			this._fileService.registerProvider(scheme, provider),
-			this._searchService.registerSearchResultProvider(searchProvider),
-		]);
-		this._provider.set(handle, [registrations, emitter]);
-	}
-
-	$unregisterFileSystemProvider(handle: number): void {
-		if (this._provider.has(handle)) {
-			dispose(this._provider.get(handle)[0]);
-			this._provider.delete(handle);
-		}
-	}
-
-	$onFileSystemChange(handle: number, resource: URI) {
-		const [, emitter] = this._provider.get(handle);
-		emitter.fire(resource);
-	};
-
-	$updateSearchSession(session: number, data: URI): void {
-		if (this._searchSessions.has(session)) {
-			this._searchSessions.get(session).progress({ resource: data });
-			this._searchSessions.get(session).matches.push(data);
-		}
-	}
-
-	$finishSearchSession(session: number, err?: any): void {
-		if (this._searchSessions.has(session)) {
-			const { matches, resolve, reject } = this._searchSessions.get(session);
-			this._searchSessions.delete(session);
-			if (err) {
-				reject(err);
-			} else {
-				resolve({
-					limitHit: false,
-					stats: undefined,
-					results: matches.map(resource => ({ resource }))
-				});
-			}
-		}
-	}
 
 	// resource resolver
 
@@ -239,6 +148,4 @@
 		this._folderCatalogProviders.set(handle, provider);
 		this._toDispose.push(this._folderCatalogService.registerFolderCatalogProvider(root, provider));
 	}
-=======
->>>>>>> 5ebdf731
 }
