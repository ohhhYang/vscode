--- conflicted
+++ resolved
@@ -204,18 +204,16 @@
 		return this.proxy.$provideOriginalResource(this.handle, uri);
 	}
 
-<<<<<<< HEAD
 	executeCommand(args: string[]): TPromise<string> {
 		return this.proxy.$executeCommand(this.handle, args);
 	};
-=======
+
 	toJSON(): any {
 		return {
 			$mid: 5,
 			handle: this.handle
 		};
 	}
->>>>>>> e3b15fca
 
 	dispose(): void {
 
@@ -242,6 +240,95 @@
 		this.scmService.input.onDidChange(this._proxy.$onInputBoxValueChange, this._proxy, this._disposables);
 	}
 
+	$registerSourceControl(handle: number, id: string, label: string, rootFolder: URI): void {
+		const provider = new MainThreadSCMProvider(this._proxy, handle, id, label, rootFolder, this.scmService, this.commandService);
+		this._sourceControls[handle] = provider;
+		this._sourceControlDisposables[handle] = this.scmService.registerSCMProvider(provider);
+	}
+
+	$updateSourceControl(handle: number, features: SCMProviderFeatures): void {
+		const sourceControl = this._sourceControls[handle];
+
+		if (!sourceControl) {
+			return;
+		}
+
+		sourceControl.$updateSourceControl(features);
+	}
+
+	$unregisterSourceControl(handle: number): void {
+		const sourceControl = this._sourceControls[handle];
+
+		if (!sourceControl) {
+			return;
+		}
+
+		this._sourceControlDisposables[handle].dispose();
+		delete this._sourceControlDisposables[handle];
+
+		sourceControl.dispose();
+		delete this._sourceControls[handle];
+	}
+
+	$registerGroup(sourceControlHandle: number, groupHandle: number, id: string, label: string): void {
+		const provider = this._sourceControls[sourceControlHandle];
+
+		if (!provider) {
+			return;
+		}
+
+		provider.$registerGroup(groupHandle, id, label);
+	}
+
+	$updateGroup(sourceControlHandle: number, groupHandle: number, features: SCMGroupFeatures): void {
+		const provider = this._sourceControls[sourceControlHandle];
+
+		if (!provider) {
+			return;
+		}
+
+		provider.$updateGroup(groupHandle, features);
+	}
+
+	$updateGroupLabel(sourceControlHandle: number, groupHandle: number, label: string): void {
+		const provider = this._sourceControls[sourceControlHandle];
+
+		if (!provider) {
+			return;
+		}
+
+		provider.$updateGroupLabel(groupHandle, label);
+	}
+
+	$updateGroupResourceStates(sourceControlHandle: number, groupHandle: number, resources: SCMRawResource[]): void {
+		const provider = this._sourceControls[sourceControlHandle];
+
+		if (!provider) {
+			return;
+		}
+
+		provider.$updateGroupResourceStates(groupHandle, resources);
+	}
+
+	$unregisterGroup(sourceControlHandle: number, handle: number): void {
+		const provider = this._sourceControls[sourceControlHandle];
+
+		if (!provider) {
+			return;
+		}
+
+		provider.$unregisterGroup(handle);
+	}
+
+	$setInputBoxValue(value: string): void {
+		this.scmService.input.value = value;
+	}
+
+	private onDidChangeProvider(provider: ISCMProvider): void {
+		const handle = Object.keys(this._sourceControls).filter(handle => this._sourceControls[handle] === provider)[0];
+		this._proxy.$onActiveSourceControlChange(handle && parseInt(handle));
+	}
+
 	dispose(): void {
 		Object.keys(this._sourceControls)
 			.forEach(id => this._sourceControls[id].dispose());
@@ -253,93 +340,4 @@
 
 		this._disposables = dispose(this._disposables);
 	}
-
-	$registerSourceControl(handle: number, id: string, label: string, rootFolder: URI): void {
-		const provider = new MainThreadSCMProvider(this._proxy, handle, id, label, rootFolder, this.scmService, this.commandService);
-		this._sourceControls[handle] = provider;
-		this._sourceControlDisposables[handle] = this.scmService.registerSCMProvider(provider);
-	}
-
-	$updateSourceControl(handle: number, features: SCMProviderFeatures): void {
-		const sourceControl = this._sourceControls[handle];
-
-		if (!sourceControl) {
-			return;
-		}
-
-		sourceControl.$updateSourceControl(features);
-	}
-
-	$unregisterSourceControl(handle: number): void {
-		const sourceControl = this._sourceControls[handle];
-
-		if (!sourceControl) {
-			return;
-		}
-
-		this._sourceControlDisposables[handle].dispose();
-		delete this._sourceControlDisposables[handle];
-
-		sourceControl.dispose();
-		delete this._sourceControls[handle];
-	}
-
-	$registerGroup(sourceControlHandle: number, groupHandle: number, id: string, label: string): void {
-		const provider = this._sourceControls[sourceControlHandle];
-
-		if (!provider) {
-			return;
-		}
-
-		provider.$registerGroup(groupHandle, id, label);
-	}
-
-	$updateGroup(sourceControlHandle: number, groupHandle: number, features: SCMGroupFeatures): void {
-		const provider = this._sourceControls[sourceControlHandle];
-
-		if (!provider) {
-			return;
-		}
-
-		provider.$updateGroup(groupHandle, features);
-	}
-
-	$updateGroupLabel(sourceControlHandle: number, groupHandle: number, label: string): void {
-		const provider = this._sourceControls[sourceControlHandle];
-
-		if (!provider) {
-			return;
-		}
-
-		provider.$updateGroupLabel(groupHandle, label);
-	}
-
-	$updateGroupResourceStates(sourceControlHandle: number, groupHandle: number, resources: SCMRawResource[]): void {
-		const provider = this._sourceControls[sourceControlHandle];
-
-		if (!provider) {
-			return;
-		}
-
-		provider.$updateGroupResourceStates(groupHandle, resources);
-	}
-
-	$unregisterGroup(sourceControlHandle: number, handle: number): void {
-		const provider = this._sourceControls[sourceControlHandle];
-
-		if (!provider) {
-			return;
-		}
-
-		provider.$unregisterGroup(handle);
-	}
-
-	$setInputBoxValue(value: string): void {
-		this.scmService.input.value = value;
-	}
-
-	private onDidChangeProvider(provider: ISCMProvider): void {
-		const handle = Object.keys(this._sourceControls).filter(handle => this._sourceControls[handle] === provider)[0];
-		this._proxy.$onActiveSourceControlChange(handle && parseInt(handle));
-	}
 }