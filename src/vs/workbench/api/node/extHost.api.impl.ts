--- conflicted
+++ resolved
@@ -49,15 +49,10 @@
 import { MainContext, ExtHostContext, IInitData } from './extHost.protocol';
 import * as languageConfiguration from 'vs/editor/common/modes/languageConfiguration';
 import { TextEditorCursorStyle } from 'vs/editor/common/config/editorOptions';
-<<<<<<< HEAD
 import * as types from 'vs/base/common/types';
-import { ExtHostThreadService } from "vs/workbench/services/thread/node/extHostThreadService";
-import { ProxyIdentifier } from "vs/workbench/services/thread/common/threadService";
-=======
 import { ExtHostThreadService } from 'vs/workbench/services/thread/node/extHostThreadService';
 import { ProxyIdentifier } from 'vs/workbench/services/thread/common/threadService';
 import { ExtHostDialogs } from 'vs/workbench/api/node/extHostDialogs';
->>>>>>> 9008534b
 
 export interface IExtensionApiFactory {
 	(extension: IExtensionDescription): typeof vscode;
@@ -483,16 +478,11 @@
 			get inputBox() {
 				return extHostSCM.inputBox;
 			},
-<<<<<<< HEAD
 			createSourceControl(id: string, arg: any) {
-				telemetryService.publicLog('registerSCMProvider', {
-=======
-			createSourceControl(id: string, label: string) {
 				mainThreadTelemetry.$publicLog('registerSCMProvider', {
->>>>>>> 9008534b
 					extensionId: extension.id,
 					providerId: id,
-					providerLabel: types.isString(arg) ? arg : undefined,
+					providerLabel: types.isString(arg) ? arg : arg.label,
 				});
 
 				return extHostSCM.createSourceControl(id, arg);
