--- conflicted
+++ resolved
@@ -402,14 +402,8 @@
 		private _label: string,
 		private _rootUri?: vscode.Uri
 	) {
-<<<<<<< HEAD
 		this._inputBox = new ExtHostSCMInputBox(this._proxy, this.handle);
-		this._proxy.$registerSourceControl(this.handle, _id, _label, _rootFolder);
-=======
-		this._inputBox = new ExtHostSCMInputBox(this._proxy, this.handle, InputHandle.InputBox);
-		this._specifierBox = new ExtHostSCMInputBox(this._proxy, this.handle, InputHandle.SpecifierBox);
 		this._proxy.$registerSourceControl(this.handle, _id, _label, _rootUri && _rootUri.toString());
->>>>>>> 26cf7dec
 	}
 
 	private updatedResourceGroups = new Set<ExtHostSourceControlResourceGroup>();
