/*---------------------------------------------------------------------------------------------
 *  Copyright (c) Microsoft Corporation. All rights reserved.
 *  Licensed under the MIT License. See License.txt in the project root for license information.
 *--------------------------------------------------------------------------------------------*/

'use strict';

import nls = require('vs/nls');
import platform = require('vs/base/common/platform');
import URI from 'vs/base/common/uri';
import { Schemas } from 'vs/base/common/network';
import errors = require('vs/base/common/errors');
import types = require('vs/base/common/types');
import { TPromise } from 'vs/base/common/winjs.base';
import arrays = require('vs/base/common/arrays');
import objects = require('vs/base/common/objects');
import DOM = require('vs/base/browser/dom');
import Severity from 'vs/base/common/severity';
import { Separator } from 'vs/base/browser/ui/actionbar/actionbar';
import { IAction, Action } from 'vs/base/common/actions';
import { IPartService } from 'vs/workbench/services/part/common/partService';
import { AutoSaveConfiguration, IFileService } from 'vs/platform/files/common/files';
import { toResource } from 'vs/workbench/common/editor';
import { IWorkbenchEditorService, IResourceInputType } from 'vs/workbench/services/editor/common/editorService';
import { IEditorGroupService } from 'vs/workbench/services/group/common/groupService';
import { IMessageService } from 'vs/platform/message/common/message';
import { ITelemetryService } from 'vs/platform/telemetry/common/telemetry';
import { IWorkspaceConfigurationService } from 'vs/workbench/services/configuration/common/configuration';
import { IWindowsService, IWindowService, IWindowSettings, IPath, IOpenFileRequest, IWindowsConfiguration, IAddFoldersRequest } from 'vs/platform/windows/common/windows';
import { IContextMenuService } from 'vs/platform/contextview/browser/contextView';
import { IEnvironmentService } from 'vs/platform/environment/common/environment';
import { IKeybindingService } from 'vs/platform/keybinding/common/keybinding';
import { IConfigurationEditingService, ConfigurationTarget } from 'vs/workbench/services/configuration/common/configurationEditing';
import { ITitleService } from 'vs/workbench/services/title/common/titleService';
import { IWorkbenchThemeService, VS_HC_THEME, VS_DARK_THEME } from 'vs/workbench/services/themes/common/workbenchThemeService';
import * as browser from 'vs/base/browser/browser';
import { ICommandService } from 'vs/platform/commands/common/commands';
import { IViewletService } from 'vs/workbench/services/viewlet/browser/viewlet';
import { Position, IResourceInput, IUntitledResourceInput, IEditor } from 'vs/platform/editor/common/editor';
import { IExtensionService } from 'vs/platform/extensions/common/extensions';
import { KeyboardMapperFactory } from 'vs/workbench/services/keybinding/electron-browser/keybindingService';
import { Themable } from 'vs/workbench/common/theme';
import { ipcRenderer as ipc, webFrame } from 'electron';
import { IWorkspaceContextService, WorkbenchState } from 'vs/platform/workspace/common/workspace';
import { IWorkspaceEditingService } from 'vs/workbench/services/workspace/common/workspaceEditing';
<<<<<<< HEAD
import { IResourceResolverService } from 'vs/platform/resourceResolver/common/resourceResolver';
import { INavService } from 'vs/workbench/services/nav/common/nav';
=======
import { IMenuService, MenuId, IMenu, MenuItemAction, ICommandAction } from 'vs/platform/actions/common/actions';
import { IContextKeyService } from 'vs/platform/contextkey/common/contextkey';
import { fillInActions } from 'vs/platform/actions/browser/menuItemActionItem';
import { RunOnceScheduler } from 'vs/base/common/async';
import { IDisposable, dispose } from 'vs/base/common/lifecycle';
>>>>>>> 4571d387

const TextInputActions: IAction[] = [
	new Action('undo', nls.localize('undo', "Undo"), null, true, () => document.execCommand('undo') && TPromise.as(true)),
	new Action('redo', nls.localize('redo', "Redo"), null, true, () => document.execCommand('redo') && TPromise.as(true)),
	new Separator(),
	new Action('editor.action.clipboardCutAction', nls.localize('cut', "Cut"), null, true, () => document.execCommand('cut') && TPromise.as(true)),
	new Action('editor.action.clipboardCopyAction', nls.localize('copy', "Copy"), null, true, () => document.execCommand('copy') && TPromise.as(true)),
	new Action('editor.action.clipboardPasteAction', nls.localize('paste', "Paste"), null, true, () => document.execCommand('paste') && TPromise.as(true)),
	new Separator(),
	new Action('editor.action.selectAll', nls.localize('selectAll', "Select All"), null, true, () => document.execCommand('selectAll') && TPromise.as(true))
];

class ViewThreadInput {
	threadID: number;
	commentID?: number;
}

export class ElectronWindow extends Themable {

	private static AUTO_SAVE_SETTING = 'files.autoSave';

	private touchBarUpdater: RunOnceScheduler;
	private touchBarMenu: IMenu;
	private touchBarDisposables: IDisposable[];
	private lastInstalledTouchedBar: ICommandAction[][];

	private previousConfiguredZoomLevel: number;

	constructor(
		shellContainer: HTMLElement,
		@IWorkbenchEditorService private editorService: IWorkbenchEditorService,
		@IEditorGroupService private editorGroupService: IEditorGroupService,
		@IPartService private partService: IPartService,
		@IWindowsService private windowsService: IWindowsService,
		@IWindowService private windowService: IWindowService,
		@IWorkspaceConfigurationService private configurationService: IWorkspaceConfigurationService,
		@ITitleService private titleService: ITitleService,
		@IWorkbenchThemeService protected themeService: IWorkbenchThemeService,
		@IMessageService private messageService: IMessageService,
		@IConfigurationEditingService private configurationEditingService: IConfigurationEditingService,
		@ICommandService private commandService: ICommandService,
		@IExtensionService private extensionService: IExtensionService,
		@IViewletService private viewletService: IViewletService,
		@IContextMenuService private contextMenuService: IContextMenuService,
		@IKeybindingService private keybindingService: IKeybindingService,
		@IEnvironmentService private environmentService: IEnvironmentService,
		@ITelemetryService private telemetryService: ITelemetryService,
		@IWorkspaceContextService private contextService: IWorkspaceContextService,
		@IResourceResolverService private resourceResolverService: IResourceResolverService,
		@INavService private navService: INavService,
		@IWorkspaceEditingService private workspaceEditingService: IWorkspaceEditingService,
		@IFileService private fileService: IFileService,
		@IMenuService private menuService: IMenuService,
		@IContextKeyService private contextKeyService: IContextKeyService
	) {
		super(themeService);

		this.touchBarDisposables = [];

		this.touchBarUpdater = new RunOnceScheduler(() => this.doSetupTouchbar(), 300);
		this.toUnbind.push(this.touchBarUpdater);

		this.registerListeners();
		this.create();
	}

	private registerListeners(): void {

		// React to editor input changes
		this.toUnbind.push(this.editorGroupService.onEditorsChanged(() => {

			// Represented File Name
			const file = toResource(this.editorService.getActiveEditorInput(), { supportSideBySide: true, filter: 'file' });
			this.titleService.setRepresentedFilename(file ? file.fsPath : '');

			// Touch Bar
			this.updateTouchbarMenu();
		}));

		// prevent opening a real URL inside the shell
		[DOM.EventType.DRAG_OVER, DOM.EventType.DROP].forEach(event => {
			window.document.body.addEventListener(event, (e: DragEvent) => {
				DOM.EventHelper.stop(e);
			});
		});

		// Support runAction event
		ipc.on('vscode:runAction', (event, actionId: string) => {
			this.commandService.executeCommand(actionId, { from: 'menu' }).done(_ => {
				this.telemetryService.publicLog('commandExecuted', { id: actionId, from: 'menu' });
			}, err => {
				this.messageService.show(Severity.Error, err);
			});
		});

		// Support resolve keybindings event
		ipc.on('vscode:resolveKeybindings', (event, rawActionIds: string) => {
			let actionIds: string[] = [];
			try {
				actionIds = JSON.parse(rawActionIds);
			} catch (error) {
				// should not happen
			}

			// Resolve keys using the keybinding service and send back to browser process
			this.resolveKeybindings(actionIds).done(keybindings => {
				if (keybindings.length) {
					ipc.send('vscode:keybindingsResolved', JSON.stringify(keybindings));
				}
			}, () => errors.onUnexpectedError);
		});

		ipc.on('vscode:reportError', (event, error) => {
			if (error) {
				const errorParsed = JSON.parse(error);
				errorParsed.mainProcess = true;
				errors.onUnexpectedError(errorParsed);
			}
		});

		// Support openFiles event for existing and new files
		ipc.on('vscode:openFiles', (event, request: IOpenFileRequest) => this.onOpenFiles(request));

		// Support addFolders event if we have a workspace opened
		ipc.on('vscode:addFolders', (event, request: IAddFoldersRequest) => this.onAddFolders(request));

<<<<<<< HEAD
		// Support handleUris event
		ipc.on('vscode:handleUris', (event, urisToHandle: string[]) => {
			this.onHandleUris(urisToHandle).done(_ => {
				this.telemetryService.publicLog('uriHandled');
			}, err => {
				this.messageService.show(Severity.Error, err);
			});
		});

		// Emit event when vscode has loaded
		this.partService.joinCreation().then(() => {
			ipc.send('vscode:workbenchLoaded', this.windowService.getCurrentWindowId());
		});

=======
>>>>>>> 4571d387
		// Message support
		ipc.on('vscode:showInfoMessage', (event, message: string) => {
			this.messageService.show(Severity.Info, message);
		});

		// Support toggling auto save
		ipc.on('vscode.toggleAutoSave', event => {
			this.toggleAutoSave();
		});

		// Fullscreen Events
		ipc.on('vscode:enterFullScreen', event => {
			this.partService.joinCreation().then(() => {
				browser.setFullscreen(true);
			});
		});

		ipc.on('vscode:leaveFullScreen', event => {
			this.partService.joinCreation().then(() => {
				browser.setFullscreen(false);
			});
		});

		// High Contrast Events
		ipc.on('vscode:enterHighContrast', event => {
			const windowConfig = this.configurationService.getConfiguration<IWindowSettings>('window');
			if (windowConfig && windowConfig.autoDetectHighContrast) {
				this.partService.joinCreation().then(() => {
					this.themeService.setColorTheme(VS_HC_THEME, null);
				});
			}
		});

		ipc.on('vscode:leaveHighContrast', event => {
			const windowConfig = this.configurationService.getConfiguration<IWindowSettings>('window');
			if (windowConfig && windowConfig.autoDetectHighContrast) {
				this.partService.joinCreation().then(() => {
					this.themeService.setColorTheme(VS_DARK_THEME, null);
				});
			}
		});

		// keyboard layout changed event
		ipc.on('vscode:keyboardLayoutChanged', (event, isISOKeyboard: boolean) => {
			KeyboardMapperFactory.INSTANCE._onKeyboardLayoutChanged(isISOKeyboard);
		});

		// keyboard layout changed event
		ipc.on('vscode:accessibilitySupportChanged', (event, accessibilitySupportEnabled: boolean) => {
			browser.setAccessibilitySupport(accessibilitySupportEnabled ? platform.AccessibilitySupport.Enabled : platform.AccessibilitySupport.Disabled);
		});

		// Configuration changes
		this.toUnbind.push(this.configurationService.onDidUpdateConfiguration(e => this.onDidUpdateConfiguration(e)));

		// Context menu support in input/textarea
		window.document.addEventListener('contextmenu', e => this.onContextMenu(e));
	}

	private onContextMenu(e: PointerEvent): void {
		if (e.target instanceof HTMLElement) {
			const target = <HTMLElement>e.target;
			if (target.nodeName && (target.nodeName.toLowerCase() === 'input' || target.nodeName.toLowerCase() === 'textarea')) {
				e.preventDefault();
				e.stopPropagation();

				this.contextMenuService.showContextMenu({
					getAnchor: () => e,
					getActions: () => TPromise.as(TextInputActions)
				});
			}
		}
	}

	private onDidUpdateConfiguration(e): void {
		const windowConfig: IWindowsConfiguration = this.configurationService.getConfiguration<IWindowsConfiguration>();

		let newZoomLevel = 0;
		if (windowConfig.window && typeof windowConfig.window.zoomLevel === 'number') {
			newZoomLevel = windowConfig.window.zoomLevel;

			// Leave early if the configured zoom level did not change (https://github.com/Microsoft/vscode/issues/1536)
			if (this.previousConfiguredZoomLevel === newZoomLevel) {
				return;
			}

			this.previousConfiguredZoomLevel = newZoomLevel;
		}

		if (webFrame.getZoomLevel() !== newZoomLevel) {
			webFrame.setZoomLevel(newZoomLevel);
			browser.setZoomFactor(webFrame.getZoomFactor());
			// See https://github.com/Microsoft/vscode/issues/26151
			// Cannot be trusted because the webFrame might take some time
			// until it really applies the new zoom level
			browser.setZoomLevel(webFrame.getZoomLevel(), /*isTrusted*/false);
		}
	}

	private create(): void {

		// Handle window.open() calls
		const $this = this;
		(<any>window).open = function (url: string, target: string, features: string, replace: boolean): any {
			$this.windowsService.openExternal(url);

			return null;
		};

		// Send over all extension viewlets when extensions are ready
		this.extensionService.onReady().then(() => {
			ipc.send('vscode:extensionViewlets', JSON.stringify(this.viewletService.getViewlets().filter(v => !!v.extensionId).map(v => { return { id: v.id, label: v.name }; })));
		});

		// Emit event when vscode has loaded
		this.partService.joinCreation().then(() => {
			ipc.send('vscode:workbenchLoaded', this.windowService.getCurrentWindowId());
		});

		// Touchbar Support
		this.updateTouchbarMenu();
	}

	private updateTouchbarMenu(): void {
		if (!platform.isMacintosh) {
			return; // macOS only
		}

		// Dispose old
		this.touchBarDisposables = dispose(this.touchBarDisposables);

		// Create new
		this.touchBarMenu = this.editorGroupService.invokeWithinEditorContext(accessor => this.menuService.createMenu(MenuId.TouchBarContext, accessor.get(IContextKeyService)));
		this.touchBarDisposables.push(this.touchBarMenu);
		this.touchBarDisposables.push(this.touchBarMenu.onDidChange(() => {
			this.scheduleSetupTouchbar();
		}));

		this.scheduleSetupTouchbar();
	}

	private scheduleSetupTouchbar(): void {
		this.touchBarUpdater.schedule();
	}

	private doSetupTouchbar(): void {
		const actions: (MenuItemAction | Separator)[] = [];

		// Fill actions into groups respecting order
		fillInActions(this.touchBarMenu, void 0, actions);

		// Convert into command action multi array
		const items: ICommandAction[][] = [];
		let group: ICommandAction[] = [];
		for (let i = 0; i < actions.length; i++) {
			const action = actions[i];

			// Command
			if (action instanceof MenuItemAction) {
				group.push(action.item);
			}

			// Separator
			else if (action instanceof Separator) {
				if (group.length) {
					items.push(group);
				}

				group = [];
			}
		}

		if (group.length) {
			items.push(group);
		}

		// Only update if the actions have changed
		if (!objects.equals(this.lastInstalledTouchedBar, items)) {
			this.lastInstalledTouchedBar = items;
			this.windowService.updateTouchBar(items);
		}
	}

	private resolveKeybindings(actionIds: string[]): TPromise<{ id: string; label: string, isNative: boolean; }[]> {
		return TPromise.join([this.partService.joinCreation(), this.extensionService.onReady()]).then(() => {
			return arrays.coalesce(actionIds.map(id => {
				const binding = this.keybindingService.lookupKeybinding(id);
				if (!binding) {
					return null;
				}

				// first try to resolve a native accelerator
				const electronAccelerator = binding.getElectronAccelerator();
				if (electronAccelerator) {
					return { id, label: electronAccelerator, isNative: true };
				}

				// we need this fallback to support keybindings that cannot show in electron menus (e.g. chords)
				const acceleratorLabel = binding.getLabel();
				if (acceleratorLabel) {
					return { id, label: acceleratorLabel, isNative: false };
				}

				return null;
			}));
		});
	}

	private onAddFolders(request: IAddFoldersRequest): void {
		const foldersToAdd = request.foldersToAdd.map(folderToAdd => URI.file(folderToAdd.filePath));

		// Workspace: just add to workspace config
		if (this.contextService.getWorkbenchState() === WorkbenchState.WORKSPACE) {
			this.workspaceEditingService.addFolders(foldersToAdd).done(null, errors.onUnexpectedError);
		}

		// Single folder or no workspace: create workspace and open
		else {
			const workspaceFolders: URI[] = [...this.contextService.getWorkspace().folders.map(folder => folder.uri)];

			// Fill in remaining ones from request
			workspaceFolders.push(...request.foldersToAdd.map(folderToAdd => URI.file(folderToAdd.filePath)));

			// Create workspace and open (ensure no duplicates)
			this.workspaceEditingService.createAndOpenWorkspace(arrays.distinct(workspaceFolders.map(folder => folder.fsPath), folder => platform.isLinux ? folder : folder.toLowerCase()));
		}
	}

	private onOpenFiles(request: IOpenFileRequest): void {
		const inputs: IResourceInputType[] = [];
		const diffMode = (request.filesToDiff.length === 2);

		if (!diffMode && request.filesToOpen) {
			inputs.push(...this.toInputs(request.filesToOpen, false));
		}

		if (!diffMode && request.filesToCreate) {
			inputs.push(...this.toInputs(request.filesToCreate, true));
		}

		if (diffMode) {
			inputs.push(...this.toInputs(request.filesToDiff, false));
		}

		if (inputs.length) {
			this.openResources(inputs, diffMode).done(null, errors.onUnexpectedError);
		}

		if (request.filesToWait && inputs.length) {
			// In wait mode, listen to changes to the editors and wait until the files
			// are closed that the user wants to wait for. When this happens we delete
			// the wait marker file to signal to the outside that editing is done.
			const resourcesToWaitFor = request.filesToWait.paths.map(p => URI.file(p.filePath));
			const waitMarkerFile = URI.file(request.filesToWait.waitMarkerFilePath);
			const stacks = this.editorGroupService.getStacksModel();
			const unbind = stacks.onEditorClosed(() => {
				if (resourcesToWaitFor.every(r => !stacks.isOpen(r))) {
					unbind.dispose();
					this.fileService.del(waitMarkerFile).done(null, errors.onUnexpectedError);
				}
			});
		}
	}

	private openResources(resources: (IResourceInput | IUntitledResourceInput)[], diffMode: boolean): TPromise<IEditor | IEditor[]> {
		return this.partService.joinCreation().then((): TPromise<IEditor | IEditor[]> => {

			// In diffMode we open 2 resources as diff
			if (diffMode && resources.length === 2) {
				return this.editorService.openEditor({ leftResource: resources[0].resource, rightResource: resources[1].resource, options: { pinned: true } });
			}

			// For one file, just put it into the current active editor
			if (resources.length === 1) {
				return this.editorService.openEditor(resources[0]);
			}

			// Otherwise open all
			const activeEditor = this.editorService.getActiveEditor();
			return this.editorService.openEditors(resources.map((r, index) => {
				return {
					input: r,
					position: activeEditor ? activeEditor.position : Position.ONE
				};
			}));
		});
	}

	private toInputs(paths: IPath[], isNew: boolean): IResourceInputType[] {
		return paths.map(p => {
			let resource = URI.parse(p.filePath);
			if (!resource.scheme) {
				resource = resource.with({ scheme: Schemas.file });
			}

			let input: IResourceInput | IUntitledResourceInput;
			if (isNew) {
				input = { filePath: resource.fsPath, options: { pinned: true } } as IUntitledResourceInput;
			} else {
				input = { resource, options: { pinned: true } } as IResourceInput;
			}

			if (!isNew && p.lineNumber) {
				input.options.selection = {
					startLineNumber: p.lineNumber,
					startColumn: p.columnNumber
				};
			}

			return input;
		});
	}

	private onHandleUris(uriStringsToHandle: string[]): TPromise<void> {
		const urisToHandle = uriStringsToHandle.map(s => URI.parse(s))
			.filter(uri => uri.path === 'open');

		return TPromise.join(urisToHandle.map(uri => this.navService.handle(uri))) as TPromise<any>;
	}

	private toggleAutoSave(): void {
		const setting = this.configurationService.lookup(ElectronWindow.AUTO_SAVE_SETTING);
		let userAutoSaveConfig = setting.user;
		if (types.isUndefinedOrNull(userAutoSaveConfig)) {
			userAutoSaveConfig = setting.default; // use default if setting not defined
		}

		let newAutoSaveValue: string;
		if ([AutoSaveConfiguration.AFTER_DELAY, AutoSaveConfiguration.ON_FOCUS_CHANGE, AutoSaveConfiguration.ON_WINDOW_CHANGE].some(s => s === userAutoSaveConfig)) {
			newAutoSaveValue = AutoSaveConfiguration.OFF;
		} else {
			newAutoSaveValue = AutoSaveConfiguration.AFTER_DELAY;
		}

		this.configurationEditingService.writeConfiguration(ConfigurationTarget.USER, { key: ElectronWindow.AUTO_SAVE_SETTING, value: newAutoSaveValue });
	}

	public dispose(): void {
		this.touchBarDisposables = dispose(this.touchBarDisposables);

		super.dispose();
	}
}<|MERGE_RESOLUTION|>--- conflicted
+++ resolved
@@ -43,16 +43,13 @@
 import { ipcRenderer as ipc, webFrame } from 'electron';
 import { IWorkspaceContextService, WorkbenchState } from 'vs/platform/workspace/common/workspace';
 import { IWorkspaceEditingService } from 'vs/workbench/services/workspace/common/workspaceEditing';
-<<<<<<< HEAD
-import { IResourceResolverService } from 'vs/platform/resourceResolver/common/resourceResolver';
-import { INavService } from 'vs/workbench/services/nav/common/nav';
-=======
 import { IMenuService, MenuId, IMenu, MenuItemAction, ICommandAction } from 'vs/platform/actions/common/actions';
 import { IContextKeyService } from 'vs/platform/contextkey/common/contextkey';
 import { fillInActions } from 'vs/platform/actions/browser/menuItemActionItem';
 import { RunOnceScheduler } from 'vs/base/common/async';
 import { IDisposable, dispose } from 'vs/base/common/lifecycle';
->>>>>>> 4571d387
+import { IResourceResolverService } from 'vs/platform/resourceResolver/common/resourceResolver';
+import { INavService } from 'vs/workbench/services/nav/common/nav';
 
 const TextInputActions: IAction[] = [
 	new Action('undo', nls.localize('undo', "Undo"), null, true, () => document.execCommand('undo') && TPromise.as(true)),
@@ -179,7 +176,6 @@
 		// Support addFolders event if we have a workspace opened
 		ipc.on('vscode:addFolders', (event, request: IAddFoldersRequest) => this.onAddFolders(request));
 
-<<<<<<< HEAD
 		// Support handleUris event
 		ipc.on('vscode:handleUris', (event, urisToHandle: string[]) => {
 			this.onHandleUris(urisToHandle).done(_ => {
@@ -189,13 +185,6 @@
 			});
 		});
 
-		// Emit event when vscode has loaded
-		this.partService.joinCreation().then(() => {
-			ipc.send('vscode:workbenchLoaded', this.windowService.getCurrentWindowId());
-		});
-
-=======
->>>>>>> 4571d387
 		// Message support
 		ipc.on('vscode:showInfoMessage', (event, message: string) => {
 			this.messageService.show(Severity.Info, message);
