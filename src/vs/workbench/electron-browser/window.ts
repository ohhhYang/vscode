/*---------------------------------------------------------------------------------------------
 *  Copyright (c) Microsoft Corporation. All rights reserved.
 *  Licensed under the MIT License. See License.txt in the project root for license information.
 *--------------------------------------------------------------------------------------------*/

'use strict';

import nls = require('vs/nls');
import platform = require('vs/base/common/platform');
import URI from 'vs/base/common/uri';
import { Schemas } from 'vs/base/common/network';
import errors = require('vs/base/common/errors');
import types = require('vs/base/common/types');
import { TPromise } from 'vs/base/common/winjs.base';
import arrays = require('vs/base/common/arrays');
import objects = require('vs/base/common/objects');
import DOM = require('vs/base/browser/dom');
import Severity from 'vs/base/common/severity';
import { Separator } from 'vs/base/browser/ui/actionbar/actionbar';
import { IAction, Action } from 'vs/base/common/actions';
import { AutoSaveConfiguration, IFileService } from 'vs/platform/files/common/files';
import { toResource } from 'vs/workbench/common/editor';
import { IWorkbenchEditorService, IResourceInputType } from 'vs/workbench/services/editor/common/editorService';
import { IEditorGroupService } from 'vs/workbench/services/group/common/groupService';
import { IMessageService } from 'vs/platform/message/common/message';
import { ITelemetryService } from 'vs/platform/telemetry/common/telemetry';
import { IWorkspaceConfigurationService } from 'vs/workbench/services/configuration/common/configuration';
import { IWindowsService, IWindowService, IWindowSettings, IPath, IOpenFileRequest, IWindowsConfiguration, IAddFoldersRequest, IRunActionInWindowRequest } from 'vs/platform/windows/common/windows';
import { IContextMenuService } from 'vs/platform/contextview/browser/contextView';
import { IKeybindingService } from 'vs/platform/keybinding/common/keybinding';
import { ITitleService } from 'vs/workbench/services/title/common/titleService';
import { IWorkbenchThemeService, VS_HC_THEME, VS_DARK_THEME } from 'vs/workbench/services/themes/common/workbenchThemeService';
import * as browser from 'vs/base/browser/browser';
import { ICommandService } from 'vs/platform/commands/common/commands';
import { IViewletService } from 'vs/workbench/services/viewlet/browser/viewlet';
import { Position, IResourceInput, IUntitledResourceInput, IEditor } from 'vs/platform/editor/common/editor';
import { IExtensionService } from 'vs/platform/extensions/common/extensions';
import { KeyboardMapperFactory } from 'vs/workbench/services/keybinding/electron-browser/keybindingService';
import { Themable } from 'vs/workbench/common/theme';
import { ipcRenderer as ipc, webFrame } from 'electron';
import { IWorkspaceEditingService } from 'vs/workbench/services/workspace/common/workspaceEditing';
import { IMenuService, MenuId, IMenu, MenuItemAction, ICommandAction } from 'vs/platform/actions/common/actions';
import { IContextKeyService } from 'vs/platform/contextkey/common/contextkey';
import { fillInActions } from 'vs/platform/actions/browser/menuItemActionItem';
import { RunOnceScheduler } from 'vs/base/common/async';
import { IDisposable, dispose } from 'vs/base/common/lifecycle';
import { INavService } from 'vs/workbench/services/nav/common/nav';
import { ConfigurationTarget, IConfigurationChangeEvent } from 'vs/platform/configuration/common/configuration';
import { LifecyclePhase, ILifecycleService } from 'vs/platform/lifecycle/common/lifecycle';

const TextInputActions: IAction[] = [
	new Action('undo', nls.localize('undo', "Undo"), null, true, () => document.execCommand('undo') && TPromise.as(true)),
	new Action('redo', nls.localize('redo', "Redo"), null, true, () => document.execCommand('redo') && TPromise.as(true)),
	new Separator(),
	new Action('editor.action.clipboardCutAction', nls.localize('cut', "Cut"), null, true, () => document.execCommand('cut') && TPromise.as(true)),
	new Action('editor.action.clipboardCopyAction', nls.localize('copy', "Copy"), null, true, () => document.execCommand('copy') && TPromise.as(true)),
	new Action('editor.action.clipboardPasteAction', nls.localize('paste', "Paste"), null, true, () => document.execCommand('paste') && TPromise.as(true)),
	new Separator(),
	new Action('editor.action.selectAll', nls.localize('selectAll', "Select All"), null, true, () => document.execCommand('selectAll') && TPromise.as(true))
];

class ViewThreadInput {
	threadID: number;
	commentID?: number;
}

export class ElectronWindow extends Themable {

	private static AUTO_SAVE_SETTING = 'files.autoSave';

	private touchBarUpdater: RunOnceScheduler;
	private touchBarMenu: IMenu;
	private touchBarDisposables: IDisposable[];
	private lastInstalledTouchedBar: ICommandAction[][];

	private previousConfiguredZoomLevel: number;

	constructor(
		shellContainer: HTMLElement,
		@IWorkbenchEditorService private editorService: IWorkbenchEditorService,
		@IEditorGroupService private editorGroupService: IEditorGroupService,
		@IWindowsService private windowsService: IWindowsService,
		@IWindowService private windowService: IWindowService,
		@IWorkspaceConfigurationService private configurationService: IWorkspaceConfigurationService,
		@ITitleService private titleService: ITitleService,
		@IWorkbenchThemeService protected themeService: IWorkbenchThemeService,
		@IMessageService private messageService: IMessageService,
		@ICommandService private commandService: ICommandService,
		@IExtensionService private extensionService: IExtensionService,
		@IViewletService private viewletService: IViewletService,
		@IContextMenuService private contextMenuService: IContextMenuService,
		@IKeybindingService private keybindingService: IKeybindingService,
		@ITelemetryService private telemetryService: ITelemetryService,
<<<<<<< HEAD
		@IWorkspaceContextService private contextService: IWorkspaceContextService,
		@INavService private navService: INavService,
=======
>>>>>>> 284779f5
		@IWorkspaceEditingService private workspaceEditingService: IWorkspaceEditingService,
		@IFileService private fileService: IFileService,
		@IMenuService private menuService: IMenuService,
		@ILifecycleService private lifecycleService: ILifecycleService
	) {
		super(themeService);

		this.touchBarDisposables = [];

		this.touchBarUpdater = new RunOnceScheduler(() => this.doSetupTouchbar(), 300);
		this.toUnbind.push(this.touchBarUpdater);

		this.registerListeners();
		this.create();
	}

	private registerListeners(): void {

		// React to editor input changes
		this.toUnbind.push(this.editorGroupService.onEditorsChanged(() => {

			// Represented File Name
			const file = toResource(this.editorService.getActiveEditorInput(), { supportSideBySide: true, filter: 'file' });
			this.titleService.setRepresentedFilename(file ? file.fsPath : '');

			// Touch Bar
			this.updateTouchbarMenu();
		}));

		// prevent opening a real URL inside the shell
		[DOM.EventType.DRAG_OVER, DOM.EventType.DROP].forEach(event => {
			window.document.body.addEventListener(event, (e: DragEvent) => {
				DOM.EventHelper.stop(e);
			});
		});

		// Support runAction event
		ipc.on('vscode:runAction', (_event: any, request: IRunActionInWindowRequest) => {
			const args: any[] = [];

			// If we run an action from the touchbar, we fill in the currently active resource
			// as payload because the touch bar items are context aware depending on the editor
			if (request.from === 'touchbar') {
				const activeEditor = this.editorService.getActiveEditor();
				if (activeEditor) {
					const resource = toResource(activeEditor.input, { supportSideBySide: true });
					if (resource) {
						args.push(resource);
					}
				}
			} else {
				args.push({ from: request.from }); // TODO@telemetry this is a bit weird to send this to every action?
			}

			this.commandService.executeCommand(request.id, ...args).done(_ => {
				/* __GDPR__
					"commandExecuted" : {
						"id" : { "classification": "SystemMetaData", "purpose": "FeatureInsight" },
						"from": { "classification": "SystemMetaData", "purpose": "FeatureInsight" }
					}
				*/
				this.telemetryService.publicLog('commandExecuted', { id: request.id, from: request.from });
			}, err => {
				this.messageService.show(Severity.Error, err);
			});
		});

		// Support resolve keybindings event
		ipc.on('vscode:resolveKeybindings', (_event: any, rawActionIds: string) => {
			let actionIds: string[] = [];
			try {
				actionIds = JSON.parse(rawActionIds);
			} catch (error) {
				// should not happen
			}

			// Resolve keys using the keybinding service and send back to browser process
			this.resolveKeybindings(actionIds).done(keybindings => {
				if (keybindings.length) {
					ipc.send('vscode:keybindingsResolved', JSON.stringify(keybindings));
				}
			}, () => errors.onUnexpectedError);
		});

		ipc.on('vscode:reportError', (_event: any, error: string) => {
			if (error) {
				const errorParsed = JSON.parse(error);
				errorParsed.mainProcess = true;
				errors.onUnexpectedError(errorParsed);
			}
		});

		// Support openFiles event for existing and new files
		ipc.on('vscode:openFiles', (_event: any, request: IOpenFileRequest) => this.onOpenFiles(request));

		// Support addFolders event if we have a workspace opened
		ipc.on('vscode:addFolders', (_event: any, request: IAddFoldersRequest) => this.onAddFolders(request));

		// Support handleUris event
		ipc.on('vscode:handleUris', (event, urisToHandle: string[]) => {
			this.onHandleUris(urisToHandle).done(_ => {
				this.telemetryService.publicLog('uriHandled');
			}, err => {
				this.messageService.show(Severity.Error, err);
			});
		});

		// Message support
		ipc.on('vscode:showInfoMessage', (_event: any, message: string) => {
			this.messageService.show(Severity.Info, message);
		});

		// Support toggling auto save
		ipc.on('vscode.toggleAutoSave', () => {
			this.toggleAutoSave();
		});

		// Fullscreen Events
		ipc.on('vscode:enterFullScreen', () => {
			this.lifecycleService.when(LifecyclePhase.Running).then(() => {
				browser.setFullscreen(true);
			});
		});

		ipc.on('vscode:leaveFullScreen', () => {
			this.lifecycleService.when(LifecyclePhase.Running).then(() => {
				browser.setFullscreen(false);
			});
		});

		// High Contrast Events
		ipc.on('vscode:enterHighContrast', () => {
			const windowConfig = this.configurationService.getConfiguration<IWindowSettings>('window');
			if (windowConfig && windowConfig.autoDetectHighContrast) {
				this.lifecycleService.when(LifecyclePhase.Running).then(() => {
					this.themeService.setColorTheme(VS_HC_THEME, null);
				});
			}
		});

		ipc.on('vscode:leaveHighContrast', () => {
			const windowConfig = this.configurationService.getConfiguration<IWindowSettings>('window');
			if (windowConfig && windowConfig.autoDetectHighContrast) {
				this.lifecycleService.when(LifecyclePhase.Running).then(() => {
					this.themeService.setColorTheme(VS_DARK_THEME, null);
				});
			}
		});

		// keyboard layout changed event
		ipc.on('vscode:keyboardLayoutChanged', () => {
			KeyboardMapperFactory.INSTANCE._onKeyboardLayoutChanged();
		});

		// keyboard layout changed event
		ipc.on('vscode:accessibilitySupportChanged', (_event: any, accessibilitySupportEnabled: boolean) => {
			browser.setAccessibilitySupport(accessibilitySupportEnabled ? platform.AccessibilitySupport.Enabled : platform.AccessibilitySupport.Disabled);
		});

		// Configuration changes
		this.toUnbind.push(this.configurationService.onDidChangeConfiguration(e => this.onDidUpdateConfiguration(e)));

		// Context menu support in input/textarea
		window.document.addEventListener('contextmenu', e => this.onContextMenu(e));
	}

	private onContextMenu(e: PointerEvent): void {
		if (e.target instanceof HTMLElement) {
			const target = <HTMLElement>e.target;
			if (target.nodeName && (target.nodeName.toLowerCase() === 'input' || target.nodeName.toLowerCase() === 'textarea')) {
				e.preventDefault();
				e.stopPropagation();

				this.contextMenuService.showContextMenu({
					getAnchor: () => e,
					getActions: () => TPromise.as(TextInputActions)
				});
			}
		}
	}

	private onDidUpdateConfiguration(event: IConfigurationChangeEvent): void {
		if (!event.affectsConfiguration('window.zoomLevel')) {
			return;
		}

		const windowConfig: IWindowsConfiguration = this.configurationService.getConfiguration<IWindowsConfiguration>();

		let newZoomLevel = 0;
		if (windowConfig.window && typeof windowConfig.window.zoomLevel === 'number') {
			newZoomLevel = windowConfig.window.zoomLevel;

			// Leave early if the configured zoom level did not change (https://github.com/Microsoft/vscode/issues/1536)
			if (this.previousConfiguredZoomLevel === newZoomLevel) {
				return;
			}

			this.previousConfiguredZoomLevel = newZoomLevel;
		}

		if (webFrame.getZoomLevel() !== newZoomLevel) {
			webFrame.setZoomLevel(newZoomLevel);
			browser.setZoomFactor(webFrame.getZoomFactor());
			// See https://github.com/Microsoft/vscode/issues/26151
			// Cannot be trusted because the webFrame might take some time
			// until it really applies the new zoom level
			browser.setZoomLevel(webFrame.getZoomLevel(), /*isTrusted*/false);
		}
	}

	private create(): void {

		// Handle window.open() calls
		const $this = this;
		(<any>window).open = function (url: string, target: string, features: string, replace: boolean): any {
			$this.windowsService.openExternal(url);

			return null;
		};

		// Send over all extension viewlets when extensions are ready
		this.extensionService.onReady().then(() => {
			ipc.send('vscode:extensionViewlets', JSON.stringify(this.viewletService.getViewlets().filter(v => !!v.extensionId).map(v => { return { id: v.id, label: v.name }; })));
		});

		// Emit event when vscode has loaded
		this.lifecycleService.when(LifecyclePhase.Running).then(() => {
			ipc.send('vscode:workbenchLoaded', this.windowService.getCurrentWindowId());
		});

		// Touchbar Support
		this.updateTouchbarMenu();
	}

	private updateTouchbarMenu(): void {
		if (!platform.isMacintosh) {
			return; // macOS only
		}

		// Dispose old
		this.touchBarDisposables = dispose(this.touchBarDisposables);

		// Create new
		this.touchBarMenu = this.editorGroupService.invokeWithinEditorContext(accessor => this.menuService.createMenu(MenuId.TouchBarContext, accessor.get(IContextKeyService)));
		this.touchBarDisposables.push(this.touchBarMenu);
		this.touchBarDisposables.push(this.touchBarMenu.onDidChange(() => {
			this.scheduleSetupTouchbar();
		}));

		this.scheduleSetupTouchbar();
	}

	private scheduleSetupTouchbar(): void {
		this.touchBarUpdater.schedule();
	}

	private doSetupTouchbar(): void {
		const actions: (MenuItemAction | Separator)[] = [];

		// Fill actions into groups respecting order
		fillInActions(this.touchBarMenu, void 0, actions);

		// Convert into command action multi array
		const items: ICommandAction[][] = [];
		let group: ICommandAction[] = [];
		for (let i = 0; i < actions.length; i++) {
			const action = actions[i];

			// Command
			if (action instanceof MenuItemAction) {
				group.push(action.item);
			}

			// Separator
			else if (action instanceof Separator) {
				if (group.length) {
					items.push(group);
				}

				group = [];
			}
		}

		if (group.length) {
			items.push(group);
		}

		// Only update if the actions have changed
		if (!objects.equals(this.lastInstalledTouchedBar, items)) {
			this.lastInstalledTouchedBar = items;
			this.windowService.updateTouchBar(items);
		}
	}

	private resolveKeybindings(actionIds: string[]): TPromise<{ id: string; label: string, isNative: boolean; }[]> {
		return TPromise.join([this.lifecycleService.when(LifecyclePhase.Running), this.extensionService.onReady()]).then(() => {
			return arrays.coalesce(actionIds.map(id => {
				const binding = this.keybindingService.lookupKeybinding(id);
				if (!binding) {
					return null;
				}

				// first try to resolve a native accelerator
				const electronAccelerator = binding.getElectronAccelerator();
				if (electronAccelerator) {
					return { id, label: electronAccelerator, isNative: true };
				}

				// we need this fallback to support keybindings that cannot show in electron menus (e.g. chords)
				const acceleratorLabel = binding.getLabel();
				if (acceleratorLabel) {
					return { id, label: acceleratorLabel, isNative: false };
				}

				return null;
			}));
		});
	}

	private onAddFolders(request: IAddFoldersRequest): void {
		const foldersToAdd = request.foldersToAdd.map(folderToAdd => ({ uri: URI.file(folderToAdd.filePath) }));

		this.workspaceEditingService.addFolders(foldersToAdd).done(null, errors.onUnexpectedError);
	}

	private onOpenFiles(request: IOpenFileRequest): void {
		const inputs: IResourceInputType[] = [];
		const diffMode = (request.filesToDiff.length === 2);

		if (!diffMode && request.filesToOpen) {
			inputs.push(...this.toInputs(request.filesToOpen, false));
		}

		if (!diffMode && request.filesToCreate) {
			inputs.push(...this.toInputs(request.filesToCreate, true));
		}

		if (diffMode) {
			inputs.push(...this.toInputs(request.filesToDiff, false));
		}

		if (inputs.length) {
			this.openResources(inputs, diffMode).then(null, errors.onUnexpectedError);
		}

		if (request.filesToWait && inputs.length) {
			// In wait mode, listen to changes to the editors and wait until the files
			// are closed that the user wants to wait for. When this happens we delete
			// the wait marker file to signal to the outside that editing is done.
			const resourcesToWaitFor = request.filesToWait.paths.map(p => URI.file(p.filePath));
			const waitMarkerFile = URI.file(request.filesToWait.waitMarkerFilePath);
			const stacks = this.editorGroupService.getStacksModel();
			const unbind = stacks.onEditorClosed(() => {
				if (resourcesToWaitFor.every(r => !stacks.isOpen(r))) {
					unbind.dispose();
					this.fileService.del(waitMarkerFile).done(null, errors.onUnexpectedError);
				}
			});
		}
	}

	private openResources(resources: (IResourceInput | IUntitledResourceInput)[], diffMode: boolean): Thenable<IEditor | IEditor[]> {
		return this.lifecycleService.when(LifecyclePhase.Running).then((): TPromise<IEditor | IEditor[]> => {

			// In diffMode we open 2 resources as diff
			if (diffMode && resources.length === 2) {
				return this.editorService.openEditor({ leftResource: resources[0].resource, rightResource: resources[1].resource, options: { pinned: true } });
			}

			// For one file, just put it into the current active editor
			if (resources.length === 1) {
				return this.editorService.openEditor(resources[0]);
			}

			// Otherwise open all
			const activeEditor = this.editorService.getActiveEditor();
			return this.editorService.openEditors(resources.map((r, index) => {
				return {
					input: r,
					position: activeEditor ? activeEditor.position : Position.ONE
				};
			}));
		});
	}

	private toInputs(paths: IPath[], isNew: boolean): IResourceInputType[] {
		return paths.map(p => {
			let resource = URI.parse(p.filePath);
			if (!resource.scheme) {
				resource = resource.with({ scheme: Schemas.file });
			}

			let input: IResourceInput | IUntitledResourceInput;
			if (isNew) {
				input = { filePath: resource.fsPath, options: { pinned: true } } as IUntitledResourceInput;
			} else {
				input = { resource, options: { pinned: true } } as IResourceInput;
			}

			if (!isNew && p.lineNumber) {
				input.options.selection = {
					startLineNumber: p.lineNumber,
					startColumn: p.columnNumber
				};
			}

			return input;
		});
	}

	private onHandleUris(uriStringsToHandle: string[]): TPromise<void> {
		const urisToHandle = uriStringsToHandle.map(s => URI.parse(s))
			.filter(uri => uri.path === 'open');

		return TPromise.join(urisToHandle.map(uri => this.navService.handle(uri))) as TPromise<any>;
	}

	private toggleAutoSave(): void {
		const setting = this.configurationService.inspect(ElectronWindow.AUTO_SAVE_SETTING);
		let userAutoSaveConfig = setting.user;
		if (types.isUndefinedOrNull(userAutoSaveConfig)) {
			userAutoSaveConfig = setting.default; // use default if setting not defined
		}

		let newAutoSaveValue: string;
		if ([AutoSaveConfiguration.AFTER_DELAY, AutoSaveConfiguration.ON_FOCUS_CHANGE, AutoSaveConfiguration.ON_WINDOW_CHANGE].some(s => s === userAutoSaveConfig)) {
			newAutoSaveValue = AutoSaveConfiguration.OFF;
		} else {
			newAutoSaveValue = AutoSaveConfiguration.AFTER_DELAY;
		}

		this.configurationService.updateValue(ElectronWindow.AUTO_SAVE_SETTING, newAutoSaveValue, ConfigurationTarget.USER);
	}

	public dispose(): void {
		this.touchBarDisposables = dispose(this.touchBarDisposables);

		super.dispose();
	}
}<|MERGE_RESOLUTION|>--- conflicted
+++ resolved
@@ -59,11 +59,6 @@
 	new Action('editor.action.selectAll', nls.localize('selectAll', "Select All"), null, true, () => document.execCommand('selectAll') && TPromise.as(true))
 ];
 
-class ViewThreadInput {
-	threadID: number;
-	commentID?: number;
-}
-
 export class ElectronWindow extends Themable {
 
 	private static AUTO_SAVE_SETTING = 'files.autoSave';
@@ -91,11 +86,7 @@
 		@IContextMenuService private contextMenuService: IContextMenuService,
 		@IKeybindingService private keybindingService: IKeybindingService,
 		@ITelemetryService private telemetryService: ITelemetryService,
-<<<<<<< HEAD
-		@IWorkspaceContextService private contextService: IWorkspaceContextService,
 		@INavService private navService: INavService,
-=======
->>>>>>> 284779f5
 		@IWorkspaceEditingService private workspaceEditingService: IWorkspaceEditingService,
 		@IFileService private fileService: IFileService,
 		@IMenuService private menuService: IMenuService,
