/*---------------------------------------------------------------------------------------------
 *  Copyright (c) Microsoft Corporation. All rights reserved.
 *  Licensed under the MIT License. See License.txt in the project root for license information.
 *--------------------------------------------------------------------------------------------*/
'use strict';

import 'vs/css!./welcomePage';
import URI from 'vs/base/common/uri';
import * as arrays from 'vs/base/common/arrays';
import { WalkThroughInput } from 'vs/workbench/parts/welcome/walkThrough/node/walkThroughInput';
import { IWorkbenchContribution } from 'vs/workbench/common/contributions';
import { IPartService } from 'vs/workbench/services/part/common/partService';
import { IInstantiationService } from 'vs/platform/instantiation/common/instantiation';
import { IWorkbenchEditorService } from 'vs/workbench/services/editor/common/editorService';
import { Position } from 'vs/platform/editor/common/editor';
import { onUnexpectedError, isPromiseCanceledError } from 'vs/base/common/errors';
import { IWindowService, IWindowsService } from 'vs/platform/windows/common/windows';
import { TPromise } from 'vs/base/common/winjs.base';
import { IWorkspaceContextService } from 'vs/platform/workspace/common/workspace';
import { IWorkspaceEditingService } from 'vs/workbench/services/workspace/common/workspaceEditing';
import { IConfigurationService } from 'vs/platform/configuration/common/configuration';
import { IConfigurationEditingService, ConfigurationTarget } from 'vs/workbench/services/configuration/common/configurationEditing';
import { localize } from 'vs/nls';
import { Action } from 'vs/base/common/actions';
import { ITelemetryService } from 'vs/platform/telemetry/common/telemetry';
import { IExperimentService } from 'vs/platform/telemetry/common/experiments';
import { IEnvironmentService } from 'vs/platform/environment/common/environment';
import { Schemas } from 'vs/base/common/network';
import { IBackupFileService } from 'vs/workbench/services/backup/common/backup';
import { IMessageService, Severity, CloseAction } from 'vs/platform/message/common/message';
import { getInstalledExtensions, IExtensionStatus, onExtensionChanged, isKeymapExtension } from 'vs/workbench/parts/extensions/electron-browser/extensionsUtils';
import { IExtensionEnablementService, IExtensionManagementService, IExtensionGalleryService, IExtensionTipsService } from 'vs/platform/extensionManagement/common/extensionManagement';
import { used } from 'vs/workbench/parts/welcome/page/electron-browser/vs_code_welcome_page';
import { ILifecycleService, StartupKind } from 'vs/platform/lifecycle/common/lifecycle';
import { IDisposable, dispose } from 'vs/base/common/lifecycle';
import { IThemeService, registerThemingParticipant } from 'vs/platform/theme/common/themeService';
import { registerColor, focusBorder, textLinkForeground, textLinkActiveForeground, foreground, descriptionForeground, contrastBorder, activeContrastBorder, welcomeButtonBackground } from 'vs/platform/theme/common/colorRegistry';
import { getExtraColor } from 'vs/workbench/parts/welcome/walkThrough/node/walkThroughUtils';
import { IExtensionsWorkbenchService } from 'vs/workbench/parts/extensions/common/extensions';
import { IStorageService } from 'vs/platform/storage/common/storage';
import { IEditorInputFactory, EditorInput } from 'vs/workbench/common/editor';
import { IFoldersWorkbenchService } from 'vs/workbench/services/folders/common/folders';

used();

const configurationKey = 'workbench.startupEditor';
const oldConfigurationKey = 'workbench.welcome.enabled';
const telemetryFrom = 'welcomePage';

export class WelcomePageContribution implements IWorkbenchContribution {

	constructor(
		@IPartService partService: IPartService,
		@IInstantiationService instantiationService: IInstantiationService,
		@IConfigurationService configurationService: IConfigurationService,
		@IWorkbenchEditorService editorService: IWorkbenchEditorService,
		@IBackupFileService backupFileService: IBackupFileService,
		@ITelemetryService telemetryService: ITelemetryService,
		@ILifecycleService lifecycleService: ILifecycleService,
		@IStorageService storageService: IStorageService
	) {
		const enabled = isWelcomePageEnabled(configurationService);
		if (enabled && lifecycleService.startupKind !== StartupKind.ReloadedWindow) {
			TPromise.join([
				backupFileService.hasBackups(),
				partService.joinCreation()
			]).then(([hasBackups]) => {
				const activeInput = editorService.getActiveEditorInput();
				if (!activeInput && !hasBackups) {
					return instantiationService.createInstance(WelcomePage)
						.openEditor();
				}
				return undefined;
			}).then(null, onUnexpectedError);
		}
	}

	public getId() {
		return 'vs.welcomePage';
	}
}

function isWelcomePageEnabled(configurationService: IConfigurationService) {
	const startupEditor = configurationService.lookup(configurationKey);
	if (!startupEditor.user && !startupEditor.workspace) {
		const welcomeEnabled = configurationService.lookup(oldConfigurationKey);
		if (welcomeEnabled.value !== undefined && welcomeEnabled.value !== null) {
			return welcomeEnabled.value;
		}
	}
	return startupEditor.value === 'welcomePage';
}

export class WelcomePageAction extends Action {

	public static ID = 'workbench.action.showWelcomePage';
	public static LABEL = localize('welcomePage', "Welcome");

	constructor(
		id: string,
		label: string,
		@IInstantiationService private instantiationService: IInstantiationService
	) {
		super(id, label);
	}

	public run(): TPromise<void> {
		return this.instantiationService.createInstance(WelcomePage)
			.openEditor()
			.then(() => undefined);
	}
}

interface ExtensionSuggestion {
	name: string;
	title?: string;
	id: string;
	isKeymap?: boolean;
	isCommand?: boolean;
}

const extensionPacks: ExtensionSuggestion[] = [
	{ name: localize('welcomePage.javaScript', "JavaScript"), id: 'dbaeumer.vscode-eslint' },
	{ name: localize('welcomePage.typeScript', "TypeScript"), id: 'eg2.tslint' },
	{ name: localize('welcomePage.python', "Python"), id: 'donjayamanne.python' },
	// { name: localize('welcomePage.go', "Go"), id: 'lukehoban.go' },
	{ name: localize('welcomePage.php', "PHP"), id: 'felixfbecker.php-pack' },
	{ name: localize('welcomePage.docker', "Docker"), id: 'PeterJausovec.vscode-docker' },
];

const keymapExtensions: ExtensionSuggestion[] = [
	{ name: localize('welcomePage.vim', "Vim"), id: 'vscodevim.vim', isKeymap: true },
	{ name: localize('welcomePage.sublime', "Sublime"), id: 'ms-vscode.sublime-keybindings', isKeymap: true },
	{ name: localize('welcomePage.atom', "Atom"), id: 'ms-vscode.atom-keybindings', isKeymap: true },
];

interface PublicWorkspace {
	name: string;
	cloneURL: string;
}

const publicWorkspaces: PublicWorkspace[] = [
	{ name: localize("welcomePage.gorillaMux", "gorilla/mux"), cloneURL: localize("welcomePage.gorillaMuxURL", "https://github.com/gorilla/mux/"), },
	{ name: localize("welcomePage.tslint", "palantir/tslint"), cloneURL: localize("welcomePage.tslintURL", "https://github.com/palantir/tslint/"), },
	{ name: localize("welcomePage.jsTsLangserver", "sourcegraph/javascript-typescript-langserver"), cloneURL: localize("welcomePage.jsTsLangserverURL", "https://github.com/sourcegraph/javascript-typescript-langserver/"), },
	{ name: localize("welcomePage.tornado", "tornadoweb/tornado"), cloneURL: localize("welcomePage.tornadoURL", "https://github.com/tornadoweb/tornado/"), },
	{ name: localize("welcomePage.jsonIterator", "json-iterator/go"), cloneURL: localize("welcomePage.jsonIteratorURL", "https://github.com/json-iterator/go/"), },
];

interface Strings {
	installEvent: string;
	installedEvent: string;
	detailsEvent: string;

	alreadyInstalled: string;
	reloadAfterInstall: string;
	installing: string;
	extensionNotFound: string;
}

/* __GDPR__
	"installExtension" : {
		"${include}": [
			"${WelcomePageInstall-1}"
		]
	}
*/
/* __GDPR__
	"installedExtension" : {
		"${include}": [
			"${WelcomePageInstalled-1}",
			"${WelcomePageInstalled-2}",
			"${WelcomePageInstalled-3}",
			"${WelcomePageInstalled-4}",
			"${WelcomePageInstalled-5}",
			"${WelcomePageInstalled-6}"
		]
	}
*/
/* __GDPR__
	"detailsExtension" : {
		"${include}": [
			"${WelcomePageDetails-1}"
		]
	}
*/
const extensionPackStrings: Strings = {
	installEvent: 'installExtension',
	installedEvent: 'installedExtension',
	detailsEvent: 'detailsExtension',

	alreadyInstalled: localize('welcomePage.extensionPackAlreadyInstalled', "Support for {0} is already installed."),
	reloadAfterInstall: localize('welcomePage.willReloadAfterInstallingExtensionPack', "The window will reload after installing additional support for {0}."),
	installing: localize('welcomePage.installingExtensionPack', "Installing additional support for {0}..."),
	extensionNotFound: localize('welcomePage.extensionPackNotFound', "Support for {0} with id {1} could not be found."),
};

/* __GDPR__
	"installKeymap" : {
		"${include}": [
			"${WelcomePageInstall-1}"
		]
	}
*/
/* __GDPR__
	"installedKeymap" : {
		"${include}": [
			"${WelcomePageInstalled-1}",
			"${WelcomePageInstalled-2}",
			"${WelcomePageInstalled-3}",
			"${WelcomePageInstalled-4}",
			"${WelcomePageInstalled-5}",
			"${WelcomePageInstalled-6}"
		]
	}
*/
/* __GDPR__
	"detailsKeymap" : {
		"${include}": [
			"${WelcomePageDetails-1}"
		]
	}
*/
const keymapStrings: Strings = {
	installEvent: 'installKeymap',
	installedEvent: 'installedKeymap',
	detailsEvent: 'detailsKeymap',

	alreadyInstalled: localize('welcomePage.keymapAlreadyInstalled', "The {0} keyboard shortcuts are already installed."),
	reloadAfterInstall: localize('welcomePage.willReloadAfterInstallingKeymap', "The window will reload after installing the {0} keyboard shortcuts."),
	installing: localize('welcomePage.installingKeymap', "Installing the {0} keyboard shortcuts..."),
	extensionNotFound: localize('welcomePage.keymapNotFound', "The {0} keyboard shortcuts with id {1} could not be found."),
};

const welcomeInputTypeId = 'workbench.editors.welcomePageInput';

class WelcomePage {

	private disposables: IDisposable[] = [];

	readonly editorInput: WalkThroughInput;

	constructor(
		@IWorkbenchEditorService private editorService: IWorkbenchEditorService,
		@IInstantiationService private instantiationService: IInstantiationService,
		@IWindowService private windowService: IWindowService,
		@IWindowsService private windowsService: IWindowsService,
		@IWorkspaceContextService private contextService: IWorkspaceContextService,
		@IWorkspaceEditingService private editingService: IWorkspaceEditingService,
		@IConfigurationService private configurationService: IConfigurationService,
		@IConfigurationEditingService private configurationEditingService: IConfigurationEditingService,
		@IEnvironmentService private environmentService: IEnvironmentService,
		@IMessageService private messageService: IMessageService,
		@IExtensionEnablementService private extensionEnablementService: IExtensionEnablementService,
		@IExtensionGalleryService private extensionGalleryService: IExtensionGalleryService,
		@IExtensionManagementService private extensionManagementService: IExtensionManagementService,
		@IExtensionTipsService private tipsService: IExtensionTipsService,
		@IExtensionsWorkbenchService private extensionsWorkbenchService: IExtensionsWorkbenchService,
		@ILifecycleService lifecycleService: ILifecycleService,
		@IThemeService private themeService: IThemeService,
		@IExperimentService private experimentService: IExperimentService,
		@IFoldersWorkbenchService private foldersWorkbenchService: IFoldersWorkbenchService,
		@ITelemetryService private telemetryService: ITelemetryService
	) {
		this.disposables.push(lifecycleService.onShutdown(() => this.dispose()));

		const installedExtensions = this.instantiationService.invokeFunction(getInstalledExtensions);
		const resource = URI.parse(require.toUrl('./vs_code_welcome_page'))
			.with({
				scheme: Schemas.walkThrough,
				query: JSON.stringify({ moduleId: 'vs/workbench/parts/welcome/page/electron-browser/vs_code_welcome_page' })
			});
		this.editorInput = this.instantiationService.createInstance(WalkThroughInput, {
			typeId: welcomeInputTypeId,
			name: localize('welcome.title', "Welcome"),
			resource,
			telemetryFrom,
			onReady: (container: HTMLElement) => this.onReady(container, installedExtensions)
		});
	}

	public openEditor() {
		return this.editorService.openEditor(this.editorInput, { pinned: true }, Position.ONE);
	}

	private onReady(container: HTMLElement, installedExtensions: TPromise<IExtensionStatus[]>): void {
		const enabled = isWelcomePageEnabled(this.configurationService);
		const showOnStartup = <HTMLInputElement>container.querySelector('#showOnStartup');
		const inactiveButtons = container.querySelectorAll('.sg-inactive');

		for (let i = 0; i < inactiveButtons.length; i++) {
			inactiveButtons[i].addEventListener('click', e => {
				this.messageService.show(Severity.Warning, localize('welcomePage.featureInactive', 'This feature has not been implemented yet.'));
			});
		}

		if (enabled) {
			showOnStartup.setAttribute('checked', 'checked');
		}
		showOnStartup.addEventListener('click', e => {
			this.configurationEditingService.writeConfiguration(ConfigurationTarget.USER, { key: configurationKey, value: showOnStartup.checked ? 'welcomePage' : 'newUntitledFile' });
		});

<<<<<<< HEAD
=======
		recentlyOpened.then(({ workspaces }) => {
			// Filter out the current workspace
			workspaces = workspaces.filter(workspace => !this.contextService.isCurrentWorkspace(workspace));
			if (!workspaces.length) {
				const recent = container.querySelector('.welcomePage') as HTMLElement;
				recent.classList.add('emptyRecent');
				return;
			}
			const ul = container.querySelector('.recent ul');
			const before = ul.firstElementChild;
			workspaces.slice(0, 5).forEach(workspace => {
				let label: string;
				let parent: string;
				let wsPath: string;
				if (isSingleFolderWorkspaceIdentifier(workspace)) {
					label = path.basename(workspace);
					parent = path.dirname(workspace);
					wsPath = workspace;
				} else {
					label = getWorkspaceLabel(workspace, this.environmentService);
					parent = path.dirname(workspace.configPath);
					wsPath = workspace.configPath;
				}

				const li = document.createElement('li');

				const a = document.createElement('a');
				let name = label;
				let parentFolder = parent;
				if (!name && parentFolder) {
					const tmp = name;
					name = parentFolder;
					parentFolder = tmp;
				}
				const tildifiedParentFolder = tildify(parentFolder, this.environmentService.userHome);

				a.innerText = name;
				a.title = label;
				a.setAttribute('aria-label', localize('welcomePage.openFolderWithPath', "Open folder {0} with path {1}", name, tildifiedParentFolder));
				a.href = 'javascript:void(0)';
				a.addEventListener('click', e => {
					/* __GDPR__
						"workbenchActionExecuted" : {
							"id" : { "classification": "SystemMetaData", "purpose": "FeatureInsight" },
							"from": { "classification": "SystemMetaData", "purpose": "FeatureInsight" }
						}
					*/
					this.telemetryService.publicLog('workbenchActionExecuted', {
						id: 'openRecentFolder',
						from: telemetryFrom
					});
					this.windowsService.openWindow([wsPath], { forceNewWindow: e.ctrlKey || e.metaKey });
					e.preventDefault();
					e.stopPropagation();
				});
				li.appendChild(a);

				const span = document.createElement('span');
				span.classList.add('path');
				span.classList.add('detail');
				span.innerText = tildifiedParentFolder;
				span.title = label;
				li.appendChild(span);

				ul.insertBefore(li, before);
			});
		}).then(null, onUnexpectedError);

>>>>>>> 5ebdf731
		this.addExtensionList(container, '.extensionPackList', extensionPacks, extensionPackStrings);
		this.addExtensionList(container, '.keymapList', keymapExtensions, keymapStrings);
		this.addPublicWorkspaceList(container, '.public-workspace-list', publicWorkspaces);


		this.updateInstalledExtensions(container, installedExtensions);
		this.disposables.push(this.instantiationService.invokeFunction(onExtensionChanged)(ids => {
			for (const id of ids) {
				if (container.querySelector(`.installExtension[data-extension="${id}"], .enabledExtension[data-extension="${id}"]`)) {
					const installedExtensions = this.instantiationService.invokeFunction(getInstalledExtensions);
					this.updateInstalledExtensions(container, installedExtensions);
					break;
				}
			};
		}));
	}

	private addPublicWorkspaceList(container: HTMLElement, listSelector: string, listItems: PublicWorkspace[]) {
		const list = container.querySelector(listSelector);
		if (list) {
			listItems.forEach((workspace, i) => {
				const li = document.createElement('li');
				const repoIcon = document.createElement('div');
				repoIcon.className = 'repo-icon';
				li.appendChild(repoIcon);
				const a = document.createElement('a');
				a.href = 'javascript:void(0)';
				a.innerText = workspace.name;
				li.appendChild(a);
				list.appendChild(li);

				a.addEventListener('click', e => {
					const root = URI.parse(`git+${workspace.cloneURL}`);
					this.foldersWorkbenchService.addFoldersAsWorkspaceRootFolders([root]);
					e.preventDefault();
					e.stopPropagation();
				});
			});
		}
	}

	private addExtensionList(container: HTMLElement, listSelector: string, suggestions: ExtensionSuggestion[], strings: Strings) {
		const list = container.querySelector(listSelector);
		if (list) {
			suggestions.forEach((extension, i) => {
				if (i) {
					list.appendChild(document.createTextNode(localize('welcomePage.extensionListSeparator', ", ")));
				}

				const a = document.createElement('a');
				a.innerText = extension.name;
				a.title = extension.title || (extension.isKeymap ? localize('welcomePage.installKeymap', "Install {0} keymap", extension.name) : localize('welcomePage.installExtensionPack', "Install additional support for {0}", extension.name));
				if (extension.isCommand) {
					a.href = `command:${extension.id}`;
					list.appendChild(a);
				} else {
					a.classList.add('installExtension');
					a.setAttribute('data-extension', extension.id);
					a.href = 'javascript:void(0)';
					a.addEventListener('click', e => {
						this.installExtension(extension, strings);
						e.preventDefault();
						e.stopPropagation();
					});
					list.appendChild(a);

					const span = document.createElement('span');
					span.innerText = extension.name;
					span.title = extension.isKeymap ? localize('welcomePage.installedKeymap', "{0} keymap is already installed", extension.name) : localize('welcomePage.installedExtensionPack', "{0} support is already installed", extension.name);
					span.classList.add('enabledExtension');
					span.setAttribute('data-extension', extension.id);
					list.appendChild(span);
				}
			});
		}
	}

	private installExtension(extensionSuggestion: ExtensionSuggestion, strings: Strings): void {
		/* __GDPR__FRAGMENT__
			"WelcomePageInstall-1" : {
				"from" : { "classification": "SystemMetaData", "purpose": "FeatureInsight" },
				"extensionId": { "classification": "SystemMetaData", "purpose": "FeatureInsight" }
			}
		*/
		this.telemetryService.publicLog(strings.installEvent, {
			from: telemetryFrom,
			extensionId: extensionSuggestion.id,
		});
		this.instantiationService.invokeFunction(getInstalledExtensions).then(extensions => {
			const installedExtension = arrays.first(extensions, extension => extension.identifier === extensionSuggestion.id);
			if (installedExtension && installedExtension.globallyEnabled) {
				/* __GDPR__FRAGMENT__
					"WelcomePageInstalled-1" : {
						"from" : { "classification": "SystemMetaData", "purpose": "FeatureInsight" },
						"extensionId": { "classification": "SystemMetaData", "purpose": "FeatureInsight" },
						"outcome": { "classification": "SystemMetaData", "purpose": "FeatureInsight" }
					}
				*/
				this.telemetryService.publicLog(strings.installedEvent, {
					from: telemetryFrom,
					extensionId: extensionSuggestion.id,
					outcome: 'already_enabled',
				});
				this.messageService.show(Severity.Info, strings.alreadyInstalled.replace('{0}', extensionSuggestion.name));
				return;
			}
			const foundAndInstalled = installedExtension ? TPromise.as(true) : this.extensionGalleryService.query({ names: [extensionSuggestion.id], source: telemetryFrom })
				.then(result => {
					const [extension] = result.firstPage;
					if (!extension) {
						return false;
					}
					return this.extensionManagementService.installFromGallery(extension)
						.then(() => {
							// TODO: Do this as part of the install to avoid multiple events.
							return this.extensionEnablementService.setEnablement(extensionSuggestion.id, false);
						}).then(() => {
							return true;
						});
				});
			this.messageService.show(Severity.Info, {
				message: strings.reloadAfterInstall.replace('{0}', extensionSuggestion.name),
				actions: [
					new Action('ok', localize('ok', "OK"), null, true, () => {
						const messageDelay = TPromise.timeout(300);
						messageDelay.then(() => {
							this.messageService.show(Severity.Info, {
								message: strings.installing.replace('{0}', extensionSuggestion.name),
								actions: [CloseAction]
							});
						});
						TPromise.join(extensionSuggestion.isKeymap ? extensions.filter(extension => isKeymapExtension(this.tipsService, extension) && extension.globallyEnabled)
							.map(extension => {
								return this.extensionEnablementService.setEnablement(extension.identifier, false);
							}) : []).then(() => {
								return foundAndInstalled.then(found => {
									messageDelay.cancel();
									if (found) {
										return this.extensionEnablementService.setEnablement(extensionSuggestion.id, true)
											.then(() => {
												/* __GDPR__FRAGMENT__
													"WelcomePageInstalled-2" : {
														"from" : { "classification": "SystemMetaData", "purpose": "FeatureInsight" },
														"extensionId": { "classification": "SystemMetaData", "purpose": "FeatureInsight" },
														"outcome": { "classification": "SystemMetaData", "purpose": "FeatureInsight" }
													}
												*/
												this.telemetryService.publicLog(strings.installedEvent, {
													from: telemetryFrom,
													extensionId: extensionSuggestion.id,
													outcome: installedExtension ? 'enabled' : 'installed',
												});
												return this.windowService.reloadWindow();
											});
									} else {
										/* __GDPR__FRAGMENT__
											"WelcomePageInstalled-3" : {
												"from" : { "classification": "SystemMetaData", "purpose": "FeatureInsight" },
												"extensionId": { "classification": "SystemMetaData", "purpose": "FeatureInsight" },
												"outcome": { "classification": "SystemMetaData", "purpose": "FeatureInsight" }
											}
										*/
										this.telemetryService.publicLog(strings.installedEvent, {
											from: telemetryFrom,
											extensionId: extensionSuggestion.id,
											outcome: 'not_found',
										});
										this.messageService.show(Severity.Error, strings.extensionNotFound.replace('{0}', extensionSuggestion.name).replace('{1}', extensionSuggestion.id));
										return undefined;
									}
								});
							}).then(null, err => {
								/* __GDPR__FRAGMENT__
									"WelcomePageInstalled-4" : {
										"from" : { "classification": "SystemMetaData", "purpose": "FeatureInsight" },
										"extensionId": { "classification": "SystemMetaData", "purpose": "FeatureInsight" },
										"outcome": { "classification": "SystemMetaData", "purpose": "FeatureInsight" },
										"error": { "classification": "SystemMetaData", "purpose": "PerformanceAndHealth" }
									}
								*/
								this.telemetryService.publicLog(strings.installedEvent, {
									from: telemetryFrom,
									extensionId: extensionSuggestion.id,
									outcome: isPromiseCanceledError(err) ? 'canceled' : 'error',
									error: String(err),
								});
								this.messageService.show(Severity.Error, err);
							});
						return TPromise.as(true);
					}),
					new Action('details', localize('details', "Details"), null, true, () => {
						/* __GDPR__FRAGMENT__
							"WelcomePageDetails-1" : {
								"from" : { "classification": "SystemMetaData", "purpose": "FeatureInsight" },
								"extensionId": { "classification": "SystemMetaData", "purpose": "FeatureInsight" }
							}
						*/
						this.telemetryService.publicLog(strings.detailsEvent, {
							from: telemetryFrom,
							extensionId: extensionSuggestion.id,
						});
						this.extensionsWorkbenchService.queryGallery({ names: [extensionSuggestion.id] })
							.then(result => this.extensionsWorkbenchService.open(result.firstPage[0]))
							.then(null, onUnexpectedError);
						return TPromise.as(false);
					}),
					new Action('cancel', localize('cancel', "Cancel"), null, true, () => {
						/* __GDPR__FRAGMENT__
							"WelcomePageInstalled-5" : {
								"from" : { "classification": "SystemMetaData", "purpose": "FeatureInsight" },
								"extensionId": { "classification": "SystemMetaData", "purpose": "FeatureInsight" },
								"outcome": { "classification": "SystemMetaData", "purpose": "FeatureInsight" }
							}
						*/
						this.telemetryService.publicLog(strings.installedEvent, {
							from: telemetryFrom,
							extensionId: extensionSuggestion.id,
							outcome: 'user_canceled',
						});
						return TPromise.as(true);
					})
				]
			});
		}).then(null, err => {
			/* __GDPR__FRAGMENT__
				"WelcomePageInstalled-6" : {
					"from" : { "classification": "SystemMetaData", "purpose": "FeatureInsight" },
					"extensionId": { "classification": "SystemMetaData", "purpose": "FeatureInsight" },
					"outcome": { "classification": "SystemMetaData", "purpose": "FeatureInsight" },
					"error": { "classification": "SystemMetaData", "purpose": "PerformanceAndHealth" }
				}
			*/
			this.telemetryService.publicLog(strings.installedEvent, {
				from: telemetryFrom,
				extensionId: extensionSuggestion.id,
				outcome: isPromiseCanceledError(err) ? 'canceled' : 'error',
				error: String(err),
			});
			this.messageService.show(Severity.Error, err);
		});
	}

	private updateInstalledExtensions(container: HTMLElement, installedExtensions: TPromise<IExtensionStatus[]>) {
		installedExtensions.then(extensions => {
			const elements = container.querySelectorAll('.installExtension, .enabledExtension');
			for (let i = 0; i < elements.length; i++) {
				elements[i].classList.remove('installed');
			}
			extensions.filter(ext => ext.globallyEnabled)
				.map(ext => ext.identifier)
				.forEach(id => {
					const install = container.querySelectorAll(`.installExtension[data-extension="${id}"]`);
					for (let i = 0; i < install.length; i++) {
						install[i].classList.add('installed');
					}
					const enabled = container.querySelectorAll(`.enabledExtension[data-extension="${id}"]`);
					for (let i = 0; i < enabled.length; i++) {
						enabled[i].classList.add('installed');
					}
				});
		}).then(null, onUnexpectedError);
	}

	dispose(): void {
		this.disposables = dispose(this.disposables);
	}
}


export class WelcomeInputFactory implements IEditorInputFactory {

	static ID = welcomeInputTypeId;

	public serialize(editorInput: EditorInput): string {
		return '{}';
	}

	public deserialize(instantiationService: IInstantiationService, serializedEditorInput: string): WalkThroughInput {
		return instantiationService.createInstance(WelcomePage)
			.editorInput;
	}
}

// theming

const buttonBackground = registerColor('welcomePage.buttonBackground', { dark: null, light: null, hc: null }, localize('welcomePage.buttonBackground', 'Background color for the buttons on the Welcome page.'));
const buttonHoverBackground = registerColor('welcomePage.buttonHoverBackground', { dark: null, light: null, hc: null }, localize('welcomePage.buttonHoverBackground', 'Hover background color for the buttons on the Welcome page.'));

registerThemingParticipant((theme, collector) => {
	const foregroundColor = theme.getColor(foreground);
	if (foregroundColor) {
		collector.addRule(`.monaco-workbench > .part.editor > .content .welcomePage .caption { color: ${foregroundColor}; }`);
	}
	const descriptionColor = theme.getColor(descriptionForeground);
	if (descriptionColor) {
		collector.addRule(`.monaco-workbench > .part.editor > .content .welcomePage .detail { color: ${descriptionColor}; }`);
	}
	const welcomeButtonColor = theme.getColor(welcomeButtonBackground, false);
	const buttonColor = getExtraColor(theme, buttonBackground, { dark: 'rgba(0, 0, 0, .2)', extra_dark: 'rgba(200, 235, 255, .042)', light: 'rgba(0,0,0,.04)', hc: 'black' });
	if (welcomeButtonColor) {
		collector.addRule(`.monaco-workbench > .part.editor > .content .welcomePage .start li button { background: ${welcomeButtonColor}; }`);
		collector.addRule(`.monaco-workbench > .part.editor > .content .welcomePage .commands li button { background: ${welcomeButtonColor}; }`);
	} else if (buttonColor) {
		collector.addRule(`.monaco-workbench > .part.editor > .content .welcomePage .commands li button { background: ${buttonColor}; }`);
		collector.addRule(`.monaco-workbench > .part.editor > .content .welcomePage .start li button { background: ${buttonColor}; }`);
	}
	const buttonHoverColor = getExtraColor(theme, buttonHoverBackground, { dark: 'rgba(200, 235, 255, .072)', extra_dark: 'rgba(200, 235, 255, .072)', light: 'rgba(0,0,0,.10)', hc: null });
	if (buttonHoverColor) {
		collector.addRule(`.monaco-workbench > .part.editor > .content .welcomePage .commands li button:hover { background: ${buttonHoverColor}; }`);
	}
	const link = theme.getColor(textLinkForeground);
	if (link) {
		collector.addRule(`.monaco-workbench > .part.editor > .content .welcomePage a { color: ${link}; }`);
	}
	const activeLink = theme.getColor(textLinkActiveForeground);
	if (activeLink) {
		collector.addRule(`.monaco-workbench > .part.editor > .content .welcomePage a:hover,
			.monaco-workbench > .part.editor > .content .welcomePage a:active { color: ${activeLink}; }`);
	}
	const focusColor = theme.getColor(focusBorder);
	if (focusColor) {
		collector.addRule(`.monaco-workbench > .part.editor > .content .welcomePage a:focus { outline-color: ${focusColor}; }`);
	}
	const border = theme.getColor(contrastBorder);
	if (border) {
		collector.addRule(`.monaco-workbench > .part.editor > .content .welcomePage .commands li button { border-color: ${border}; }`);
	}
	const activeBorder = theme.getColor(activeContrastBorder);
	if (activeBorder) {
		collector.addRule(`.monaco-workbench > .part.editor > .content .welcomePage .commands li button:hover { outline-color: ${activeBorder}; }`);
	}
});<|MERGE_RESOLUTION|>--- conflicted
+++ resolved
@@ -301,77 +301,6 @@
 			this.configurationEditingService.writeConfiguration(ConfigurationTarget.USER, { key: configurationKey, value: showOnStartup.checked ? 'welcomePage' : 'newUntitledFile' });
 		});
 
-<<<<<<< HEAD
-=======
-		recentlyOpened.then(({ workspaces }) => {
-			// Filter out the current workspace
-			workspaces = workspaces.filter(workspace => !this.contextService.isCurrentWorkspace(workspace));
-			if (!workspaces.length) {
-				const recent = container.querySelector('.welcomePage') as HTMLElement;
-				recent.classList.add('emptyRecent');
-				return;
-			}
-			const ul = container.querySelector('.recent ul');
-			const before = ul.firstElementChild;
-			workspaces.slice(0, 5).forEach(workspace => {
-				let label: string;
-				let parent: string;
-				let wsPath: string;
-				if (isSingleFolderWorkspaceIdentifier(workspace)) {
-					label = path.basename(workspace);
-					parent = path.dirname(workspace);
-					wsPath = workspace;
-				} else {
-					label = getWorkspaceLabel(workspace, this.environmentService);
-					parent = path.dirname(workspace.configPath);
-					wsPath = workspace.configPath;
-				}
-
-				const li = document.createElement('li');
-
-				const a = document.createElement('a');
-				let name = label;
-				let parentFolder = parent;
-				if (!name && parentFolder) {
-					const tmp = name;
-					name = parentFolder;
-					parentFolder = tmp;
-				}
-				const tildifiedParentFolder = tildify(parentFolder, this.environmentService.userHome);
-
-				a.innerText = name;
-				a.title = label;
-				a.setAttribute('aria-label', localize('welcomePage.openFolderWithPath', "Open folder {0} with path {1}", name, tildifiedParentFolder));
-				a.href = 'javascript:void(0)';
-				a.addEventListener('click', e => {
-					/* __GDPR__
-						"workbenchActionExecuted" : {
-							"id" : { "classification": "SystemMetaData", "purpose": "FeatureInsight" },
-							"from": { "classification": "SystemMetaData", "purpose": "FeatureInsight" }
-						}
-					*/
-					this.telemetryService.publicLog('workbenchActionExecuted', {
-						id: 'openRecentFolder',
-						from: telemetryFrom
-					});
-					this.windowsService.openWindow([wsPath], { forceNewWindow: e.ctrlKey || e.metaKey });
-					e.preventDefault();
-					e.stopPropagation();
-				});
-				li.appendChild(a);
-
-				const span = document.createElement('span');
-				span.classList.add('path');
-				span.classList.add('detail');
-				span.innerText = tildifiedParentFolder;
-				span.title = label;
-				li.appendChild(span);
-
-				ul.insertBefore(li, before);
-			});
-		}).then(null, onUnexpectedError);
-
->>>>>>> 5ebdf731
 		this.addExtensionList(container, '.extensionPackList', extensionPacks, extensionPackStrings);
 		this.addExtensionList(container, '.keymapList', keymapExtensions, keymapStrings);
 		this.addPublicWorkspaceList(container, '.public-workspace-list', publicWorkspaces);
