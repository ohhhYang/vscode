/*---------------------------------------------------------------------------------------------
 *  Copyright (c) Microsoft Corporation. All rights reserved.
 *  Licensed under the MIT License. See License.txt in the project root for license information.
 *--------------------------------------------------------------------------------------------*/

'use strict';

import 'vs/css!./media/scmViewlet';
import { localize } from 'vs/nls';
import { TPromise } from 'vs/base/common/winjs.base';
import { chain } from 'vs/base/common/event';
import { onUnexpectedError } from 'vs/base/common/errors';
import { IDisposable, dispose } from 'vs/base/common/lifecycle';
import { Builder } from 'vs/base/browser/builder';
<<<<<<< HEAD
import { ComposedViewsViewlet, CollapsibleView, IViewletViewOptions, IView, IViewOptions } from 'vs/workbench/parts/views/browser/views';
=======
import { ViewsViewlet, CollapsibleView, IViewletViewOptions, IView, IViewOptions } from 'vs/workbench/parts/views/browser/views';
>>>>>>> 9066eedc
import { append, $, toggleClass, trackFocus } from 'vs/base/browser/dom';
import { ITelemetryService } from 'vs/platform/telemetry/common/telemetry';
import { List } from 'vs/base/browser/ui/list/listWidget';
import { IDelegate, IRenderer, IListContextMenuEvent } from 'vs/base/browser/ui/list/list';
import { VIEWLET_ID } from 'vs/workbench/parts/scm/common/scm';
import { FileLabel } from 'vs/workbench/browser/labels';
import { CountBadge } from 'vs/base/browser/ui/countBadge/countBadge';
import { ISCMService, ISCMRepository, ISCMResourceGroup, ISCMResource } from 'vs/workbench/services/scm/common/scm';
import { IEditorGroupService } from 'vs/workbench/services/group/common/groupService';
import { IWorkbenchEditorService } from 'vs/workbench/services/editor/common/editorService';
import { IInstantiationService } from 'vs/platform/instantiation/common/instantiation';
import { IContextViewService, IContextMenuService } from 'vs/platform/contextview/browser/contextView';
import { IContextKeyService } from 'vs/platform/contextkey/common/contextkey';
import { ICommandService } from 'vs/platform/commands/common/commands';
import { IKeybindingService } from 'vs/platform/keybinding/common/keybinding';
import { IMessageService } from 'vs/platform/message/common/message';
import { IListService } from 'vs/platform/list/browser/listService';
import { MenuItemAction } from 'vs/platform/actions/common/actions';
import { IAction, Action, IActionItem, ActionRunner } from 'vs/base/common/actions';
import { MenuItemActionItem } from 'vs/platform/actions/browser/menuItemActionItem';
import { SCMMenus } from './scmMenus';
import { ActionBar, IActionItemProvider, Separator } from 'vs/base/browser/ui/actionbar/actionbar';
import { IThemeService, LIGHT } from 'vs/platform/theme/common/themeService';
import { comparePaths } from 'vs/base/common/comparers';
import { isSCMResource } from './scmUtil';
import { attachListStyler, attachBadgeStyler, attachInputBoxStyler } from 'vs/platform/theme/common/styler';
import Severity from 'vs/base/common/severity';
import { IExtensionService } from 'vs/platform/extensions/common/extensions';
import { IWorkspaceContextService } from 'vs/platform/workspace/common/workspace';
import { IStorageService } from 'vs/platform/storage/common/storage';
import { ViewLocation, ViewsRegistry, IViewDescriptor } from 'vs/workbench/parts/views/browser/viewsRegistry';
import { IViewletService } from 'vs/workbench/services/viewlet/browser/viewlet';
import { ViewSizing } from 'vs/base/browser/ui/splitview/splitview';
import { IExtensionsViewlet, VIEWLET_ID as EXTENSIONS_VIEWLET_ID } from 'vs/workbench/parts/extensions/common/extensions';
import { InputBox } from 'vs/base/browser/ui/inputbox/inputBox';
import * as platform from 'vs/base/common/platform';
import { domEvent } from 'vs/base/browser/event';
import { StandardKeyboardEvent } from 'vs/base/browser/keyboardEvent';
import { KeyMod, KeyCode } from 'vs/base/common/keyCodes';

// TODO@Joao
// Need to subclass MenuItemActionItem in order to respect
// the action context coming from any action bar, without breaking
// existing users
class SCMMenuItemActionItem extends MenuItemActionItem {

	onClick(event: MouseEvent): void {
		event.preventDefault();
		event.stopPropagation();

		this.actionRunner.run(this._commandAction, this._context)
			.done(undefined, err => this._messageService.show(Severity.Error, err));
	}
}

function identityProvider(r: ISCMResourceGroup | ISCMResource): string {
	if (isSCMResource(r)) {
		const group = r.resourceGroup;
		const provider = group.provider;
		return `${provider.contextValue}/${group.id}/${r.sourceUri.toString()}`;
	} else {
		const provider = r.provider;
		return `${provider.contextValue}/${r.id}`;
	}
}

interface SearchInputEvent extends Event {
	target: HTMLInputElement;
	immediate?: boolean;
}

interface ResourceGroupTemplate {
	name: HTMLElement;
	count: CountBadge;
	actionBar: ActionBar;
	dispose: () => void;
}

class ResourceGroupRenderer implements IRenderer<ISCMResourceGroup, ResourceGroupTemplate> {

	static TEMPLATE_ID = 'resource group';
	get templateId(): string { return ResourceGroupRenderer.TEMPLATE_ID; }

	constructor(
		private scmMenus: SCMMenus,
		private actionItemProvider: IActionItemProvider,
		private themeService: IThemeService
	) { }

	renderTemplate(container: HTMLElement): ResourceGroupTemplate {
		const element = append(container, $('.resource-group'));
		const name = append(element, $('.name'));
		const actionsContainer = append(element, $('.actions'));
		const actionBar = new ActionBar(actionsContainer, { actionItemProvider: this.actionItemProvider });
		const countContainer = append(element, $('.count'));
		const count = new CountBadge(countContainer);
		const styler = attachBadgeStyler(count, this.themeService);

		return {
			name, count, actionBar, dispose: () => {
				actionBar.dispose();
				styler.dispose();
			}
		};
	}

	renderElement(group: ISCMResourceGroup, index: number, template: ResourceGroupTemplate): void {
		template.name.textContent = group.label;
		template.count.setCount(group.resources.length);
		template.actionBar.clear();
		template.actionBar.context = group;
		template.actionBar.push(this.scmMenus.getResourceGroupActions(group), { icon: true, label: false });
	}

	disposeTemplate(template: ResourceGroupTemplate): void {
		template.dispose();
	}
}

interface ResourceTemplate {
	element: HTMLElement;
	name: HTMLElement;
	fileLabel: FileLabel;
	decorationIcon: HTMLElement;
	actionBar: ActionBar;
	dispose: () => void;
}

class MultipleSelectionActionRunner extends ActionRunner {

	constructor(private getSelectedResources: () => ISCMResource[]) {
		super();
	}

	runAction(action: IAction, context: ISCMResource): TPromise<any> {
		if (action instanceof MenuItemAction) {
			const selection = this.getSelectedResources();
			const filteredSelection = selection.filter(s => s !== context);

			if (selection.length === filteredSelection.length || selection.length === 1) {
				return action.run(context);
			}

			return action.run(context, ...filteredSelection);
		}

		return super.runAction(action, context);
	}
}

class ResourceRenderer implements IRenderer<ISCMResource, ResourceTemplate> {

	static TEMPLATE_ID = 'resource';
	get templateId(): string { return ResourceRenderer.TEMPLATE_ID; }

	constructor(
		private scmMenus: SCMMenus,
		private actionItemProvider: IActionItemProvider,
		private getSelectedResources: () => ISCMResource[],
		@IThemeService private themeService: IThemeService,
		@IInstantiationService private instantiationService: IInstantiationService
	) { }

	renderTemplate(container: HTMLElement): ResourceTemplate {
		const element = append(container, $('.resource'));
		const name = append(element, $('.name'));
		const fileLabel = this.instantiationService.createInstance(FileLabel, name, void 0);
		const actionsContainer = append(element, $('.actions'));
		const actionBar = new ActionBar(actionsContainer, {
			actionItemProvider: this.actionItemProvider,
			actionRunner: new MultipleSelectionActionRunner(this.getSelectedResources)
		});

		const decorationIcon = append(element, $('.decoration-icon'));

		return {
			element, name, fileLabel, decorationIcon, actionBar, dispose: () => {
				actionBar.dispose();
				fileLabel.dispose();
			}
		};
	}

	renderElement(resource: ISCMResource, index: number, template: ResourceTemplate): void {
		template.fileLabel.setFile(resource.sourceUri);
		template.actionBar.clear();
		template.actionBar.context = resource;
		template.actionBar.push(this.scmMenus.getResourceActions(resource), { icon: true, label: false });
		toggleClass(template.name, 'strike-through', resource.decorations.strikeThrough);
		toggleClass(template.element, 'faded', resource.decorations.faded);

		const theme = this.themeService.getTheme();
		const icon = theme.type === LIGHT ? resource.decorations.icon : resource.decorations.iconDark;

		if (icon) {
			template.decorationIcon.style.backgroundImage = `url('${icon}')`;
			template.decorationIcon.title = resource.decorations.tooltip;
		} else {
			template.decorationIcon.style.backgroundImage = '';
		}
	}

	disposeTemplate(template: ResourceTemplate): void {
		template.dispose();
	}
}

class Delegate implements IDelegate<ISCMResourceGroup | ISCMResource> {

	getHeight() { return 22; }

	getTemplateId(element: ISCMResourceGroup | ISCMResource) {
		return isSCMResource(element) ? ResourceRenderer.TEMPLATE_ID : ResourceGroupRenderer.TEMPLATE_ID;
	}
}

function resourceSorter(a: ISCMResource, b: ISCMResource): number {
	return comparePaths(a.sourceUri.fsPath, b.sourceUri.fsPath);
}

class SourceControlViewDescriptor implements IViewDescriptor {

	get repository(): ISCMRepository { return this._repository; }
	get id(): string { return this._repository.provider.id; }
	get name(): string { return this._repository.provider.label; }
	get ctor(): any { return null; }
	get location(): ViewLocation { return ViewLocation.SCM; }

	constructor(private _repository: ISCMRepository) { }
}

class SourceControlView extends CollapsibleView {

	private cachedHeight: number | undefined;
	private inputBoxContainer: HTMLElement;
	private inputBox: InputBox;
	private listContainer: HTMLElement;
	private list: List<ISCMResourceGroup | ISCMResource>;
	private menus: SCMMenus;
	private disposables: IDisposable[] = [];

	constructor(
		private repository: ISCMRepository,
		options: IViewletViewOptions,
		@IKeybindingService protected keybindingService: IKeybindingService,
		@IThemeService protected themeService: IThemeService,
		@IContextMenuService protected contextMenuService: IContextMenuService,
		@IContextViewService protected contextViewService: IContextViewService,
		@IListService protected listService: IListService,
		@ICommandService protected commandService: ICommandService,
		@IMessageService protected messageService: IMessageService,
		@IWorkbenchEditorService protected editorService: IWorkbenchEditorService,
		@IEditorGroupService protected editorGroupService: IEditorGroupService,
		@IInstantiationService protected instantiationService: IInstantiationService
	) {
		super({ ...(options as IViewOptions), sizing: ViewSizing.Flexible }, keybindingService, contextMenuService);

		this.menus = instantiationService.createInstance(SCMMenus, repository.provider);
		this.menus.onDidChangeTitle(this.updateActions, this, this.disposables);
	}

	renderHeader(container: HTMLElement): void {
		const title = append(container, $('div.title'));
		title.textContent = this.name;

		super.renderHeader(container);
	}

	renderBody(container: HTMLElement): void {
		const focusTracker = trackFocus(container);
		this.disposables.push(focusTracker.addFocusListener(() => this.repository.focus()));
		this.disposables.push(focusTracker);

		// Input
		this.inputBoxContainer = append(container, $('.scm-editor'));

		this.inputBox = new InputBox(this.inputBoxContainer, this.contextViewService, {
			placeholder: localize('commitMessage', "Message (press {0} to commit)", platform.isMacintosh ? 'Cmd+Enter' : 'Ctrl+Enter'),
			flexibleHeight: true
		});
		this.disposables.push(attachInputBoxStyler(this.inputBox, this.themeService));
		this.disposables.push(this.inputBox);

		this.inputBox.value = this.repository.input.value;
		this.inputBox.onDidChange(value => this.repository.input.value = value, null, this.disposables);
		this.repository.input.onDidChange(value => this.inputBox.value = value, null, this.disposables);
		this.disposables.push(this.inputBox.onDidHeightChange(() => this.layoutBody()));

		chain(domEvent(this.inputBox.inputElement, 'keydown'))
			.map(e => new StandardKeyboardEvent(e))
			.filter(e => e.equals(KeyMod.CtrlCmd | KeyCode.Enter) || e.equals(KeyMod.CtrlCmd | KeyCode.KEY_S))
			.on(this.onDidAcceptInput, this, this.disposables);

		if (this.repository.provider.onDidChangeCommitTemplate) {
			this.repository.provider.onDidChangeCommitTemplate(this.updateInputBox, this, this.disposables);
		}

		this.updateInputBox();

		// List

		this.listContainer = append(container, $('.scm-status.show-file-icons'));
		const delegate = new Delegate();

		const actionItemProvider = action => this.getActionItem(action);

		const renderers = [
			new ResourceGroupRenderer(this.menus, actionItemProvider, this.themeService),
			this.instantiationService.createInstance(ResourceRenderer, this.menus, actionItemProvider, () => this.getSelectedResources()),
		];

		this.list = new List(this.listContainer, delegate, renderers, {
			identityProvider,
			keyboardSupport: false
		});

		this.disposables.push(attachListStyler(this.list, this.themeService));
		this.disposables.push(this.listService.register(this.list));

		chain(this.list.onOpen)
			.map(e => e.elements[0])
			.filter(e => !!e && isSCMResource(e))
			.on(this.open, this, this.disposables);

		chain(this.list.onPin)
			.map(e => e.elements[0])
			.filter(e => !!e && isSCMResource(e))
			.on(this.pin, this, this.disposables);

		this.list.onContextMenu(this.onListContextMenu, this, this.disposables);
		this.disposables.push(this.list);

		this.repository.provider.onDidChange(this.updateList, this, this.disposables);
		this.updateList();
	}

	layoutBody(height: number = this.cachedHeight): void {
		if (!height === undefined) {
			return;
		}

		this.list.layout(height);
		this.cachedHeight = height;
		this.inputBox.layout();

		const editorHeight = this.inputBox.height;
		const listHeight = height - (editorHeight + 12 /* margin */);
		this.listContainer.style.height = `${listHeight}px`;
		this.list.layout(listHeight);

		toggleClass(this.inputBoxContainer, 'scroll', editorHeight >= 134);
	}

	focusBody(): void {
		this.inputBox.focus();
	}

	getActions(): IAction[] {
		return this.menus.getTitleActions();
	}

	getSecondaryActions(): IAction[] {
		return this.menus.getTitleSecondaryActions();
	}

	getActionItem(action: IAction): IActionItem {
		if (!(action instanceof MenuItemAction)) {
			return undefined;
		}

		return new SCMMenuItemActionItem(action, this.keybindingService, this.messageService);
	}

	getActionsContext(): any {
		return this.repository.provider;
	}

	private updateList(): void {
		const elements = this.repository.provider.resources
			.reduce<(ISCMResourceGroup | ISCMResource)[]>((r, g) => [...r, g, ...g.resources.sort(resourceSorter)], []);

		this.list.splice(0, this.list.length, elements);
	}

	private open(e: ISCMResource): void {
		if (!e.command) {
			return;
		}

		this.commandService.executeCommand(e.command.id, ...e.command.arguments)
			.done(undefined, onUnexpectedError);
	}

	private pin(): void {
		const activeEditor = this.editorService.getActiveEditor();
		const activeEditorInput = this.editorService.getActiveEditorInput();
		this.editorGroupService.pinEditor(activeEditor.position, activeEditorInput);
	}

	private onListContextMenu(e: IListContextMenuEvent<ISCMResourceGroup | ISCMResource>): void {
		const element = e.element;
		let actions: IAction[];

		if (isSCMResource(element)) {
			actions = this.menus.getResourceContextActions(element);
		} else {
			actions = this.menus.getResourceGroupContextActions(element);
		}

		this.contextMenuService.showContextMenu({
			getAnchor: () => e.anchor,
			getActions: () => TPromise.as(actions),
			getActionsContext: () => element,
			actionRunner: new MultipleSelectionActionRunner(() => this.getSelectedResources())
		});
	}

	private getSelectedResources(): ISCMResource[] {
		return this.list.getSelectedElements()
			.filter(r => isSCMResource(r)) as ISCMResource[];
	}

	private updateInputBox(): void {
		if (typeof this.repository.provider.commitTemplate === 'undefined') {
			return;
		}

		this.inputBox.value = this.repository.provider.commitTemplate;
	}

	private onDidAcceptInput(): void {
		if (!this.repository.provider.acceptInputCommand) {
			return;
		}

		const id = this.repository.provider.acceptInputCommand.id;
		const args = this.repository.provider.acceptInputCommand.arguments;

		this.commandService.executeCommand(id, ...args)
			.done(undefined, onUnexpectedError);
	}

	dispose(): void {
		this.disposables = dispose(this.disposables);
		super.dispose();
	}
}

class InstallAdditionalSCMProvidersAction extends Action {

	constructor( @IViewletService private viewletService: IViewletService) {
		super('scm.installAdditionalSCMProviders', localize('installAdditionalSCMProviders', "Install Additional SCM Providers..."), '', true);
	}

	run(): TPromise<void> {
		return this.viewletService.openViewlet(EXTENSIONS_VIEWLET_ID, true).then(viewlet => viewlet as IExtensionsViewlet)
			.then(viewlet => {
				viewlet.search('category:"SCM Providers" @sort:installs');
				viewlet.focus();
			});
	}
}

<<<<<<< HEAD
export class SCMViewlet extends ComposedViewsViewlet {
=======
export class SCMViewlet extends ViewsViewlet {
>>>>>>> 9066eedc

	private disposables: IDisposable[] = [];

	constructor(
		@ITelemetryService telemetryService: ITelemetryService,
		@ISCMService protected scmService: ISCMService,
		@IInstantiationService instantiationService: IInstantiationService,
		@IContextViewService protected contextViewService: IContextViewService,
		@IContextKeyService contextKeyService: IContextKeyService,
		@IKeybindingService protected keybindingService: IKeybindingService,
		@IMessageService protected messageService: IMessageService,
		@IListService protected listService: IListService,
		@IContextMenuService contextMenuService: IContextMenuService,
		@IThemeService protected themeService: IThemeService,
		@ICommandService protected commandService: ICommandService,
		@IEditorGroupService protected editorGroupService: IEditorGroupService,
		@IWorkbenchEditorService protected editorService: IWorkbenchEditorService,
		@IWorkspaceContextService contextService: IWorkspaceContextService,
		@IStorageService storageService: IStorageService,
		@IExtensionService extensionService: IExtensionService
	) {
<<<<<<< HEAD
		super(VIEWLET_ID, ViewLocation.SCM, `${VIEWLET_ID}.state`, true,
=======
		super(VIEWLET_ID, ViewLocation.SCM, true,
>>>>>>> 9066eedc
			telemetryService, storageService, instantiationService, themeService, contextService, contextKeyService, contextMenuService, extensionService);
	}

	private onDidAddRepository(repository: ISCMRepository): void {
		const view = new SourceControlViewDescriptor(repository);
		ViewsRegistry.registerViews([view]);
		this.updateTitleArea();
	}

	private onDidRemoveRepository(repository: ISCMRepository): void {
		ViewsRegistry.deregisterViews([repository.provider.id], ViewLocation.SCM);
		this.updateTitleArea();
	}

	async create(parent: Builder): TPromise<void> {
		await super.create(parent);

		parent.addClass('scm-viewlet');

		this.scmService.onDidAddRepository(this.onDidAddRepository, this, this.disposables);
		this.scmService.onDidRemoveRepository(this.onDidRemoveRepository, this, this.disposables);
		this.scmService.repositories.forEach(p => this.onDidAddRepository(p));
	}

	protected createView(viewDescriptor: IViewDescriptor, options: IViewletViewOptions): IView {
		if (viewDescriptor instanceof SourceControlViewDescriptor) {
			return this.instantiationService.createInstance(SourceControlView, viewDescriptor.repository, options);
		}

		return this.instantiationService.createInstance(viewDescriptor.ctor, options);
	}

	getOptimalWidth(): number {
		return 400;
	}

	focus(): void {
		super.focus();
	}

	getTitle(): string {
		const title = localize('source control', "Source Control");
		const views = ViewsRegistry.getViews(ViewLocation.SCM);

		if (views.length === 1) {
			const view = views[0];
			return localize('viewletTitle', "{0}: {1}", title, view.name);
		} else {
			return title;
		}
	}

	getActions(): IAction[] {
		if (this.showHeaderInTitleArea() && this.views.length === 1) {
			return this.views[0].getActions();
		}

		return [];
	}

	getSecondaryActions(): IAction[] {
		let result: IAction[] = [];

		if (this.showHeaderInTitleArea() && this.views.length === 1) {
			result = [
				...this.views[0].getSecondaryActions(),
				new Separator()
			];
		}

		result.push(this.instantiationService.createInstance(InstallAdditionalSCMProvidersAction));

		return result;
	}

	getActionItem(action: IAction): IActionItem {
		if (!(action instanceof MenuItemAction)) {
			return undefined;
		}

		return new SCMMenuItemActionItem(action, this.keybindingService, this.messageService);
	}

	dispose(): void {
		this.disposables = dispose(this.disposables);
		super.dispose();
	}
}<|MERGE_RESOLUTION|>--- conflicted
+++ resolved
@@ -12,11 +12,7 @@
 import { onUnexpectedError } from 'vs/base/common/errors';
 import { IDisposable, dispose } from 'vs/base/common/lifecycle';
 import { Builder } from 'vs/base/browser/builder';
-<<<<<<< HEAD
-import { ComposedViewsViewlet, CollapsibleView, IViewletViewOptions, IView, IViewOptions } from 'vs/workbench/parts/views/browser/views';
-=======
 import { ViewsViewlet, CollapsibleView, IViewletViewOptions, IView, IViewOptions } from 'vs/workbench/parts/views/browser/views';
->>>>>>> 9066eedc
 import { append, $, toggleClass, trackFocus } from 'vs/base/browser/dom';
 import { ITelemetryService } from 'vs/platform/telemetry/common/telemetry';
 import { List } from 'vs/base/browser/ui/list/listWidget';
@@ -480,11 +476,7 @@
 	}
 }
 
-<<<<<<< HEAD
-export class SCMViewlet extends ComposedViewsViewlet {
-=======
 export class SCMViewlet extends ViewsViewlet {
->>>>>>> 9066eedc
 
 	private disposables: IDisposable[] = [];
 
@@ -506,11 +498,7 @@
 		@IStorageService storageService: IStorageService,
 		@IExtensionService extensionService: IExtensionService
 	) {
-<<<<<<< HEAD
-		super(VIEWLET_ID, ViewLocation.SCM, `${VIEWLET_ID}.state`, true,
-=======
 		super(VIEWLET_ID, ViewLocation.SCM, true,
->>>>>>> 9066eedc
 			telemetryService, storageService, instantiationService, themeService, contextService, contextKeyService, contextMenuService, extensionService);
 	}
 
