/*---------------------------------------------------------------------------------------------
 *  Copyright (c) Microsoft Corporation. All rights reserved.
 *  Licensed under the MIT License. See License.txt in the project root for license information.
 *--------------------------------------------------------------------------------------------*/

'use strict';

import 'vs/css!./media/scmViewlet';
import { localize } from 'vs/nls';
import { TPromise } from 'vs/base/common/winjs.base';
import { chain } from 'vs/base/common/event';
import { basename } from 'vs/base/common/paths';
import { onUnexpectedError } from 'vs/base/common/errors';
<<<<<<< HEAD
import { IDisposable, dispose, combinedDisposable } from 'vs/base/common/lifecycle';
import { Builder } from 'vs/base/browser/builder';
import { PersistentViewsViewlet, CollapsibleView, IViewletViewOptions, IViewletView, IViewOptions } from 'vs/workbench/browser/parts/views/views';
import { append, $, toggleClass, trackFocus, addClass, removeClass } from 'vs/base/browser/dom';
import { ITelemetryService } from 'vs/platform/telemetry/common/telemetry';
import { List } from 'vs/base/browser/ui/list/listWidget';
import { IDelegate, IRenderer, IListEvent, IListContextMenuEvent } from 'vs/base/browser/ui/list/list';
=======
import { IDisposable, dispose, combinedDisposable, empty as EmptyDisposable } from 'vs/base/common/lifecycle';
import { Builder } from 'vs/base/browser/builder';
import { PanelViewlet, ViewletPanel } from 'vs/workbench/browser/parts/views/views2';
import { append, $, toggleClass, trackFocus } from 'vs/base/browser/dom';
import { ITelemetryService } from 'vs/platform/telemetry/common/telemetry';
import { List } from 'vs/base/browser/ui/list/listWidget';
import { IDelegate, IRenderer, IListContextMenuEvent, IListEvent } from 'vs/base/browser/ui/list/list';
>>>>>>> a359f60a
import { VIEWLET_ID } from 'vs/workbench/parts/scm/common/scm';
import { FileLabel } from 'vs/workbench/browser/labels';
import { CountBadge } from 'vs/base/browser/ui/countBadge/countBadge';
import { ISCMService, ISCMRepository, ISCMResourceGroup, ISCMResource } from 'vs/workbench/services/scm/common/scm';
import { IEditorGroupService } from 'vs/workbench/services/group/common/groupService';
import { IWorkbenchEditorService } from 'vs/workbench/services/editor/common/editorService';
import { IInstantiationService } from 'vs/platform/instantiation/common/instantiation';
import { IContextViewService, IContextMenuService } from 'vs/platform/contextview/browser/contextView';
import { IContextKeyService } from 'vs/platform/contextkey/common/contextkey';
import { ICommandService } from 'vs/platform/commands/common/commands';
import { IKeybindingService } from 'vs/platform/keybinding/common/keybinding';
import { IMessageService } from 'vs/platform/message/common/message';
import { IListService } from 'vs/platform/list/browser/listService';
import { MenuItemAction } from 'vs/platform/actions/common/actions';
import { IAction, Action, IActionItem, ActionRunner } from 'vs/base/common/actions';
import { MenuItemActionItem } from 'vs/platform/actions/browser/menuItemActionItem';
import { SCMMenus } from './scmMenus';
import { ActionBar, IActionItemProvider, Separator, ActionItem } from 'vs/base/browser/ui/actionbar/actionbar';
import { IThemeService, LIGHT } from 'vs/platform/theme/common/themeService';
import { isSCMResource } from './scmUtil';
import { attachListStyler, attachBadgeStyler, attachInputBoxStyler } from 'vs/platform/theme/common/styler';
import Severity from 'vs/base/common/severity';
import { IExtensionService } from 'vs/platform/extensions/common/extensions';
import { IWorkspaceContextService } from 'vs/platform/workspace/common/workspace';
import { IStorageService } from 'vs/platform/storage/common/storage';
import { IViewletService } from 'vs/workbench/services/viewlet/browser/viewlet';
import { IExtensionsViewlet, VIEWLET_ID as EXTENSIONS_VIEWLET_ID } from 'vs/workbench/parts/extensions/common/extensions';
import { InputBox } from 'vs/base/browser/ui/inputbox/inputBox';
import * as platform from 'vs/base/common/platform';
import { domEvent } from 'vs/base/browser/event';
import { StandardKeyboardEvent } from 'vs/base/browser/keyboardEvent';
import { KeyMod, KeyCode } from 'vs/base/common/keyCodes';
<<<<<<< HEAD
import { ILifecycleService } from 'vs/platform/lifecycle/common/lifecycle';
import { IConfigurationService } from 'vs/platform/configuration/common/configuration';
import { Command } from 'vs/editor/common/modes';
import { render as renderOcticons } from 'vs/base/browser/ui/octiconLabel/octiconLabel';
import { CombinedSCMRepository, CombinedSCMProvider } from './scmCombo';

const ENABLE_SCM_COMBO = false;
=======
import { Command } from 'vs/editor/common/modes';
import { render as renderOcticons } from 'vs/base/browser/ui/octiconLabel/octiconLabel';
>>>>>>> a359f60a

// TODO@Joao
// Need to subclass MenuItemActionItem in order to respect
// the action context coming from any action bar, without breaking
// existing users
class SCMMenuItemActionItem extends MenuItemActionItem {

	onClick(event: MouseEvent): void {
		event.preventDefault();
		event.stopPropagation();

		if (this._context instanceof CombinedSCMProvider) {
			TPromise.join(this._context.providers.map(provider => this.actionRunner.run(this._commandAction, provider)))
				.done(undefined, err => this._messageService.show(Severity.Error, err));
			return;
		}

		this.actionRunner.run(this._commandAction, this._context)
			.done(undefined, err => this._messageService.show(Severity.Error, err));
	}
}

interface IViewModel {
	addRepositoryPanel(panel: RepositoryPanel, size: number, index?: number): void;
	removeRepositoryPanel(panel: RepositoryPanel): void;
	moveRepositoryPanel(from: RepositoryPanel, to: RepositoryPanel): void;

	isRepositoryVisible(repository: ISCMRepository): boolean;
	toggleRepositoryVisibility(repository: ISCMRepository, visible: boolean);
}

class ProvidersListDelegate implements IDelegate<ISCMRepository> {

	getHeight(element: ISCMRepository): number {
		return 22;
	}

	getTemplateId(element: ISCMRepository): string {
		return 'provider';
	}
}

interface RepositoryTemplateData {
	checkbox: HTMLInputElement;
	title: HTMLElement;
	type: HTMLElement;
	actionBar: ActionBar;
	disposable: IDisposable;
	templateDisposable: IDisposable;
}

class StatusBarAction extends Action {

	constructor(
		private command: Command,
		private commandService: ICommandService
	) {
		super(`statusbaraction{${command.id}}`, command.title, '', true);
		this.tooltip = command.tooltip;
	}

	run(): TPromise<void> {
		return this.commandService.executeCommand(this.command.id, ...this.command.arguments);
	}
}

class StatusBarActionItem extends ActionItem {

	constructor(action: StatusBarAction) {
		super(null, action, {});
	}

	_updateLabel(): void {
		if (this.options.label) {
			this.$e.innerHtml(renderOcticons(this.getAction().label));
		}
	}
}

class ProviderRenderer implements IRenderer<ISCMRepository, RepositoryTemplateData> {

	readonly templateId = 'provider';

	constructor(
		protected viewModel: IViewModel,
		@ICommandService protected commandService: ICommandService
	) { }

	renderTemplate(container: HTMLElement): RepositoryTemplateData {
		const provider = append(container, $('.scm-provider'));
		const checkbox = append(provider, $('input', { type: 'checkbox', checked: 'true' })) as HTMLInputElement;
		const name = append(provider, $('.name'));
		const title = append(name, $('span.title'));
		const type = append(name, $('span.type'));
		const actionBar = new ActionBar(provider, { actionItemProvider: a => new StatusBarActionItem(a as StatusBarAction) });
		const disposable = EmptyDisposable;
		const templateDisposable = combinedDisposable([actionBar]);

		return { checkbox, title, type, actionBar, disposable, templateDisposable };
	}

	renderElement(repository: ISCMRepository, index: number, templateData: RepositoryTemplateData): void {
		templateData.disposable.dispose();
		const disposables: IDisposable[] = [];

		if (repository.provider.rootUri) {
			templateData.title.textContent = basename(repository.provider.rootUri.fsPath);
			templateData.type.textContent = repository.provider.label;
		} else {
			templateData.title.textContent = repository.provider.label;
			templateData.type.textContent = '';
		}

		templateData.checkbox.checked = this.viewModel.isRepositoryVisible(repository);
		const onClick = domEvent(templateData.checkbox, 'change');
		disposables.push(onClick(() => this.viewModel.toggleRepositoryVisibility(repository, templateData.checkbox.checked)));

		// const disposables = commands.map(c => this.statusbarService.addEntry({
		// 	text: c.title,
		// 	tooltip: `${repository.provider.label} - ${c.tooltip}`,
		// 	command: c.id,
		// 	arguments: c.arguments
		// }, MainThreadStatusBarAlignment.LEFT, 10000));

		const actions = [];
		const disposeActions = () => dispose(actions);
		disposables.push({ dispose: disposeActions });

		const updateActions = () => {
			disposeActions();

			const commands = repository.provider.statusBarCommands || [];
			actions.splice(0, actions.length, ...commands.map(c => new StatusBarAction(c, this.commandService)));
			templateData.actionBar.clear();
			templateData.actionBar.push(actions);
		};

		repository.provider.onDidChange(updateActions, null, disposables);
		updateActions();

		templateData.disposable = combinedDisposable(disposables);
	}

	disposeTemplate(templateData: RepositoryTemplateData): void {
		templateData.disposable.dispose();
		templateData.templateDisposable.dispose();
	}
}

<<<<<<< HEAD
interface IViewModel {
	isRepositoryVisible(repository: ISCMRepository): boolean;
	toggleRepositoryVisibility(repository: ISCMRepository, visible: boolean);
	setRepositoriesVisible(repositories: ISCMRepository[]);
	getPendingChangesCount(repository: ISCMRepository): number;
}

class ProvidersViewDescriptor implements IViewDescriptor {
	readonly id = 'providers';
	readonly name = '';
	readonly location = ViewLocation.SCM;
	readonly ctor = null;
}

class ProvidersListDelegate implements IDelegate<ISCMRepository> {

	getHeight(element: ISCMRepository): number {
		return 22;
	}

	getTemplateId(element: ISCMRepository): string {
		return 'provider';
	}
}

interface RepositoryTemplateData {
	provider: HTMLElement;
	checkbox: HTMLInputElement;
	title: HTMLElement;
	type: HTMLElement;
	actionBar: ActionBar;
	badge: CountBadge;
	disposable: IDisposable;
	templateDisposable: IDisposable;
}

class StatusBarAction extends Action {

	constructor(
		private command: Command,
		private commandService: ICommandService
	) {
		super(`statusbaraction{${command.id}}`, command.title, '', true);
		this.tooltip = command.tooltip;
	}

	run(): TPromise<void> {
		return this.commandService.executeCommand(this.command.id, ...this.command.arguments);
	}
}

class StatusBarActionItem extends ActionItem {

	constructor(action: StatusBarAction) {
		super(null, action, {});
	}

	_updateLabel(): void {
		if (this.options.label) {
			this.$e.innerHtml(renderOcticons(this.getAction().label));
		}
	}
}

class ProviderRenderer implements IRenderer<ISCMRepository, RepositoryTemplateData> {

	readonly templateId = 'provider';

	constructor(
		protected viewModel: IViewModel,
		@IThemeService private themeService: IThemeService,
		@ICommandService protected commandService: ICommandService
	) { }

	renderTemplate(container: HTMLElement): RepositoryTemplateData {
		const provider = append(container, $('.scm-provider'));
		const checkbox = append(provider, $('input', { type: 'checkbox', checked: 'true' })) as HTMLInputElement;
		checkbox.style.display = 'none'; // TODO(sqs)
		const name = append(provider, $('.name'));
		const title = append(name, $('span.title'));
		const type = append(name, $('span.type'));
		const actionBar = new ActionBar(provider, { actionItemProvider: a => new StatusBarActionItem(a as StatusBarAction) });
		const badge = new CountBadge(append(provider, $('.badge')));
		const disposable = combinedDisposable([attachBadgeStyler(badge, this.themeService)]);
		const templateDisposable = combinedDisposable([actionBar]);

		return { provider, checkbox, title, type, actionBar, badge, disposable, templateDisposable };
	}

	renderElement(repository: ISCMRepository, index: number, templateData: RepositoryTemplateData): void {
		templateData.disposable.dispose();
		const disposables: IDisposable[] = [];

		if (repository.provider.rootUri) {
			templateData.title.textContent = basename(repository.provider.rootUri.fsPath);
			templateData.type.textContent = repository.provider.label;
		} else {
			templateData.title.textContent = repository.provider.label;
			templateData.type.textContent = '';
		}

		templateData.checkbox.checked = this.viewModel.isRepositoryVisible(repository);
		const onClick = domEvent(templateData.checkbox, 'change');
		disposables.push(onClick(() => this.viewModel.toggleRepositoryVisibility(repository, templateData.checkbox.checked)));

		// const disposables = commands.map(c => this.statusbarService.addEntry({
		// 	text: c.title,
		// 	tooltip: `${repository.provider.label} - ${c.tooltip}`,
		// 	command: c.id,
		// 	arguments: c.arguments
		// }, MainThreadStatusBarAlignment.LEFT, 10000));

		const actions = [];
		const disposeActions = () => dispose(actions);
		disposables.push({ dispose: disposeActions });

		const updateActions = () => {
			disposeActions();

			const commands = repository.provider.statusBarCommands || [];
			actions.splice(0, actions.length, ...commands.map(c => new StatusBarAction(c, this.commandService)));
			templateData.actionBar.clear();
			templateData.actionBar.push(actions);

			const count = this.viewModel.getPendingChangesCount(repository);
			templateData.badge.setCount(count);
			templateData.badge.setTitleFormat(count > 1 ? localize('repositoryPendingChanges', "{0} pending changes", count) : localize('repositoryPendingChange', "{0} pending change", count));

			if (count > 0) {
				addClass(templateData.provider, 'dirty');
			} else {
				removeClass(templateData.provider, 'dirty');
			}
		};

		repository.provider.onDidChange(updateActions, null, disposables);
		updateActions();

		templateData.disposable = combinedDisposable(disposables);
	}

	disposeTemplate(templateData: RepositoryTemplateData): void {
		templateData.disposable.dispose();
		templateData.templateDisposable.dispose();
	}
}

class ProvidersView extends CollapsibleView {

	private list: List<ISCMRepository>;
	private repositoryMenus = new Map<ISCMRepository, SCMMenus>();

	constructor(
		initialSize: number,
		protected viewModel: IViewModel,
		options: IViewletViewOptions,
		@IKeybindingService protected keybindingService: IKeybindingService,
		@IContextMenuService protected contextMenuService: IContextMenuService,
		@ISCMService protected scmService: ISCMService,
		@IListService private listService: IListService,
		@IThemeService private themeService: IThemeService,
		@IInstantiationService private instantiationService: IInstantiationService
	) {
		super(initialSize, {
			...(options as IViewOptions),
			sizing: ViewSizing.Fixed,
			name: localize('scm providers', "Source Control Providers"),
		}, keybindingService, contextMenuService);
	}

	renderHeader(container: HTMLElement): void {
		const title = append(container, $('div.title'));
		title.textContent = this.name;

		super.renderHeader(container);
=======
class MainPanel extends ViewletPanel {

	private list: List<ISCMRepository>;
	private repositories: ISCMRepository[] = [];
	private repositoryPanels: RepositoryPanel[] = [];

	constructor(
		protected viewModel: IViewModel,
		@IKeybindingService protected keybindingService: IKeybindingService,
		@IContextMenuService protected contextMenuService: IContextMenuService,
		@ISCMService protected scmService: ISCMService,
		@IInstantiationService private instantiationService: IInstantiationService
	) {
		super(localize('scm providers', "Source Control Providers"), {}, keybindingService, contextMenuService);
		this.updateBodySize();
>>>>>>> a359f60a
	}

	protected renderBody(container: HTMLElement): void {
		const delegate = new ProvidersListDelegate();
		const renderer = this.instantiationService.createInstance(ProviderRenderer, this.viewModel);
<<<<<<< HEAD
		this.list = new List<ISCMRepository>(container, delegate, [renderer]);

		this.toDispose.push(attachListStyler(this.list, this.themeService));

		this.list.onSelectionChange(this.onListSelectionChange, this, this.toDispose);
		this.list.onContextMenu(this.onListContextMenu, this, this.toDispose);
		this.toDispose.push(this.listService.register(this.list));
		this.toDispose.push(this.list);

		this.scmService.onDidAddRepository(this.onDidAddRepository, this, this.toDispose);
		this.scmService.onDidRemoveRepository(this.onDidRemoveRepository, this, this.toDispose);
		this.updateList();
	}

	layoutBody(size: number): void {
		if (!this.list) {
			return;
		}

		this.list.layout(size);
	}

	setVisible(visible: boolean): TPromise<void> {
		return super.setVisible(visible).then(() => {
			if (this.list.length && this.list.getFocus().length === 0 && this.list.getSelection().length === 0) {
				this.list.setFocus([0]);
				this.list.setSelection([0]);
			}
		});
	}

	private updateList(): void {
		const focused = this.list.getFocusedElements();
		this.list.splice(0, this.list.length, this.scmService.repositories);
		if (focused.length) {
			const indexes = focused.map(repository => this.scmService.repositories.indexOf(repository)).filter(i => i !== -1);
			this.list.setFocus(indexes);
			this.list.setSelection(indexes);
		}
	}

	private onDidAddRepository(repository: ISCMRepository): void {
		const wasEmpty = this.list.length === 0;
		this.updateList();
		this.setBodySize(this.getExpandedBodySize());
		if (wasEmpty) {
			this.list.setFocus([0]);
=======

		this.list = new List<ISCMRepository>(container, delegate, [renderer], {
			identityProvider: repository => repository.provider.id
		});

		this.list.onSelectionChange(this.onSelectionChange, this, this.disposables);

		this.scmService.onDidAddRepository(this.onDidAddRepository, this, this.disposables);
		this.scmService.onDidRemoveRepository(this.onDidRemoveRepository, this, this.disposables);
		this.scmService.repositories.forEach(r => this.onDidAddRepository(r));
	}

	protected layoutBody(size: number): void {
		this.list.layout(size);
	}

	private onDidAddRepository(repository: ISCMRepository): void {
		this.repositories.push(repository);
		this.list.splice(this.list.length, 0, [repository]);
		this.updateBodySize();

		if (this.repositories.length === 1) {
>>>>>>> a359f60a
			this.list.setSelection([0]);
		}
	}

	private onDidRemoveRepository(repository: ISCMRepository): void {
<<<<<<< HEAD
		this.updateList();
		this.setBodySize(this.getExpandedBodySize());
	}

	private getExpandedBodySize(): number {
		return Math.min(5, this.scmService.repositories.length) * 22;
	}

	private getSCMMenus(repository: ISCMRepository): SCMMenus {
		let menus = this.repositoryMenus.get(repository);
		if (!menus) {
			menus = this.instantiationService.createInstance(SCMMenus, repository.provider);
			this.toDispose.push(menus);
			this.repositoryMenus.set(repository, menus);
		}
		return menus;
	}

	private onListSelectionChange(e: IListEvent<ISCMRepository>): void {
		this.viewModel.setRepositoriesVisible(e.elements);
	}

	private onListContextMenu(e: IListContextMenuEvent<ISCMRepository>): void {
		this.contextMenuService.showContextMenu({
			getAnchor: () => e.anchor,
			getActions: () => TPromise.as(this.getSCMMenus(e.element).getTitleSecondaryActions()),
			getActionsContext: () => e.element.provider,
		});
=======
		const index = this.repositories.indexOf(repository);

		if (index === -1) {
			return;
		}

		this.repositories.splice(index, 1);
		this.list.splice(index, 1);
		this.updateBodySize();
	}

	private onSelectionChange(e: IListEvent<ISCMRepository>): void {
		console.log(e.elements);

		const toRemove = this.repositoryPanels.filter(p => e.elements.every(r => p.repository !== r));
		const toAdd = e.elements.filter(r => this.repositoryPanels.every(p => p.repository !== r));

		console.log(toAdd, toRemove);


		// this.viewModel.addRepositoryPanel();
		// this.repositoryPanels
	}

	private updateBodySize(): void {
		const size = Math.min(5, this.repositories.length) * 22;
		this.minimumBodySize = size;
		this.maximumBodySize = size;
>>>>>>> a359f60a
	}
}

interface ResourceGroupTemplate {
	name: HTMLElement;
	count: CountBadge;
	actionBar: ActionBar;
	dispose: () => void;
}

class ResourceGroupRenderer implements IRenderer<ISCMResourceGroup, ResourceGroupTemplate> {

	static TEMPLATE_ID = 'resource group';
	get templateId(): string { return ResourceGroupRenderer.TEMPLATE_ID; }

	constructor(
		private scmMenus: SCMMenus,
		private actionItemProvider: IActionItemProvider,
		private themeService: IThemeService
	) { }

	renderTemplate(container: HTMLElement): ResourceGroupTemplate {
		const element = append(container, $('.resource-group'));
		const name = append(element, $('.name'));
		const actionsContainer = append(element, $('.actions'));
		const actionBar = new ActionBar(actionsContainer, { actionItemProvider: this.actionItemProvider });
		const countContainer = append(element, $('.count'));
		const count = new CountBadge(countContainer);
		const styler = attachBadgeStyler(count, this.themeService);

		return {
			name, count, actionBar, dispose: () => {
				actionBar.dispose();
				styler.dispose();
			}
		};
	}

	renderElement(group: ISCMResourceGroup, index: number, template: ResourceGroupTemplate): void {
		template.name.textContent = group.label;
		template.count.setCount(group.resourceCollection.resources.length);
		template.actionBar.clear();
		template.actionBar.context = group;
		template.actionBar.push(this.scmMenus.getResourceGroupActions(group), { icon: true, label: false });
	}

	disposeTemplate(template: ResourceGroupTemplate): void {
		template.dispose();
	}
}

interface ResourceTemplate {
	element: HTMLElement;
	name: HTMLElement;
	fileLabel: FileLabel;
	decorationIcon: HTMLElement;
	actionBar: ActionBar;
	dispose: () => void;
}

class MultipleSelectionActionRunner extends ActionRunner {

	constructor(private getSelectedResources: () => ISCMResource[]) {
		super();
	}

	runAction(action: IAction, context: ISCMResource): TPromise<any> {
		if (action instanceof MenuItemAction) {
			const selection = this.getSelectedResources();
			const filteredSelection = selection.filter(s => s !== context);

			if (selection.length === filteredSelection.length || selection.length === 1) {
				return action.run(context);
			}

			return action.run(context, ...filteredSelection);
		}

		return super.runAction(action, context);
	}
}

class ResourceRenderer implements IRenderer<ISCMResource, ResourceTemplate> {

	static TEMPLATE_ID = 'resource';
	get templateId(): string { return ResourceRenderer.TEMPLATE_ID; }

	constructor(
		private scmMenus: SCMMenus,
		private actionItemProvider: IActionItemProvider,
		private getSelectedResources: () => ISCMResource[],
		@IThemeService private themeService: IThemeService,
		@IInstantiationService private instantiationService: IInstantiationService
	) { }

	renderTemplate(container: HTMLElement): ResourceTemplate {
		const element = append(container, $('.resource'));
		const name = append(element, $('.name'));
		const fileLabel = this.instantiationService.createInstance(FileLabel, name, void 0);
		const actionsContainer = append(element, $('.actions'));
		const actionBar = new ActionBar(actionsContainer, {
			actionItemProvider: this.actionItemProvider,
			actionRunner: new MultipleSelectionActionRunner(this.getSelectedResources)
		});

		const decorationIcon = append(element, $('.decoration-icon'));

		return {
			element, name, fileLabel, decorationIcon, actionBar, dispose: () => {
				actionBar.dispose();
				fileLabel.dispose();
			}
		};
	}

	renderElement(resource: ISCMResource, index: number, template: ResourceTemplate): void {
		template.fileLabel.setFile(resource.sourceUri);
		template.actionBar.clear();
		template.actionBar.context = resource;
		template.actionBar.push(this.scmMenus.getResourceActions(resource), { icon: true, label: false });
		toggleClass(template.name, 'strike-through', resource.decorations.strikeThrough);
		toggleClass(template.element, 'faded', resource.decorations.faded);

		const theme = this.themeService.getTheme();
		const icon = theme.type === LIGHT ? resource.decorations.icon : resource.decorations.iconDark;

		if (icon) {
			template.decorationIcon.style.backgroundImage = `url('${icon}')`;
			template.decorationIcon.title = resource.decorations.tooltip;
		} else {
			template.decorationIcon.style.backgroundImage = '';
		}
	}

	disposeTemplate(template: ResourceTemplate): void {
		template.dispose();
	}
}

class ProviderListDelegate implements IDelegate<ISCMResourceGroup | ISCMResource> {

	getHeight() { return 22; }

	getTemplateId(element: ISCMResourceGroup | ISCMResource) {
		return isSCMResource(element) ? ResourceRenderer.TEMPLATE_ID : ResourceGroupRenderer.TEMPLATE_ID;
	}
}

<<<<<<< HEAD
class ProviderViewDescriptor implements IViewDescriptor {

	// This ID magic needs to happen in order to preserve
	// good splitview state when reloading the workbench
	static idCount = 0;
	static freeIds: string[] = [];

	readonly id: string;

	get repository(): ISCMRepository { return this._repository; }
	get name(): string {
		return this._repository.provider.rootUri
			? `${basename(this._repository.provider.rootUri.fsPath)} (${this._repository.provider.label})`
			: this._repository.provider.label;
	}
	get ctor(): any { return null; }
	get location(): ViewLocation { return ViewLocation.SCM; }
	get order(): number { return 10; }

	constructor(private _repository: ISCMRepository) {
		if (ProviderViewDescriptor.freeIds.length > 0) {
			this.id = ProviderViewDescriptor.freeIds.shift();
		} else {
			this.id = `scm${ProviderViewDescriptor.idCount++}`;
		}
	}

	dispose(): void {
		ProviderViewDescriptor.freeIds.push(this.id);
	}
}

class ProviderView extends CollapsibleView {

=======
// class ProviderViewDescriptor implements IViewDescriptor {

// 	// This ID magic needs to happen in order to preserve
// 	// good splitview state when reloading the workbench
// 	static idCount = 0;
// 	static freeIds: string[] = [];

// 	readonly id: string;

// 	get repository(): ISCMRepository { return this._repository; }
// 	get name(): string {
// 		return this._repository.provider.rootUri
// 			? `${basename(this._repository.provider.rootUri.fsPath)} (${this._repository.provider.label})`
// 			: this._repository.provider.label;
// 	}
// 	get ctor(): any { return null; }
// 	get location(): ViewLocation { return ViewLocation.SCM; }

// 	constructor(private _repository: ISCMRepository) {
// 		if (ProviderViewDescriptor.freeIds.length > 0) {
// 			this.id = ProviderViewDescriptor.freeIds.shift();
// 		} else {
// 			this.id = `scm${ProviderViewDescriptor.idCount++}`;
// 		}
// 	}

// 	dispose(): void {
// 		ProviderViewDescriptor.freeIds.push(this.id);
// 	}
// }

function scmResourceIdentityProvider(r: ISCMResourceGroup | ISCMResource): string {
	if (isSCMResource(r)) {
		const group = r.resourceGroup;
		const provider = group.provider;
		return `${provider.contextValue}/${group.id}/${r.sourceUri.toString()}`;
	} else {
		const provider = r.provider;
		return `${provider.contextValue}/${r.id}`;
	}
}

export class RepositoryPanel extends ViewletPanel {
>>>>>>> a359f60a

	private cachedHeight: number | undefined;
	private inputBoxContainer: HTMLElement;
	private inputBox: InputBox;
	private listContainer: HTMLElement;
	private list: List<ISCMResourceGroup | ISCMResource>;
	private menus: SCMMenus;

	constructor(
		readonly repository: ISCMRepository,
		@IKeybindingService protected keybindingService: IKeybindingService,
		@IThemeService protected themeService: IThemeService,
		@IContextMenuService protected contextMenuService: IContextMenuService,
		@IContextViewService protected contextViewService: IContextViewService,
		@IListService protected listService: IListService,
		@ICommandService protected commandService: ICommandService,
		@IMessageService protected messageService: IMessageService,
		@IWorkbenchEditorService protected editorService: IWorkbenchEditorService,
		@IEditorGroupService protected editorGroupService: IEditorGroupService,
		@IStorageService private storageService: IStorageService,
		@ILifecycleService private lifecycleService: ILifecycleService,
		@IConfigurationService private configurationService: IConfigurationService,
		@IInstantiationService protected instantiationService: IInstantiationService
	) {
		super(repository.provider.label, {}, keybindingService, contextMenuService);

		this.menus = instantiationService.createInstance(SCMMenus, repository.provider);
		this.menus.onDidChangeTitle(this.updateActions, this, this.disposables);
	}

<<<<<<< HEAD
	renderHeader(container: HTMLElement): void {
=======
	protected renderHeaderTitle(container: HTMLElement): void {
>>>>>>> a359f60a
		const header = append(container, $('.title.scm-provider'));
		const name = append(header, $('.name'));
		const title = append(name, $('span.title'));
		const type = append(name, $('span.type'));
<<<<<<< HEAD

		if (this.repository.provider.rootUri) {
			title.textContent = basename(this.repository.provider.rootUri.fsPath);
			type.textContent = this.repository.provider.label;
		} else {
			title.textContent = this.repository.provider.label;
			type.textContent = '';
		}
=======
>>>>>>> a359f60a

		if (this.repository.provider.rootUri) {
			title.textContent = basename(this.repository.provider.rootUri.fsPath);
			type.textContent = this.repository.provider.label;
		} else {
			title.textContent = this.repository.provider.label;
			type.textContent = '';
		}
	}

	protected renderBody(container: HTMLElement): void {
		const focusTracker = trackFocus(container);
		this.disposables.push(focusTracker.addFocusListener(() => this.repository.focus()));
		this.disposables.push(focusTracker);

		// Input
		this.inputBoxContainer = append(container, $('.scm-editor'));

		this.inputBox = new InputBox(this.inputBoxContainer, this.contextViewService, {
			placeholder: localize('commitMessage', "Message (press {0} to commit)", platform.isMacintosh ? 'Cmd+Enter' : 'Ctrl+Enter'),
			flexibleHeight: true
		});
		this.disposables.push(attachInputBoxStyler(this.inputBox, this.themeService));
		this.disposables.push(this.inputBox);

		this.inputBox.value = this.repository.input.value;
		this.inputBox.onDidChange(value => this.repository.input.value = value, null, this.disposables);
		this.repository.input.onDidChange(value => this.inputBox.value = value, null, this.disposables);
		this.disposables.push(this.inputBox.onDidHeightChange(() => this.layoutBody()));

		chain(domEvent(this.inputBox.inputElement, 'keydown'))
			.map(e => new StandardKeyboardEvent(e))
			.filter(e => e.equals(KeyMod.CtrlCmd | KeyCode.Enter) || e.equals(KeyMod.CtrlCmd | KeyCode.KEY_S))
			.on(this.onDidAcceptInput, this, this.disposables);

		if (this.repository.provider.onDidChangeCommitTemplate) {
			this.repository.provider.onDidChangeCommitTemplate(this.updateInputBox, this, this.disposables);
		}

		this.updateInputBox();

		// List

		this.listContainer = append(container, $('.scm-status.show-file-icons'));
		const delegate = new ProviderListDelegate();

		const actionItemProvider = (action: IAction) => this.getActionItem(action);

		const renderers = [
			new ResourceGroupRenderer(this.menus, actionItemProvider, this.themeService),
			this.instantiationService.createInstance(ResourceRenderer, this.menus, actionItemProvider, () => this.getSelectedResources()),
		];

		this.list = new List(this.listContainer, delegate, renderers, {
			identityProvider: scmResourceIdentityProvider,
			keyboardSupport: false
		});

		this.disposables.push(attachListStyler(this.list, this.themeService));
		this.disposables.push(this.listService.register(this.list));

		chain(this.list.onOpen)
			.map(e => e.elements[0])
			.filter(e => !!e && isSCMResource(e))
			.on(this.open, this, this.disposables);

		chain(this.list.onPin)
			.map(e => e.elements[0])
			.filter(e => !!e && isSCMResource(e))
			.on(this.pin, this, this.disposables);

		this.list.onContextMenu(this.onListContextMenu, this, this.disposables);
		this.disposables.push(this.list);

		this.repository.provider.onDidChangeResources(this.updateList, this, this.disposables);
		this.updateList();
	}

	layoutBody(height: number = this.cachedHeight): void {
		if (!height === undefined) {
			return;
		}

		this.list.layout(height);
		this.cachedHeight = height;
		this.inputBox.layout();

		const editorHeight = this.inputBox.height;
		const listHeight = height - (editorHeight > 0 ? editorHeight + 12 /* margin */ : 0);
		this.listContainer.style.height = `${listHeight}px`;
		this.list.layout(listHeight);

		toggleClass(this.inputBoxContainer, 'scroll', editorHeight >= 134);
	}

	focus(): void {
		super.focus();

		if (this.expanded) {
			this.inputBox.focus();
		}
	}

	getActions(): IAction[] {
		return this.menus.getTitleActions();
	}

	getSecondaryActions(): IAction[] {
		return this.menus.getTitleSecondaryActions();
	}

	getActionItem(action: IAction): IActionItem {
		if (!(action instanceof MenuItemAction)) {
			return undefined;
		}

		return new SCMMenuItemActionItem(action, this.keybindingService, this.messageService);
	}

	getActionsContext(): any {
		return this.repository.provider;
	}

	private updateList(): void {
		const elements = this.repository.provider.resources
			.reduce<(ISCMResourceGroup | ISCMResource)[]>((r, g) => {
				if (g.resourceCollection.resources.length === 0 && g.hideWhenEmpty) {
					return r;
				}

				return [...r, g, ...g.resourceCollection.resources];
			}, []);

		this.list.splice(0, this.list.length, elements);
	}

	private open(e: ISCMResource): void {
		e.open().done(undefined, onUnexpectedError);
	}

	private pin(): void {
		const activeEditor = this.editorService.getActiveEditor();
		const activeEditorInput = this.editorService.getActiveEditorInput();
		this.editorGroupService.pinEditor(activeEditor.position, activeEditorInput);
	}

	private onListContextMenu(e: IListContextMenuEvent<ISCMResourceGroup | ISCMResource>): void {
		const element = e.element;
		let actions: IAction[];

		if (isSCMResource(element)) {
			actions = this.menus.getResourceContextActions(element);
		} else {
			actions = this.menus.getResourceGroupContextActions(element);
		}

		this.contextMenuService.showContextMenu({
			getAnchor: () => e.anchor,
			getActions: () => TPromise.as(actions),
			getActionsContext: () => element,
			actionRunner: new MultipleSelectionActionRunner(() => this.getSelectedResources())
		});
	}

	private getSelectedResources(): ISCMResource[] {
		return this.list.getSelectedElements()
			.filter(r => isSCMResource(r)) as ISCMResource[];
	}

	private updateInputBox(): void {
		this.inputBoxContainer.hidden = !this.repository.provider.acceptInputCommand;

		if (typeof this.repository.provider.commitTemplate === 'undefined') {
			return;
		}

		this.inputBox.value = this.repository.provider.commitTemplate;
	}

	private onDidAcceptInput(): void {
		if (!this.repository.provider.acceptInputCommand) {
			return;
		}

		const id = this.repository.provider.acceptInputCommand.id;
		const args = this.repository.provider.acceptInputCommand.arguments;

		this.commandService.executeCommand(id, ...args)
			.done(undefined, onUnexpectedError);
	}

	dispose(): void {
		this.disposables = dispose(this.disposables);
		super.dispose();
	}
}

class InstallAdditionalSCMProvidersAction extends Action {

	constructor( @IViewletService private viewletService: IViewletService) {
		super('scm.installAdditionalSCMProviders', localize('installAdditionalSCMProviders', "Install Additional SCM Providers..."), '', true);
	}

	run(): TPromise<void> {
		return this.viewletService.openViewlet(EXTENSIONS_VIEWLET_ID, true).then(viewlet => viewlet as IExtensionsViewlet)
			.then(viewlet => {
				viewlet.search('category:"SCM Providers" @sort:installs');
				viewlet.focus();
			});
	}
}

export class SCMViewlet extends PanelViewlet {

	private menus: SCMMenus;
<<<<<<< HEAD
	private repositoryToViewDescriptor = new Map<string, ProviderViewDescriptor>();
=======

	private mainPanel: MainPanel;

	// private repositoryToViewDescriptor = new Map<string, ProviderViewDescriptor>();
>>>>>>> a359f60a
	private disposables: IDisposable[] = [];

	private combinedRepository: CombinedSCMRepository;

	constructor(
		@ITelemetryService telemetryService: ITelemetryService,
		@ISCMService protected scmService: ISCMService,
		@IInstantiationService protected instantiationService: IInstantiationService,
		@IContextViewService protected contextViewService: IContextViewService,
		@IContextKeyService contextKeyService: IContextKeyService,
		@IKeybindingService protected keybindingService: IKeybindingService,
		@IMessageService protected messageService: IMessageService,
		@IListService protected listService: IListService,
		@IContextMenuService contextMenuService: IContextMenuService,
		@IThemeService protected themeService: IThemeService,
		@ICommandService protected commandService: ICommandService,
		@IEditorGroupService protected editorGroupService: IEditorGroupService,
		@IWorkbenchEditorService protected editorService: IWorkbenchEditorService,
		@IWorkspaceContextService contextService: IWorkspaceContextService,
		@IStorageService storageService: IStorageService,
		@IExtensionService extensionService: IExtensionService
	) {
<<<<<<< HEAD
		super(VIEWLET_ID, ViewLocation.SCM, 'scm', false,
			telemetryService, storageService, instantiationService, themeService, contextService, contextKeyService, contextMenuService, extensionService);
=======
		super(VIEWLET_ID, { showHeaderInTitleWhenSingleView: false }, telemetryService, themeService);
>>>>>>> a359f60a

		this.menus = instantiationService.createInstance(SCMMenus, undefined);
		this.menus.onDidChangeTitle(this.updateTitleArea, this, this.disposables);

		if (ENABLE_SCM_COMBO) {
			this.combinedRepository = new CombinedSCMRepository('git', localize('combinedRepository', "Combined"), scmService.repositories);
			this.scmService.onDidAddRepository(r => this.combinedRepository.addRepository(r), this, this.disposables);
			this.scmService.onDidRemoveRepository(r => this.combinedRepository.removeRepository(r), this, this.disposables);
		}
	}

<<<<<<< HEAD
	private onDidAddRepository(repository: ISCMRepository): void {
		const viewDescriptor = new ProviderViewDescriptor(repository);
		this.repositoryToViewDescriptor.set(repository.provider.id, viewDescriptor);
=======
	async create(parent: Builder): TPromise<void> {
		await super.create(parent);
>>>>>>> a359f60a

		parent.addClass('scm-viewlet'/* , 'empty' */);
		// append(parent.getHTMLElement(), $('div.empty-message', null, localize('no open repo', "There are no source control providers active.")));

		this.mainPanel = this.instantiationService.createInstance(MainPanel, this);
		this.addPanel(this.mainPanel, this.mainPanel.minimumSize);

		// this.scmService.onDidAddRepository(this.onDidAddRepository, this, this.disposables);
		// this.scmService.onDidRemoveRepository(this.onDidRemoveRepository, this, this.disposables);
		// this.scmService.repositories.forEach(p => this.onDidAddRepository(p));

		// ViewsRegistry.registerViews([new ProvidersViewDescriptor()]);
	}

	// private onDidAddRepository(repository: ISCMRepository): void {
	// 	const viewDescriptor = new ProviderViewDescriptor(repository);
	// 	this.repositoryToViewDescriptor.set(repository.provider.id, viewDescriptor);

<<<<<<< HEAD
		parent.addClass('scm-viewlet', 'empty');
		append(parent.getHTMLElement(), $('div.empty-message', null, localize('no active repo', "There are no active repositories.")));

		this.scmService.onDidAddRepository(this.onDidAddRepository, this, this.disposables);
		this.scmService.onDidRemoveRepository(this.onDidRemoveRepository, this, this.disposables);
		this.scmService.repositories.forEach(p => this.onDidAddRepository(p));

		if (ENABLE_SCM_COMBO) {
			this.onDidAddRepository(this.combinedRepository);
		}

		ViewsRegistry.registerViews([new ProvidersViewDescriptor()]);
	}

	setVisible(visible: boolean): TPromise<void> {
		return super.setVisible(visible).then(() => {
			toggleClass(this.getContainer().getHTMLElement(), 'empty', this.views.length === 0);
		});
	}

	isRepositoryVisible(repository: ISCMRepository): boolean {
		const view = this.repositoryToViewDescriptor.get(repository.provider.id);
		return !!this.getView(view.id);
	}

	toggleRepositoryVisibility(repository: ISCMRepository, visible: boolean): void {
		const view = this.repositoryToViewDescriptor.get(repository.provider.id);
		this.toggleViewVisibility(view.id, visible);
	}

	setRepositoriesVisible(repositories: ISCMRepository[]) {
		this.repositoryToViewDescriptor.forEach(view => {
			const visible = repositories.indexOf(view.repository) !== -1;
			if (this.isVisible()) {
				this.toggleViewVisibility(view.id, visible);
			}
		});
	}

	getPendingChangesCount(repository: ISCMRepository): number {
		if (typeof repository.provider.count === 'number') {
			return repository.provider.count;
		}
		return repository.provider.resources.reduce<number>((r, g) => r + g.resourceCollection.resources.length, 0);
	}

	protected createView(viewDescriptor: IViewDescriptor, initialSize: number, options: IViewletViewOptions): IViewletView {
		if (viewDescriptor instanceof ProviderViewDescriptor) {
			return this.instantiationService.createInstance(ProviderView, initialSize, viewDescriptor.repository, options);
		} else if (viewDescriptor instanceof ProvidersViewDescriptor) {
			return this.instantiationService.createInstance(ProvidersView, initialSize, this, options);
		}
=======
	// 	ViewsRegistry.registerViews([viewDescriptor]);
	// 	toggleClass(this.getContainer().getHTMLElement(), 'empty', this.views.length === 0);
	// 	this.updateTitleArea();
	// }

	// private onDidRemoveRepository(repository: ISCMRepository): void {
	// 	const viewDescriptor = this.repositoryToViewDescriptor.get(repository.provider.id);
	// 	this.repositoryToViewDescriptor.delete(repository.provider.id);
	// 	viewDescriptor.dispose();

	// 	ViewsRegistry.deregisterViews([viewDescriptor.id], ViewLocation.SCM);
	// 	toggleClass(this.getContainer().getHTMLElement(), 'empty', this.views.length === 0);
	// 	this.updateTitleArea();
	// }
>>>>>>> a359f60a

	isRepositoryVisible(repository: ISCMRepository): boolean {
		// const view = this.repositoryToViewDescriptor.get(repository.provider.id);
		// return !!this.getView(view.id);
		return true;
	}

	toggleRepositoryVisibility(repository: ISCMRepository, visible: boolean): void {
		// const view = this.repositoryToViewDescriptor.get(repository.provider.id);
		// this.toggleViewVisibility(view.id, visible);
	}

	getOptimalWidth(): number {
		return 400;
	}

	getTitle(): string {
		const title = localize('source control', "Source Control");
		// const views = ViewsRegistry.getViews(ViewLocation.SCM);

		// if (views.length === 1) {
		// 	const view = views[0];
		// 	return localize('viewletTitle', "{0}: {1}", title, view.name);
		// } else {
		return title;
		// }
	}

	getActions(): IAction[] {
		// if (this.isSingleView) {
		// 	return this.views[0].getActions();
		// }

		return this.menus.getTitleActions();
	}

	getSecondaryActions(): IAction[] {
		let result: IAction[];

		// if (this.isSingleView) {
		// 	result = [
		// 		...this.views[0].getSecondaryActions(),
		// 		new Separator()
		// 	];
		// } else {
		result = this.menus.getTitleSecondaryActions();

		if (result.length > 0) {
			result.push(new Separator());
		}
		// }

		result.push(this.instantiationService.createInstance(InstallAdditionalSCMProvidersAction));

		return result;
	}

	getActionItem(action: IAction): IActionItem {
		if (!(action instanceof MenuItemAction)) {
			return undefined;
		}

		return new SCMMenuItemActionItem(action, this.keybindingService, this.messageService);
	}

	addRepositoryPanel(panel: RepositoryPanel, size: number, index?: number): void {
		this.addPanel(panel, size, index + 1);
	}

	removeRepositoryPanel(panel: RepositoryPanel): void {
		this.removePanel(panel);
	}

	moveRepositoryPanel(from: RepositoryPanel, to: RepositoryPanel): void {
		this.movePanel(from, to);
	}

	dispose(): void {
		this.disposables = dispose(this.disposables);
		super.dispose();
	}
}<|MERGE_RESOLUTION|>--- conflicted
+++ resolved
@@ -11,23 +11,13 @@
 import { chain } from 'vs/base/common/event';
 import { basename } from 'vs/base/common/paths';
 import { onUnexpectedError } from 'vs/base/common/errors';
-<<<<<<< HEAD
 import { IDisposable, dispose, combinedDisposable } from 'vs/base/common/lifecycle';
 import { Builder } from 'vs/base/browser/builder';
-import { PersistentViewsViewlet, CollapsibleView, IViewletViewOptions, IViewletView, IViewOptions } from 'vs/workbench/browser/parts/views/views';
 import { append, $, toggleClass, trackFocus, addClass, removeClass } from 'vs/base/browser/dom';
-import { ITelemetryService } from 'vs/platform/telemetry/common/telemetry';
-import { List } from 'vs/base/browser/ui/list/listWidget';
-import { IDelegate, IRenderer, IListEvent, IListContextMenuEvent } from 'vs/base/browser/ui/list/list';
-=======
-import { IDisposable, dispose, combinedDisposable, empty as EmptyDisposable } from 'vs/base/common/lifecycle';
-import { Builder } from 'vs/base/browser/builder';
 import { PanelViewlet, ViewletPanel } from 'vs/workbench/browser/parts/views/views2';
-import { append, $, toggleClass, trackFocus } from 'vs/base/browser/dom';
 import { ITelemetryService } from 'vs/platform/telemetry/common/telemetry';
 import { List } from 'vs/base/browser/ui/list/listWidget';
 import { IDelegate, IRenderer, IListContextMenuEvent, IListEvent } from 'vs/base/browser/ui/list/list';
->>>>>>> a359f60a
 import { VIEWLET_ID } from 'vs/workbench/parts/scm/common/scm';
 import { FileLabel } from 'vs/workbench/browser/labels';
 import { CountBadge } from 'vs/base/browser/ui/countBadge/countBadge';
@@ -60,7 +50,6 @@
 import { domEvent } from 'vs/base/browser/event';
 import { StandardKeyboardEvent } from 'vs/base/browser/keyboardEvent';
 import { KeyMod, KeyCode } from 'vs/base/common/keyCodes';
-<<<<<<< HEAD
 import { ILifecycleService } from 'vs/platform/lifecycle/common/lifecycle';
 import { IConfigurationService } from 'vs/platform/configuration/common/configuration';
 import { Command } from 'vs/editor/common/modes';
@@ -68,10 +57,6 @@
 import { CombinedSCMRepository, CombinedSCMProvider } from './scmCombo';
 
 const ENABLE_SCM_COMBO = false;
-=======
-import { Command } from 'vs/editor/common/modes';
-import { render as renderOcticons } from 'vs/base/browser/ui/octiconLabel/octiconLabel';
->>>>>>> a359f60a
 
 // TODO@Joao
 // Need to subclass MenuItemActionItem in order to respect
@@ -100,140 +85,7 @@
 	moveRepositoryPanel(from: RepositoryPanel, to: RepositoryPanel): void;
 
 	isRepositoryVisible(repository: ISCMRepository): boolean;
-	toggleRepositoryVisibility(repository: ISCMRepository, visible: boolean);
-}
-
-class ProvidersListDelegate implements IDelegate<ISCMRepository> {
-
-	getHeight(element: ISCMRepository): number {
-		return 22;
-	}
-
-	getTemplateId(element: ISCMRepository): string {
-		return 'provider';
-	}
-}
-
-interface RepositoryTemplateData {
-	checkbox: HTMLInputElement;
-	title: HTMLElement;
-	type: HTMLElement;
-	actionBar: ActionBar;
-	disposable: IDisposable;
-	templateDisposable: IDisposable;
-}
-
-class StatusBarAction extends Action {
-
-	constructor(
-		private command: Command,
-		private commandService: ICommandService
-	) {
-		super(`statusbaraction{${command.id}}`, command.title, '', true);
-		this.tooltip = command.tooltip;
-	}
-
-	run(): TPromise<void> {
-		return this.commandService.executeCommand(this.command.id, ...this.command.arguments);
-	}
-}
-
-class StatusBarActionItem extends ActionItem {
-
-	constructor(action: StatusBarAction) {
-		super(null, action, {});
-	}
-
-	_updateLabel(): void {
-		if (this.options.label) {
-			this.$e.innerHtml(renderOcticons(this.getAction().label));
-		}
-	}
-}
-
-class ProviderRenderer implements IRenderer<ISCMRepository, RepositoryTemplateData> {
-
-	readonly templateId = 'provider';
-
-	constructor(
-		protected viewModel: IViewModel,
-		@ICommandService protected commandService: ICommandService
-	) { }
-
-	renderTemplate(container: HTMLElement): RepositoryTemplateData {
-		const provider = append(container, $('.scm-provider'));
-		const checkbox = append(provider, $('input', { type: 'checkbox', checked: 'true' })) as HTMLInputElement;
-		const name = append(provider, $('.name'));
-		const title = append(name, $('span.title'));
-		const type = append(name, $('span.type'));
-		const actionBar = new ActionBar(provider, { actionItemProvider: a => new StatusBarActionItem(a as StatusBarAction) });
-		const disposable = EmptyDisposable;
-		const templateDisposable = combinedDisposable([actionBar]);
-
-		return { checkbox, title, type, actionBar, disposable, templateDisposable };
-	}
-
-	renderElement(repository: ISCMRepository, index: number, templateData: RepositoryTemplateData): void {
-		templateData.disposable.dispose();
-		const disposables: IDisposable[] = [];
-
-		if (repository.provider.rootUri) {
-			templateData.title.textContent = basename(repository.provider.rootUri.fsPath);
-			templateData.type.textContent = repository.provider.label;
-		} else {
-			templateData.title.textContent = repository.provider.label;
-			templateData.type.textContent = '';
-		}
-
-		templateData.checkbox.checked = this.viewModel.isRepositoryVisible(repository);
-		const onClick = domEvent(templateData.checkbox, 'change');
-		disposables.push(onClick(() => this.viewModel.toggleRepositoryVisibility(repository, templateData.checkbox.checked)));
-
-		// const disposables = commands.map(c => this.statusbarService.addEntry({
-		// 	text: c.title,
-		// 	tooltip: `${repository.provider.label} - ${c.tooltip}`,
-		// 	command: c.id,
-		// 	arguments: c.arguments
-		// }, MainThreadStatusBarAlignment.LEFT, 10000));
-
-		const actions = [];
-		const disposeActions = () => dispose(actions);
-		disposables.push({ dispose: disposeActions });
-
-		const updateActions = () => {
-			disposeActions();
-
-			const commands = repository.provider.statusBarCommands || [];
-			actions.splice(0, actions.length, ...commands.map(c => new StatusBarAction(c, this.commandService)));
-			templateData.actionBar.clear();
-			templateData.actionBar.push(actions);
-		};
-
-		repository.provider.onDidChange(updateActions, null, disposables);
-		updateActions();
-
-		templateData.disposable = combinedDisposable(disposables);
-	}
-
-	disposeTemplate(templateData: RepositoryTemplateData): void {
-		templateData.disposable.dispose();
-		templateData.templateDisposable.dispose();
-	}
-}
-
-<<<<<<< HEAD
-interface IViewModel {
-	isRepositoryVisible(repository: ISCMRepository): boolean;
-	toggleRepositoryVisibility(repository: ISCMRepository, visible: boolean);
-	setRepositoriesVisible(repositories: ISCMRepository[]);
 	getPendingChangesCount(repository: ISCMRepository): number;
-}
-
-class ProvidersViewDescriptor implements IViewDescriptor {
-	readonly id = 'providers';
-	readonly name = '';
-	readonly location = ViewLocation.SCM;
-	readonly ctor = null;
 }
 
 class ProvidersListDelegate implements IDelegate<ISCMRepository> {
@@ -324,8 +176,8 @@
 		}
 
 		templateData.checkbox.checked = this.viewModel.isRepositoryVisible(repository);
-		const onClick = domEvent(templateData.checkbox, 'change');
-		disposables.push(onClick(() => this.viewModel.toggleRepositoryVisibility(repository, templateData.checkbox.checked)));
+		// const onClick = domEvent(templateData.checkbox, 'change');
+		// disposables.push(onClick(() => this.viewModel.toggleRepositoryVisibility(repository, templateData.checkbox.checked)));
 
 		// const disposables = commands.map(c => this.statusbarService.addEntry({
 		// 	text: c.title,
@@ -369,15 +221,15 @@
 	}
 }
 
-class ProvidersView extends CollapsibleView {
+class MainPanel extends ViewletPanel {
 
 	private list: List<ISCMRepository>;
-	private repositoryMenus = new Map<ISCMRepository, SCMMenus>();
+	private repositoryMenus = new Map<ISCMRepository, SCMMenus>();//TODO(sqs): maybe not necessary
+	private repositories: ISCMRepository[] = [];
+	private repositoryPanels: RepositoryPanel[] = [];
 
 	constructor(
-		initialSize: number,
 		protected viewModel: IViewModel,
-		options: IViewletViewOptions,
 		@IKeybindingService protected keybindingService: IKeybindingService,
 		@IContextMenuService protected contextMenuService: IContextMenuService,
 		@ISCMService protected scmService: ISCMService,
@@ -385,95 +237,23 @@
 		@IThemeService private themeService: IThemeService,
 		@IInstantiationService private instantiationService: IInstantiationService
 	) {
-		super(initialSize, {
-			...(options as IViewOptions),
-			sizing: ViewSizing.Fixed,
-			name: localize('scm providers', "Source Control Providers"),
-		}, keybindingService, contextMenuService);
-	}
-
-	renderHeader(container: HTMLElement): void {
-		const title = append(container, $('div.title'));
-		title.textContent = this.name;
-
-		super.renderHeader(container);
-=======
-class MainPanel extends ViewletPanel {
-
-	private list: List<ISCMRepository>;
-	private repositories: ISCMRepository[] = [];
-	private repositoryPanels: RepositoryPanel[] = [];
-
-	constructor(
-		protected viewModel: IViewModel,
-		@IKeybindingService protected keybindingService: IKeybindingService,
-		@IContextMenuService protected contextMenuService: IContextMenuService,
-		@ISCMService protected scmService: ISCMService,
-		@IInstantiationService private instantiationService: IInstantiationService
-	) {
 		super(localize('scm providers', "Source Control Providers"), {}, keybindingService, contextMenuService);
 		this.updateBodySize();
->>>>>>> a359f60a
 	}
 
 	protected renderBody(container: HTMLElement): void {
 		const delegate = new ProvidersListDelegate();
 		const renderer = this.instantiationService.createInstance(ProviderRenderer, this.viewModel);
-<<<<<<< HEAD
-		this.list = new List<ISCMRepository>(container, delegate, [renderer]);
-
-		this.toDispose.push(attachListStyler(this.list, this.themeService));
-
-		this.list.onSelectionChange(this.onListSelectionChange, this, this.toDispose);
-		this.list.onContextMenu(this.onListContextMenu, this, this.toDispose);
-		this.toDispose.push(this.listService.register(this.list));
-		this.toDispose.push(this.list);
-
-		this.scmService.onDidAddRepository(this.onDidAddRepository, this, this.toDispose);
-		this.scmService.onDidRemoveRepository(this.onDidRemoveRepository, this, this.toDispose);
-		this.updateList();
-	}
-
-	layoutBody(size: number): void {
-		if (!this.list) {
-			return;
-		}
-
-		this.list.layout(size);
-	}
-
-	setVisible(visible: boolean): TPromise<void> {
-		return super.setVisible(visible).then(() => {
-			if (this.list.length && this.list.getFocus().length === 0 && this.list.getSelection().length === 0) {
-				this.list.setFocus([0]);
-				this.list.setSelection([0]);
-			}
-		});
-	}
-
-	private updateList(): void {
-		const focused = this.list.getFocusedElements();
-		this.list.splice(0, this.list.length, this.scmService.repositories);
-		if (focused.length) {
-			const indexes = focused.map(repository => this.scmService.repositories.indexOf(repository)).filter(i => i !== -1);
-			this.list.setFocus(indexes);
-			this.list.setSelection(indexes);
-		}
-	}
-
-	private onDidAddRepository(repository: ISCMRepository): void {
-		const wasEmpty = this.list.length === 0;
-		this.updateList();
-		this.setBodySize(this.getExpandedBodySize());
-		if (wasEmpty) {
-			this.list.setFocus([0]);
-=======
 
 		this.list = new List<ISCMRepository>(container, delegate, [renderer], {
 			identityProvider: repository => repository.provider.id
 		});
+		this.disposables.push(attachListStyler(this.list, this.themeService));
+		this.disposables.push(this.listService.register(this.list));
+		this.disposables.push(this.list);
 
 		this.list.onSelectionChange(this.onSelectionChange, this, this.disposables);
+		this.list.onContextMenu(this.onListContextMenu, this, this.disposables);
 
 		this.scmService.onDidAddRepository(this.onDidAddRepository, this, this.disposables);
 		this.scmService.onDidRemoveRepository(this.onDidRemoveRepository, this, this.disposables);
@@ -485,38 +265,44 @@
 	}
 
 	private onDidAddRepository(repository: ISCMRepository): void {
+		const wasEmpty = this.list.length === 0;
 		this.repositories.push(repository);
 		this.list.splice(this.list.length, 0, [repository]);
 		this.updateBodySize();
-
-		if (this.repositories.length === 1) {
->>>>>>> a359f60a
+		if (wasEmpty || this.repositories.length === 1) {
+			this.list.setFocus([0]);
 			this.list.setSelection([0]);
 		}
 	}
 
 	private onDidRemoveRepository(repository: ISCMRepository): void {
-<<<<<<< HEAD
-		this.updateList();
-		this.setBodySize(this.getExpandedBodySize());
-	}
-
-	private getExpandedBodySize(): number {
-		return Math.min(5, this.scmService.repositories.length) * 22;
-	}
-
-	private getSCMMenus(repository: ISCMRepository): SCMMenus {
-		let menus = this.repositoryMenus.get(repository);
-		if (!menus) {
-			menus = this.instantiationService.createInstance(SCMMenus, repository.provider);
-			this.toDispose.push(menus);
-			this.repositoryMenus.set(repository, menus);
-		}
-		return menus;
-	}
-
-	private onListSelectionChange(e: IListEvent<ISCMRepository>): void {
-		this.viewModel.setRepositoriesVisible(e.elements);
+		const index = this.repositories.indexOf(repository);
+
+		if (index === -1) {
+			return;
+		}
+
+		this.repositories.splice(index, 1);
+		this.list.splice(index, 1);
+		this.updateBodySize();
+	}
+
+	private onSelectionChange(e: IListEvent<ISCMRepository>): void {
+		const toRemove = this.repositoryPanels.filter(p => e.elements.every(r => p.repository !== r));
+		const toAdd = e.elements.filter(r => this.repositoryPanels.every(p => p.repository !== r));
+
+		for (const repository of toAdd) {
+			const panel = this.instantiationService.createInstance(RepositoryPanel, repository);
+			this.repositoryPanels.push(panel);
+			this.viewModel.addRepositoryPanel(panel, panel.minimumSize, 1);
+		}
+		for (const panel of toRemove) {
+			this.viewModel.removeRepositoryPanel(panel);
+			this.repositoryPanels = this.repositoryPanels.filter(p => p !== panel);
+		}
+
+		// this.viewModel.addRepositoryPanel();
+		// this.repositoryPanels
 	}
 
 	private onListContextMenu(e: IListContextMenuEvent<ISCMRepository>): void {
@@ -525,36 +311,22 @@
 			getActions: () => TPromise.as(this.getSCMMenus(e.element).getTitleSecondaryActions()),
 			getActionsContext: () => e.element.provider,
 		});
-=======
-		const index = this.repositories.indexOf(repository);
-
-		if (index === -1) {
-			return;
-		}
-
-		this.repositories.splice(index, 1);
-		this.list.splice(index, 1);
-		this.updateBodySize();
-	}
-
-	private onSelectionChange(e: IListEvent<ISCMRepository>): void {
-		console.log(e.elements);
-
-		const toRemove = this.repositoryPanels.filter(p => e.elements.every(r => p.repository !== r));
-		const toAdd = e.elements.filter(r => this.repositoryPanels.every(p => p.repository !== r));
-
-		console.log(toAdd, toRemove);
-
-
-		// this.viewModel.addRepositoryPanel();
-		// this.repositoryPanels
 	}
 
 	private updateBodySize(): void {
 		const size = Math.min(5, this.repositories.length) * 22;
 		this.minimumBodySize = size;
 		this.maximumBodySize = size;
->>>>>>> a359f60a
+	}
+
+	private getSCMMenus(repository: ISCMRepository): SCMMenus {
+		let menus = this.repositoryMenus.get(repository);
+		if (!menus) {
+			menus = this.instantiationService.createInstance(SCMMenus, repository.provider);
+			this.disposables.push(menus);
+			this.repositoryMenus.set(repository, menus);
+		}
+		return menus;
 	}
 }
 
@@ -703,42 +475,6 @@
 	}
 }
 
-<<<<<<< HEAD
-class ProviderViewDescriptor implements IViewDescriptor {
-
-	// This ID magic needs to happen in order to preserve
-	// good splitview state when reloading the workbench
-	static idCount = 0;
-	static freeIds: string[] = [];
-
-	readonly id: string;
-
-	get repository(): ISCMRepository { return this._repository; }
-	get name(): string {
-		return this._repository.provider.rootUri
-			? `${basename(this._repository.provider.rootUri.fsPath)} (${this._repository.provider.label})`
-			: this._repository.provider.label;
-	}
-	get ctor(): any { return null; }
-	get location(): ViewLocation { return ViewLocation.SCM; }
-	get order(): number { return 10; }
-
-	constructor(private _repository: ISCMRepository) {
-		if (ProviderViewDescriptor.freeIds.length > 0) {
-			this.id = ProviderViewDescriptor.freeIds.shift();
-		} else {
-			this.id = `scm${ProviderViewDescriptor.idCount++}`;
-		}
-	}
-
-	dispose(): void {
-		ProviderViewDescriptor.freeIds.push(this.id);
-	}
-}
-
-class ProviderView extends CollapsibleView {
-
-=======
 // class ProviderViewDescriptor implements IViewDescriptor {
 
 // 	// This ID magic needs to happen in order to preserve
@@ -782,7 +518,7 @@
 }
 
 export class RepositoryPanel extends ViewletPanel {
->>>>>>> a359f60a
+
 
 	private cachedHeight: number | undefined;
 	private inputBoxContainer: HTMLElement;
@@ -811,18 +547,15 @@
 
 		this.menus = instantiationService.createInstance(SCMMenus, repository.provider);
 		this.menus.onDidChangeTitle(this.updateActions, this, this.disposables);
-	}
-
-<<<<<<< HEAD
-	renderHeader(container: HTMLElement): void {
-=======
+
+		this.minimumBodySize = 120;
+	}
+
 	protected renderHeaderTitle(container: HTMLElement): void {
->>>>>>> a359f60a
 		const header = append(container, $('.title.scm-provider'));
 		const name = append(header, $('.name'));
 		const title = append(name, $('span.title'));
 		const type = append(name, $('span.type'));
-<<<<<<< HEAD
 
 		if (this.repository.provider.rootUri) {
 			title.textContent = basename(this.repository.provider.rootUri.fsPath);
@@ -831,16 +564,6 @@
 			title.textContent = this.repository.provider.label;
 			type.textContent = '';
 		}
-=======
->>>>>>> a359f60a
-
-		if (this.repository.provider.rootUri) {
-			title.textContent = basename(this.repository.provider.rootUri.fsPath);
-			type.textContent = this.repository.provider.label;
-		} else {
-			title.textContent = this.repository.provider.label;
-			type.textContent = '';
-		}
 	}
 
 	protected renderBody(container: HTMLElement): void {
@@ -912,10 +635,6 @@
 	}
 
 	layoutBody(height: number = this.cachedHeight): void {
-		if (!height === undefined) {
-			return;
-		}
-
 		this.list.layout(height);
 		this.cachedHeight = height;
 		this.inputBox.layout();
@@ -1048,14 +767,10 @@
 export class SCMViewlet extends PanelViewlet {
 
 	private menus: SCMMenus;
-<<<<<<< HEAD
-	private repositoryToViewDescriptor = new Map<string, ProviderViewDescriptor>();
-=======
 
 	private mainPanel: MainPanel;
 
 	// private repositoryToViewDescriptor = new Map<string, ProviderViewDescriptor>();
->>>>>>> a359f60a
 	private disposables: IDisposable[] = [];
 
 	private combinedRepository: CombinedSCMRepository;
@@ -1078,12 +793,7 @@
 		@IStorageService storageService: IStorageService,
 		@IExtensionService extensionService: IExtensionService
 	) {
-<<<<<<< HEAD
-		super(VIEWLET_ID, ViewLocation.SCM, 'scm', false,
-			telemetryService, storageService, instantiationService, themeService, contextService, contextKeyService, contextMenuService, extensionService);
-=======
 		super(VIEWLET_ID, { showHeaderInTitleWhenSingleView: false }, telemetryService, themeService);
->>>>>>> a359f60a
 
 		this.menus = instantiationService.createInstance(SCMMenus, undefined);
 		this.menus.onDidChangeTitle(this.updateTitleArea, this, this.disposables);
@@ -1095,90 +805,30 @@
 		}
 	}
 
-<<<<<<< HEAD
-	private onDidAddRepository(repository: ISCMRepository): void {
-		const viewDescriptor = new ProviderViewDescriptor(repository);
-		this.repositoryToViewDescriptor.set(repository.provider.id, viewDescriptor);
-=======
 	async create(parent: Builder): TPromise<void> {
 		await super.create(parent);
->>>>>>> a359f60a
-
-		parent.addClass('scm-viewlet'/* , 'empty' */);
-		// append(parent.getHTMLElement(), $('div.empty-message', null, localize('no open repo', "There are no source control providers active.")));
-
-		this.mainPanel = this.instantiationService.createInstance(MainPanel, this);
-		this.addPanel(this.mainPanel, this.mainPanel.minimumSize);
+
+		parent.addClass('scm-viewlet', 'empty');
+		append(parent.getHTMLElement(), $('div.empty-message', null, localize('no active repo', "There are no active repositories.")));
+
+		this.mainPanel = this.instantiationService.createInstance(MainPanel, this as IViewModel);
+		this.addPanel(this.mainPanel, this.mainPanel.minimumSize, 0);
 
 		// this.scmService.onDidAddRepository(this.onDidAddRepository, this, this.disposables);
 		// this.scmService.onDidRemoveRepository(this.onDidRemoveRepository, this, this.disposables);
 		// this.scmService.repositories.forEach(p => this.onDidAddRepository(p));
 
 		// ViewsRegistry.registerViews([new ProvidersViewDescriptor()]);
+		// if (ENABLE_SCM_COMBO) {
+		// 	this.onDidAddRepository(this.combinedRepository);
+		// }
+
+		// ViewsRegistry.registerViews([new ProvidersViewDescriptor()]);
 	}
 
 	// private onDidAddRepository(repository: ISCMRepository): void {
 	// 	const viewDescriptor = new ProviderViewDescriptor(repository);
 	// 	this.repositoryToViewDescriptor.set(repository.provider.id, viewDescriptor);
-
-<<<<<<< HEAD
-		parent.addClass('scm-viewlet', 'empty');
-		append(parent.getHTMLElement(), $('div.empty-message', null, localize('no active repo', "There are no active repositories.")));
-
-		this.scmService.onDidAddRepository(this.onDidAddRepository, this, this.disposables);
-		this.scmService.onDidRemoveRepository(this.onDidRemoveRepository, this, this.disposables);
-		this.scmService.repositories.forEach(p => this.onDidAddRepository(p));
-
-		if (ENABLE_SCM_COMBO) {
-			this.onDidAddRepository(this.combinedRepository);
-		}
-
-		ViewsRegistry.registerViews([new ProvidersViewDescriptor()]);
-	}
-
-	setVisible(visible: boolean): TPromise<void> {
-		return super.setVisible(visible).then(() => {
-			toggleClass(this.getContainer().getHTMLElement(), 'empty', this.views.length === 0);
-		});
-	}
-
-	isRepositoryVisible(repository: ISCMRepository): boolean {
-		const view = this.repositoryToViewDescriptor.get(repository.provider.id);
-		return !!this.getView(view.id);
-	}
-
-	toggleRepositoryVisibility(repository: ISCMRepository, visible: boolean): void {
-		const view = this.repositoryToViewDescriptor.get(repository.provider.id);
-		this.toggleViewVisibility(view.id, visible);
-	}
-
-	setRepositoriesVisible(repositories: ISCMRepository[]) {
-		this.repositoryToViewDescriptor.forEach(view => {
-			const visible = repositories.indexOf(view.repository) !== -1;
-			if (this.isVisible()) {
-				this.toggleViewVisibility(view.id, visible);
-			}
-		});
-	}
-
-	getPendingChangesCount(repository: ISCMRepository): number {
-		if (typeof repository.provider.count === 'number') {
-			return repository.provider.count;
-		}
-		return repository.provider.resources.reduce<number>((r, g) => r + g.resourceCollection.resources.length, 0);
-	}
-
-	protected createView(viewDescriptor: IViewDescriptor, initialSize: number, options: IViewletViewOptions): IViewletView {
-		if (viewDescriptor instanceof ProviderViewDescriptor) {
-			return this.instantiationService.createInstance(ProviderView, initialSize, viewDescriptor.repository, options);
-		} else if (viewDescriptor instanceof ProvidersViewDescriptor) {
-			return this.instantiationService.createInstance(ProvidersView, initialSize, this, options);
-		}
-=======
-	// 	ViewsRegistry.registerViews([viewDescriptor]);
-	// 	toggleClass(this.getContainer().getHTMLElement(), 'empty', this.views.length === 0);
-	// 	this.updateTitleArea();
-	// }
 
 	// private onDidRemoveRepository(repository: ISCMRepository): void {
 	// 	const viewDescriptor = this.repositoryToViewDescriptor.get(repository.provider.id);
@@ -1189,7 +839,12 @@
 	// 	toggleClass(this.getContainer().getHTMLElement(), 'empty', this.views.length === 0);
 	// 	this.updateTitleArea();
 	// }
->>>>>>> a359f60a
+
+	// setVisible(visible: boolean): TPromise<void> {
+	// 	return super.setVisible(visible).then(() => {
+	// 		toggleClass(this.getContainer().getHTMLElement(), 'empty', this.views.length === 0);
+	// 	});
+	// }
 
 	isRepositoryVisible(repository: ISCMRepository): boolean {
 		// const view = this.repositoryToViewDescriptor.get(repository.provider.id);
@@ -1197,10 +852,40 @@
 		return true;
 	}
 
-	toggleRepositoryVisibility(repository: ISCMRepository, visible: boolean): void {
-		// const view = this.repositoryToViewDescriptor.get(repository.provider.id);
-		// this.toggleViewVisibility(view.id, visible);
-	}
+	// toggleRepositoryVisibility(repository: ISCMRepository, visible: boolean): void {
+	// 	const view = this.repositoryToViewDescriptor.get(repository.provider.id);
+	// 	this.toggleViewVisibility(view.id, visible);
+	// }
+
+	// setRepositoriesVisible(repositories: ISCMRepository[]) {
+	// 	this.repositoryToViewDescriptor.forEach(view => {
+	// 		const visible = repositories.indexOf(view.repository) !== -1;
+	// 		if (this.isVisible()) {
+	// 			this.toggleViewVisibility(view.id, visible);
+	// 		}
+	// 	});
+	// }
+
+	getPendingChangesCount(repository: ISCMRepository): number {
+		if (typeof repository.provider.count === 'number') {
+			return repository.provider.count;
+		}
+		return repository.provider.resources.reduce<number>((r, g) => r + g.resourceCollection.resources.length, 0);
+	}
+
+	// protected createView(viewDescriptor: IViewDescriptor, initialSize: number, options: IViewletViewOptions): IViewletView {
+	// 	if (viewDescriptor instanceof ProviderViewDescriptor) {
+	// 		return this.instantiationService.createInstance(ProviderView, initialSize, viewDescriptor.repository, options);
+	// 	} else if (viewDescriptor instanceof ProvidersViewDescriptor) {
+	// 		return this.instantiationService.createInstance(ProvidersView, initialSize, this, options);
+	// 	}
+	//
+	// 	return this.instantiationService.createInstance(viewDescriptor.ctor, initialSize, options);
+	// }
+
+	// protected getDefaultViewSize(): number | undefined {
+	// 	return this.dimension && this.dimension.height / Math.max(this.views.length, 1);
+	// }
 
 	getOptimalWidth(): number {
 		return 400;
