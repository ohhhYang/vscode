--- conflicted
+++ resolved
@@ -6,6 +6,8 @@
 'use strict';
 
 import { localize } from 'vs/nls';
+import { TPromise } from 'vs/base/common/winjs.base';
+import { Action } from 'vs/base/common/actions';
 import { Registry } from 'vs/platform/registry/common/platform';
 import { IWorkbenchContributionsRegistry, Extensions as WorkbenchExtensions } from 'vs/workbench/common/contributions';
 import { DirtyDiffDecorator } from './dirtydiffDecorator';
@@ -16,6 +18,7 @@
 import { SyncActionDescriptor } from 'vs/platform/actions/common/actions';
 import { IViewletService } from 'vs/workbench/services/viewlet/browser/viewlet';
 import { IWorkbenchEditorService } from 'vs/workbench/services/editor/common/editorService';
+import { ISCMService } from 'vs/workbench/services/scm/common/scm';
 import { StatusUpdater, StatusBarController } from './scmActivity';
 
 class OpenSCMViewletAction extends ToggleViewletAction {
@@ -61,16 +64,12 @@
 	}),
 	'View: Show SCM',
 	localize('view', "View")
-<<<<<<< HEAD
 );
 
-Registry.as<IWorkbenchActionRegistry>(WorkbenchActionExtensions.WorkbenchActions)
-	.registerWorkbenchAction(new SyncActionDescriptor(SwitchProvider, SwitchProvider.ID, SwitchProvider.LABEL), 'SCM: Switch SCM Provider', 'SCM');
+export class ShowAllRepositoriesAction extends Action {
 
-export class ShowAllProvidersAction extends Action {
-
-	public static ID = 'scm.showAllProviders';
-	public static LABEL = localize('scm.showAllProviders', "Show All SCM Providers");
+	public static ID = 'scm.showAllRepositories';
+	public static LABEL = localize('scm.showAllRepositories', "Show All SCM Repositories");
 
 	constructor(
 		id: string,
@@ -81,9 +80,9 @@
 	}
 
 	public run(): TPromise<any> {
-		console.group('SCM providers');
+		console.group('SCM repositories');
 		const data: any = [];
-		this.scmService.providers.forEach(provider => {
+		this.scmService.repositories.forEach(({ provider }) => {
 			data.push({
 				// id: provider.id,
 				// label: provider.label,
@@ -100,7 +99,4 @@
 }
 
 Registry.as<IWorkbenchActionRegistry>(WorkbenchActionExtensions.WorkbenchActions)
-	.registerWorkbenchAction(new SyncActionDescriptor(ShowAllProvidersAction, ShowAllProvidersAction.ID, ShowAllProvidersAction.LABEL), 'Developer: Show All SCM Providers', 'SCM');
-=======
-);
->>>>>>> e9798613
+	.registerWorkbenchAction(new SyncActionDescriptor(ShowAllRepositoriesAction, ShowAllRepositoriesAction.ID, ShowAllRepositoriesAction.LABEL), 'Developer: Show All SCM Repositories', 'SCM');