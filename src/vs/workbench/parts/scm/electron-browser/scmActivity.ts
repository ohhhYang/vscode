--- conflicted
+++ resolved
@@ -12,10 +12,7 @@
 import { ISCMService, ISCMRepository } from 'vs/workbench/services/scm/common/scm';
 import { IActivityBarService, NumberBadge } from 'vs/workbench/services/activity/common/activityBarService';
 import { IWorkbenchContribution } from 'vs/workbench/common/contributions';
-<<<<<<< HEAD
-=======
 import { IContextKeyService, IContextKey } from 'vs/platform/contextkey/common/contextkey';
->>>>>>> 9066eedc
 import { IStatusbarService, StatusbarAlignment as MainThreadStatusBarAlignment } from 'vs/platform/statusbar/common/statusbar';
 
 export class StatusUpdater implements IWorkbenchContribution {
@@ -79,24 +76,16 @@
 
 	private statusBarDisposable: IDisposable = EmptyDisposable;
 	private focusDisposable: IDisposable = EmptyDisposable;
-<<<<<<< HEAD
-=======
 	private focusedRepository: ISCMRepository | undefined = undefined;
 	private focusedProviderContextKey: IContextKey<string | undefined>;
->>>>>>> 9066eedc
 	private disposables: IDisposable[] = [];
 
 	constructor(
 		@ISCMService private scmService: ISCMService,
-<<<<<<< HEAD
-		@IStatusbarService private statusbarService: IStatusbarService
-	) {
-=======
 		@IStatusbarService private statusbarService: IStatusbarService,
 		@IContextKeyService contextKeyService: IContextKeyService
 	) {
 		this.focusedProviderContextKey = contextKeyService.createKey<string | undefined>('scmProvider', void 0);
->>>>>>> 9066eedc
 		this.scmService.onDidAddRepository(this.onDidAddRepository, this, this.disposables);
 
 		if (this.scmService.repositories.length > 0) {
@@ -114,15 +103,12 @@
 		const removeDisposable = onDidRemove(() => {
 			disposable.dispose();
 			this.disposables = this.disposables.filter(d => d !== removeDisposable);
-<<<<<<< HEAD
-=======
 
 			if (this.scmService.repositories.length === 0) {
 				this.focusedProviderContextKey.set(undefined);
 			} else if (this.focusedRepository === repository) {
 				this.scmService.repositories[0].focus();
 			}
->>>>>>> 9066eedc
 		});
 
 		const disposable = combinedDisposable([changeDisposable, removeDisposable]);
@@ -134,14 +120,11 @@
 	}
 
 	private onDidFocusRepository(repository: ISCMRepository): void {
-<<<<<<< HEAD
-=======
 		if (this.focusedRepository !== repository) {
 			this.focusedRepository = repository;
 			this.focusedProviderContextKey.set(repository.provider.id);
 		}
 
->>>>>>> 9066eedc
 		this.focusDisposable.dispose();
 		this.focusDisposable = repository.provider.onDidChange(() => this.render(repository));
 		this.render(repository);
