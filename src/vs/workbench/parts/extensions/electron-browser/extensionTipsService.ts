--- conflicted
+++ resolved
@@ -4,7 +4,6 @@
  *--------------------------------------------------------------------------------------------*/
 
 import { localize } from 'vs/nls';
-import { distinct, flatten } from 'vs/base/common/arrays';
 import { TPromise } from 'vs/base/common/winjs.base';
 import { forEach } from 'vs/base/common/collections';
 import { IDisposable, dispose } from 'vs/base/common/lifecycle';
@@ -26,12 +25,9 @@
 import { IConfigurationService } from 'vs/platform/configuration/common/configuration';
 import { IConfigurationEditingService, ConfigurationTarget } from 'vs/workbench/services/configuration/common/configurationEditing';
 import { ITelemetryService } from 'vs/platform/telemetry/common/telemetry';
-<<<<<<< HEAD
-import * as cp from 'child_process';
-=======
 import * as fs from 'fs';
-import { distinct } from 'vs/base/common/arrays';
->>>>>>> 6c4274d7
+import { distinct, flatten } from 'vs/base/common/arrays';
+import * as paths from 'vs/base/common/paths';
 
 interface IExtensionsContent {
 	recommendations: string[];
@@ -79,7 +75,7 @@
 			return TPromise.as([]);
 		}
 		return TPromise.join(
-			this.contextService.getWorkspace().roots.map(root =>
+			this.contextService.getWorkspace().folders.map(root =>
 				this.fileService.resolveContent(root.with({ path: root.path + '/.vscode/extensions.json' })).then(content => {
 					const extensionsContent = <IExtensionsContent>json.parse(content.value, []);
 					if (extensionsContent.recommendations) {
