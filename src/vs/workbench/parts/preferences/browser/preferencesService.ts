--- conflicted
+++ resolved
@@ -179,17 +179,8 @@
 			return this.createEditableSettingsEditorModel(ConfigurationTarget.WORKSPACE, workspaceSettingsUri);
 		}
 
-<<<<<<< HEAD
-		if (this.contextService.hasMultiFolderWorkspace()) {
-			const isFolderSettings = this.contextService.getWorkspace().roots.some(root =>
-				this.getEditableSettingsURI(ConfigurationTarget.FOLDER, root).fsPath === uri.fsPath);
-			if (isFolderSettings) {
-				return this.createEditableSettingsEditorModel(ConfigurationTarget.FOLDER, uri);
-			}
-=======
 		if (this.contextService.getWorkbenchState() === WorkbenchState.WORKSPACE) {
 			return this.createEditableSettingsEditorModel(ConfigurationTarget.FOLDER, uri);
->>>>>>> 6c4274d7
 		}
 
 		return TPromise.wrap<IPreferencesEditorModel<any>>(null);
