--- conflicted
+++ resolved
@@ -31,12 +31,9 @@
 import { IThemeService } from 'vs/platform/theme/common/themeService';
 import { IEditorGroupService } from 'vs/workbench/services/group/common/groupService';
 import { IModeService } from 'vs/editor/common/services/modeService';
-<<<<<<< HEAD
+import { ScrollType } from 'vs/editor/common/editorCommon';
 import { IEditorOptions } from 'vs/editor/common/config/editorOptions';
 import { Schemas } from 'vs/base/common/network';
-=======
-import { ScrollType } from 'vs/editor/common/editorCommon';
->>>>>>> 7b6ceb08
 
 /**
  * An implementation of editor for file system resources.
