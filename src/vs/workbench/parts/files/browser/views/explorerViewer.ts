--- conflicted
+++ resolved
@@ -339,7 +339,6 @@
 		// File Label
 		if (!editableData) {
 			const extraClasses = ['explorer-item'];
-<<<<<<< HEAD
 
 			if (stat.isRoot) {
 				extraClasses.push('explorer-item-root');
@@ -359,11 +358,9 @@
 			}
 
 			templateData.label.element.style.display = 'block';
-=======
 			if (!stat.exists && stat.isRoot) {
 				extraClasses.push('nonexistent-root');
 			}
->>>>>>> 7b6ceb08
 			templateData.label.setFile(stat.resource, { hidePath: true, fileKind: stat.isRoot ? FileKind.ROOT_FOLDER : stat.isDirectory ? FileKind.FOLDER : FileKind.FILE, extraClasses });
 		}
 
