/*---------------------------------------------------------------------------------------------
 *  Copyright (c) Microsoft Corporation. All rights reserved.
 *  Licensed under the MIT License. See License.txt in the project root for license information.
 *--------------------------------------------------------------------------------------------*/
'use strict';

import { TPromise } from 'vs/base/common/winjs.base';
import nls = require('vs/nls');
import lifecycle = require('vs/base/common/lifecycle');
import objects = require('vs/base/common/objects');
import DOM = require('vs/base/browser/dom');
import URI from 'vs/base/common/uri';
import { MIME_BINARY } from 'vs/base/common/mime';
import { once } from 'vs/base/common/functional';
import paths = require('vs/base/common/paths');
import errors = require('vs/base/common/errors');
import { isString } from 'vs/base/common/types';
import { IAction, ActionRunner as BaseActionRunner, IActionRunner } from 'vs/base/common/actions';
import comparers = require('vs/base/common/comparers');
import { InputBox } from 'vs/base/browser/ui/inputbox/inputBox';
import { isMacintosh, isLinux } from 'vs/base/common/platform';
import glob = require('vs/base/common/glob');
import { FileLabel, IFileLabelOptions } from 'vs/workbench/browser/labels';
import { IDisposable } from 'vs/base/common/lifecycle';
import { ContributableActionProvider } from 'vs/workbench/browser/actions';
import { IFilesConfiguration, SortOrder } from 'vs/workbench/parts/files/common/files';
import { ITextFileService } from 'vs/workbench/services/textfile/common/textfiles';
import { FileOperationError, FileOperationResult, IFileService, FileKind } from 'vs/platform/files/common/files';
import { ResourceMap } from 'vs/base/common/map';
import { DuplicateFileAction, ImportFileAction, IEditableData, IFileViewletState } from 'vs/workbench/parts/files/browser/fileActions';
import { IDataSource, ITree, IAccessibilityProvider, IRenderer, ContextMenuEvent, ISorter, IFilter, IDragAndDropData, IDragOverReaction, DRAG_OVER_ACCEPT_BUBBLE_DOWN, DRAG_OVER_ACCEPT_BUBBLE_DOWN_COPY, DRAG_OVER_ACCEPT_BUBBLE_UP, DRAG_OVER_ACCEPT_BUBBLE_UP_COPY, DRAG_OVER_REJECT } from 'vs/base/parts/tree/browser/tree';
import { DesktopDragAndDropData, ExternalElementsDragAndDropData, SimpleFileResourceDragAndDrop } from 'vs/base/parts/tree/browser/treeDnd';
import { ClickBehavior, DefaultController } from 'vs/base/parts/tree/browser/treeDefaults';
import { FileStat, NewStatPlaceholder, Model } from 'vs/workbench/parts/files/common/explorerModel';
import { DragMouseEvent, IMouseEvent } from 'vs/base/browser/mouseEvent';
import { IWorkbenchEditorService } from 'vs/workbench/services/editor/common/editorService';
import { IPartService } from 'vs/workbench/services/part/common/partService';
import { IWorkspaceContextService } from 'vs/platform/workspace/common/workspace';
import { IConfigurationService } from 'vs/platform/configuration/common/configuration';
import { IContextKeyService } from 'vs/platform/contextkey/common/contextkey';
import { IContextViewService, IContextMenuService } from 'vs/platform/contextview/browser/contextView';
import { IInstantiationService } from 'vs/platform/instantiation/common/instantiation';
import { IMessageService, IConfirmation, Severity } from 'vs/platform/message/common/message';
import { IProgressService } from 'vs/platform/progress/common/progress';
import { ITelemetryService } from 'vs/platform/telemetry/common/telemetry';
import { KeyCode } from 'vs/base/common/keyCodes';
import { IKeyboardEvent } from 'vs/base/browser/keyboardEvent';
import { IMenuService, IMenu, MenuId } from 'vs/platform/actions/common/actions';
import { fillInActions } from 'vs/platform/actions/browser/menuItemActionItem';
import { IBackupFileService } from 'vs/workbench/services/backup/common/backup';
import { attachInputBoxStyler } from 'vs/platform/theme/common/styler';
import { IThemeService } from 'vs/platform/theme/common/themeService';
import { ActionBar } from 'vs/base/browser/ui/actionbar/actionbar';
import { EventType } from 'vs/base/common/events';
import { FolderSCMRevisionLabelAction } from 'vs/workbench/parts/workspace/browser/scmFolderActions';
import { RemoveWorkspaceFolderExplorerAction } from 'vs/workbench/parts/workspace/browser/folderActions';
import { IWindowService } from 'vs/platform/windows/common/windows';
import { IWorkspaceEditingService } from 'vs/workbench/services/workspace/common/workspaceEditing';
import { distinct } from 'vs/base/common/arrays';
import { IEnvironmentService } from 'vs/platform/environment/common/environment';
import { getPathLabel } from 'vs/base/common/labels';

export class FileDataSource implements IDataSource {
	constructor(
		@IProgressService private progressService: IProgressService,
		@IMessageService private messageService: IMessageService,
		@IFileService private fileService: IFileService,
		@IPartService private partService: IPartService,
		@IWorkspaceContextService private contextService: IWorkspaceContextService
	) { }

	public getId(tree: ITree, stat: FileStat | Model): string {
		if (stat instanceof Model) {
			return 'model';
		}

		return `${stat.root.resource.toString()}:${stat.getId()}`;
	}

	public hasChildren(tree: ITree, stat: FileStat | Model): boolean {
		return stat instanceof Model || (stat instanceof FileStat && stat.isDirectory);
	}

	public getChildren(tree: ITree, stat: FileStat | Model): TPromise<FileStat[]> {
		if (stat instanceof Model) {
			return TPromise.as(stat.roots);
		}

		// Return early if stat is already resolved
		if (stat.isDirectoryResolved) {
			return TPromise.as(stat.children);
		}

		// Resolve children and add to fileStat for future lookup
		else {

			// Resolve
			const promise = this.fileService.resolveFile(stat.resource, { resolveSingleChildDescendants: true }).then(dirStat => {

				// Convert to view model
				const modelDirStat = FileStat.create(dirStat, stat.root);

				// Add children to folder
				for (let i = 0; i < modelDirStat.children.length; i++) {
					stat.addChild(modelDirStat.children[i]);
				}

				stat.isDirectoryResolved = true;

				return stat.children;
			}, (e: any) => {
				this.messageService.show(Severity.Error, e);

				return []; // we could not resolve any children because of an error
			});

			this.progressService.showWhile(promise, this.partService.isCreated() ? 800 : 3200 /* less ugly initial startup */);

			return promise;
		}
	}

	public getParent(tree: ITree, stat: FileStat | Model): TPromise<FileStat> {
		if (!stat) {
			return TPromise.as(null); // can be null if nothing selected in the tree
		}

		// Return if root reached
		if (tree.getInput() === stat) {
			return TPromise.as(null);
		}

		// Return if parent already resolved
		if (stat instanceof FileStat && stat.parent) {
			return TPromise.as(stat.parent);
		}

		// We never actually resolve the parent from the disk for performance reasons. It wouldnt make
		// any sense to resolve parent by parent with requests to walk up the chain. Instead, the explorer
		// makes sure to properly resolve a deep path to a specific file and merges the result with the model.
		return TPromise.as(null);
	}
}

export class FileActionProvider extends ContributableActionProvider {
	private state: FileViewletState;

	constructor(state: any) {
		super();

		this.state = state;
	}

	public hasActions(tree: ITree, stat: FileStat): boolean {
		if (stat instanceof NewStatPlaceholder) {
			return false;
		}

		return super.hasActions(tree, stat);
	}

	public getActions(tree: ITree, stat: FileStat): TPromise<IAction[]> {
		if (stat instanceof NewStatPlaceholder) {
			return TPromise.as([]);
		}

		return super.getActions(tree, stat);
	}

	public hasSecondaryActions(tree: ITree, stat: FileStat | Model): boolean {
		if (stat instanceof NewStatPlaceholder) {
			return false;
		}

		return super.hasSecondaryActions(tree, stat);
	}

	public getSecondaryActions(tree: ITree, stat: FileStat | Model): TPromise<IAction[]> {
		if (stat instanceof NewStatPlaceholder) {
			return TPromise.as([]);
		}

		return super.getSecondaryActions(tree, stat);
	}

	public runAction(tree: ITree, stat: FileStat, action: IAction, context?: any): TPromise<any>;
	public runAction(tree: ITree, stat: FileStat, actionID: string, context?: any): TPromise<any>;
	public runAction(tree: ITree, stat: FileStat, arg: any, context: any = {}): TPromise<any> {
		context = objects.mixin({
			viewletState: this.state,
			stat
		}, context);

		if (!isString(arg)) {
			const action = <IAction>arg;
			if (action.enabled) {
				return action.run(context);
			}

			return null;
		}

		const id = <string>arg;
		let promise = this.hasActions(tree, stat) ? this.getActions(tree, stat) : TPromise.as([]);

		return promise.then((actions: IAction[]) => {
			for (let i = 0, len = actions.length; i < len; i++) {
				if (actions[i].id === id && actions[i].enabled) {
					return actions[i].run(context);
				}
			}

			promise = this.hasSecondaryActions(tree, stat) ? this.getSecondaryActions(tree, stat) : TPromise.as([]);

			return promise.then((actions: IAction[]) => {
				for (let i = 0, len = actions.length; i < len; i++) {
					if (actions[i].id === id && actions[i].enabled) {
						return actions[i].run(context);
					}
				}

				return null;
			});
		});
	}
}

export class FileViewletState implements IFileViewletState {
	private _actionProvider: FileActionProvider;
	private editableStats: ResourceMap<IEditableData>;

	constructor() {
		this._actionProvider = new FileActionProvider(this);
		this.editableStats = new ResourceMap<IEditableData>();
	}

	public get actionProvider(): FileActionProvider {
		return this._actionProvider;
	}

	public getEditableData(stat: FileStat): IEditableData {
		return this.editableStats.get(stat.resource);
	}

	public setEditable(stat: FileStat, editableData: IEditableData): void {
		if (editableData) {
			this.editableStats.set(stat.resource, editableData);
		}
	}

	public clearEditable(stat: FileStat): void {
		this.editableStats.delete(stat.resource);
	}
}

export class ActionRunner extends BaseActionRunner implements IActionRunner {
	private viewletState: FileViewletState;

	constructor(state: FileViewletState) {
		super();

		this.viewletState = state;
	}

	public run(action: IAction, context?: any): TPromise<any> {
		return super.run(action, { viewletState: this.viewletState });
	}
}

export interface IFileTemplateData {
	label: FileLabel;
	actions1: ActionBar;
	actions2: ActionBar;
	container: HTMLElement;
}

// Explorer Renderer
export class FileRenderer implements IRenderer {

	private static ITEM_HEIGHT = 22;
	private static FILE_TEMPLATE_ID = 'file';

	private state: FileViewletState;

	constructor(
		state: FileViewletState,
		@IContextViewService private contextViewService: IContextViewService,
		@IInstantiationService private instantiationService: IInstantiationService,
		@IMessageService private messageService: IMessageService,
		@IThemeService private themeService: IThemeService
	) {
		this.state = state;
	}

	public getHeight(tree: ITree, element: any): number {
		return FileRenderer.ITEM_HEIGHT;
	}

	public getTemplateId(tree: ITree, element: any): string {
		return FileRenderer.FILE_TEMPLATE_ID;
	}

	public disposeTemplate(tree: ITree, templateId: string, templateData: IFileTemplateData): void {
		templateData.label.dispose();
		templateData.actions1.clear();
		templateData.actions2.clear();
	}

	public renderTemplate(tree: ITree, templateId: string, container: HTMLElement): IFileTemplateData {
		const label = this.instantiationService.createInstance(FileLabel, container, void 0);

		const actions1 = new ActionBar(container, {
			animated: false,
		});
		actions1.domNode.classList.add('actions1');
		actions1.addListener(EventType.RUN, ({ error }) => error && this.messageService.show(Severity.Error, error));

		const actions2 = new ActionBar(container);
		actions2.domNode.classList.add('actions2');
		actions2.addListener(EventType.RUN, ({ error }) => error && this.messageService.show(Severity.Error, error));

		return { label, actions1, actions2, container };
	}

	public renderElement(tree: ITree, stat: FileStat, templateId: string, templateData: IFileTemplateData): void {
		templateData.actions1.clear();
		templateData.actions2.clear();

		const editableData: IEditableData = this.state.getEditableData(stat);

		// File Label
		if (!editableData) {
			const extraClasses = ['explorer-item'];

			if (stat.isRoot) {
				extraClasses.push('explorer-item-root');

				const revisionLabel = this.instantiationService.createInstance(FolderSCMRevisionLabelAction);
				revisionLabel.folderResource = stat.resource;
				templateData.actions1.push([revisionLabel], { label: true, icon: true });

				const removeAction = this.instantiationService.createInstance(RemoveWorkspaceFolderExplorerAction, stat.resource);
				templateData.actions2.push([removeAction], { label: false, icon: true });

				templateData.actions1.domNode.style.display = 'block';
				templateData.actions1.domNode.style.display = undefined;
			} else {
				templateData.actions1.domNode.style.display = 'none';
				templateData.actions2.domNode.style.display = 'none';
			}

			templateData.label.element.style.display = 'block';
			templateData.label.setFile(stat.resource, { hidePath: true, fileKind: stat.isRoot ? FileKind.ROOT_FOLDER : stat.isDirectory ? FileKind.FOLDER : FileKind.FILE, extraClasses });
		}

		// Input Box
		else {
			templateData.label.element.style.display = 'none';
			templateData.actions1.domNode.style.display = 'none';
			templateData.actions2.domNode.style.display = 'none';
			this.renderInputBox(templateData.container, tree, stat, editableData);
		}
	}

	private renderInputBox(container: HTMLElement, tree: ITree, stat: FileStat, editableData: IEditableData): void {

		// Use a file label only for the icon next to the input box
		const label = this.instantiationService.createInstance(FileLabel, container, void 0);
		const extraClasses = ['explorer-item', 'explorer-item-edited'];
		const fileKind = stat.isRoot ? FileKind.ROOT_FOLDER : (stat.isDirectory || (stat instanceof NewStatPlaceholder && stat.isDirectoryPlaceholder())) ? FileKind.FOLDER : FileKind.FILE;
		const labelOptions: IFileLabelOptions = { hidePath: true, hideLabel: true, fileKind, extraClasses };
		label.setFile(stat.resource, labelOptions);

		// Input field for name
		const inputBox = new InputBox(label.element, this.contextViewService, {
			validationOptions: {
				validation: editableData.validator,
				showMessage: true
			},
			ariaLabel: nls.localize('fileInputAriaLabel', "Type file name. Press Enter to confirm or Escape to cancel.")
		});
		const styler = attachInputBoxStyler(inputBox, this.themeService);

		const parent = paths.dirname(stat.resource.fsPath);
		inputBox.onDidChange(value => {
			label.setFile(URI.file(paths.join(parent, value)), labelOptions); // update label icon while typing!
		});

		const value = stat.name || '';
		const lastDot = value.lastIndexOf('.');

		inputBox.value = value;
		inputBox.select({ start: 0, end: lastDot > 0 && !stat.isDirectory ? lastDot : value.length });
		inputBox.focus();

		const done = once(commit => {
			tree.clearHighlight();

			if (commit && inputBox.value) {
				this.state.actionProvider.runAction(tree, stat, editableData.action, { value: inputBox.value });
			}

			const restoreFocus = document.activeElement === inputBox.inputElement; // https://github.com/Microsoft/vscode/issues/20269
			setTimeout(() => {
				if (restoreFocus) {
					tree.DOMFocus();
				}
				lifecycle.dispose(toDispose);
				container.removeChild(label.element);
			}, 0);
		});

		const toDispose = [
			inputBox,
			DOM.addStandardDisposableListener(inputBox.inputElement, DOM.EventType.KEY_DOWN, (e: IKeyboardEvent) => {
				if (e.equals(KeyCode.Enter)) {
					if (inputBox.validate()) {
						done(true);
					}
				} else if (e.equals(KeyCode.Escape)) {
					done(false);
				}
			}),
			DOM.addDisposableListener(inputBox.inputElement, DOM.EventType.BLUR, () => {
				done(inputBox.isInputValid());
			}),
			label,
			styler
		];
	}
}

// Explorer Accessibility Provider
export class FileAccessibilityProvider implements IAccessibilityProvider {

	public getAriaLabel(tree: ITree, stat: FileStat): string {
		return nls.localize('filesExplorerViewerAriaLabel', "{0}, Files Explorer", stat.name);
	}
}

// Explorer Controller
export class FileController extends DefaultController {
	private state: FileViewletState;

	private contributedContextMenu: IMenu;

	constructor(state: FileViewletState,
		@IWorkbenchEditorService private editorService: IWorkbenchEditorService,
		@IContextMenuService private contextMenuService: IContextMenuService,
		@IInstantiationService private instantiationService: IInstantiationService,
		@ITelemetryService private telemetryService: ITelemetryService,
		@IWorkspaceContextService private contextService: IWorkspaceContextService,
		@IMenuService menuService: IMenuService,
		@IContextKeyService contextKeyService: IContextKeyService
	) {
		super({ clickBehavior: ClickBehavior.ON_MOUSE_UP /* do not change to not break DND */, keyboardSupport: false /* handled via IListService */ });

		this.contributedContextMenu = menuService.createMenu(MenuId.ExplorerContext, contextKeyService);

		this.state = state;
	}

	public onLeftClick(tree: ITree, stat: FileStat | Model, event: IMouseEvent, origin: string = 'mouse'): boolean {
		const payload = { origin: origin };
		const isDoubleClick = (origin === 'mouse' && event.detail === 2);

		// Handle Highlight Mode
		if (tree.getHighlight()) {

			// Cancel Event
			event.preventDefault();
			event.stopPropagation();

			tree.clearHighlight(payload);

			return false;
		}

		// Handle root
		if (stat instanceof Model) {
			tree.clearFocus(payload);
			tree.clearSelection(payload);

			return false;
		}

		// Cancel Event
		const isMouseDown = event && event.browserEvent && event.browserEvent.type === 'mousedown';
		if (!isMouseDown) {
			event.preventDefault(); // we cannot preventDefault onMouseDown because this would break DND otherwise
		}
		event.stopPropagation();

		// Set DOM focus
		tree.DOMFocus();

		// Expand / Collapse
		tree.toggleExpansion(stat, event.altKey);

		// Allow to unselect
		if (event.shiftKey && !(stat instanceof NewStatPlaceholder)) {
			const selection = tree.getSelection();
			if (selection && selection.length > 0 && selection[0] === stat) {
				tree.clearSelection(payload);
			}
		}

		// Select, Focus and open files
		else if (!(stat instanceof NewStatPlaceholder)) {
			const preserveFocus = !isDoubleClick;
			tree.setFocus(stat, payload);

			if (isDoubleClick) {
				event.preventDefault(); // focus moves to editor, we need to prevent default
			}

			tree.setSelection([stat], payload);

			if (!stat.isDirectory) {
				this.openEditor(stat, { preserveFocus, sideBySide: event && (event.ctrlKey || event.metaKey), pinned: isDoubleClick });
			}
		}

		return true;
	}

	public onContextMenu(tree: ITree, stat: FileStat | Model, event: ContextMenuEvent): boolean {
		if (event.target && event.target.tagName && event.target.tagName.toLowerCase() === 'input') {
			return false;
		}

		event.preventDefault();
		event.stopPropagation();

		tree.setFocus(stat);

		if (!this.state.actionProvider.hasSecondaryActions(tree, stat)) {
			return true;
		}

		const anchor = { x: event.posx + 1, y: event.posy };
		this.contextMenuService.showContextMenu({
			getAnchor: () => anchor,
			getActions: () => {
				return this.state.actionProvider.getSecondaryActions(tree, stat).then(actions => {
					fillInActions(this.contributedContextMenu, stat instanceof FileStat ? { arg: stat.resource } : null, actions);
					return actions;
				});
			},
			getActionItem: this.state.actionProvider.getActionItem.bind(this.state.actionProvider, tree, stat),
			getActionsContext: (event) => {
				return {
					viewletState: this.state,
					stat,
					event
				};
			},
			onHide: (wasCancelled?: boolean) => {
				if (wasCancelled) {
					tree.DOMFocus();
				}
			}
		});

		return true;
	}

	public openEditor(stat: FileStat, options: { preserveFocus: boolean; sideBySide: boolean; pinned: boolean; }): void {
		if (stat && !stat.isDirectory) {
			this.telemetryService.publicLog('workbenchActionExecuted', { id: 'workbench.files.openFile', from: 'explorer' });

			this.editorService.openEditor({ resource: stat.resource, options }, options.sideBySide).done(null, errors.onUnexpectedError);
		}
	}
}

// Explorer Sorter
export class FileSorter implements ISorter {
	private toDispose: IDisposable[];
	private sortOrder: SortOrder;

	constructor(
		@IConfigurationService private configurationService: IConfigurationService
	) {
		this.toDispose = [];

		this.onConfigurationUpdated(configurationService.getConfiguration<IFilesConfiguration>());

		this.registerListeners();
	}

	private registerListeners(): void {
		this.toDispose.push(this.configurationService.onDidUpdateConfiguration(e => this.onConfigurationUpdated(this.configurationService.getConfiguration<IFilesConfiguration>())));
	}

	private onConfigurationUpdated(configuration: IFilesConfiguration): void {
		this.sortOrder = configuration && configuration.explorer && configuration.explorer.sortOrder || 'default';
	}

	public compare(tree: ITree, statA: FileStat, statB: FileStat): number {

		// Do not sort roots
		if (statA.isRoot) {
			return -1;
		}
		if (statB.isRoot) {
			return 1;
		}

		// Sort Directories
		switch (this.sortOrder) {
			case 'type':
				if (statA.isDirectory && !statB.isDirectory) {
					return -1;
				}

				if (statB.isDirectory && !statA.isDirectory) {
					return 1;
				}

				if (statA.isDirectory && statB.isDirectory) {
					return comparers.compareFileNames(statA.name, statB.name);
				}

				break;

			case 'filesFirst':
				if (statA.isDirectory && !statB.isDirectory) {
					return 1;
				}

				if (statB.isDirectory && !statA.isDirectory) {
					return -1;
				}

				break;

			default: /* 'default', 'modified' */
				if (statA.isDirectory && !statB.isDirectory) {
					return -1;
				}

				if (statB.isDirectory && !statA.isDirectory) {
					return 1;
				}

				break;
		}

		// Sort "New File/Folder" placeholders
		if (statA instanceof NewStatPlaceholder) {
			return -1;
		}

		if (statB instanceof NewStatPlaceholder) {
			return 1;
		}

		// Sort Files
		switch (this.sortOrder) {
			case 'type':
				return comparers.compareFileExtensions(statA.name, statB.name);

			case 'modified':
				if (statA.mtime !== statB.mtime) {
					return statA.mtime < statB.mtime ? 1 : -1;
				}

				return comparers.compareFileNames(statA.name, statB.name);

			default: /* 'default', 'mixed', 'filesFirst' */
				return comparers.compareFileNames(statA.name, statB.name);
		}
	}
}

// Explorer Filter
export class FileFilter implements IFilter {

	private static MAX_SIBLINGS_FILTER_THRESHOLD = 2000;

	private hiddenExpressionPerRoot: Map<string, glob.IExpression>;

	constructor(
		@IWorkspaceContextService private contextService: IWorkspaceContextService,
		@IConfigurationService private configurationService: IConfigurationService
	) {
		this.hiddenExpressionPerRoot = new Map<string, glob.IExpression>();
		this.contextService.onDidChangeWorkspaceRoots(() => this.updateConfiguration());
	}

	public updateConfiguration(): boolean {
		let needsRefresh = false;
		this.contextService.getWorkspace().roots.forEach(root => {
			const configuration = this.configurationService.getConfiguration<IFilesConfiguration>(undefined, { resource: root });
			const excludesConfig = (configuration && configuration.files && configuration.files.exclude) || Object.create(null);
			needsRefresh = needsRefresh || !objects.equals(this.hiddenExpressionPerRoot.get(root.toString()), excludesConfig);
			this.hiddenExpressionPerRoot.set(root.toString(), objects.clone(excludesConfig)); // do not keep the config, as it gets mutated under our hoods
		});

		return needsRefresh;
	}

	public isVisible(tree: ITree, stat: FileStat): boolean {
		return this.doIsVisible(stat);
	}

	private doIsVisible(stat: FileStat): boolean {
		if (stat instanceof NewStatPlaceholder) {
			return true; // always visible
		}

		// Workaround for O(N^2) complexity (https://github.com/Microsoft/vscode/issues/9962)
		let siblings = stat.parent && stat.parent.children && stat.parent.children;
		if (siblings && siblings.length > FileFilter.MAX_SIBLINGS_FILTER_THRESHOLD) {
			siblings = void 0;
		}

		// Hide those that match Hidden Patterns
		const siblingsFn = () => siblings && siblings.map(c => c.name);
		const expression = this.hiddenExpressionPerRoot.get(stat.root.resource.toString()) || Object.create(null);
		if (glob.match(expression, paths.normalize(paths.relative(stat.root.resource.fsPath, stat.resource.fsPath), true), siblingsFn)) {
			return false; // hidden through pattern
		}

		return true;
	}
}

// Explorer Drag And Drop Controller
export class FileDragAndDrop extends SimpleFileResourceDragAndDrop {
	private toDispose: IDisposable[];
	private dropEnabled: boolean;

	constructor(
		@IMessageService private messageService: IMessageService,
		@IWorkspaceContextService private contextService: IWorkspaceContextService,
		@IProgressService private progressService: IProgressService,
		@IFileService private fileService: IFileService,
		@IConfigurationService private configurationService: IConfigurationService,
		@IInstantiationService private instantiationService: IInstantiationService,
		@ITextFileService private textFileService: ITextFileService,
		@IBackupFileService private backupFileService: IBackupFileService,
		@IWindowService private windowService: IWindowService,
		@IWorkspaceEditingService private workspaceEditingService: IWorkspaceEditingService,
		@IEnvironmentService private environmentService: IEnvironmentService
	) {
		super(stat => this.statToResource(stat));

		this.toDispose = [];

		this.onConfigurationUpdated(configurationService.getConfiguration<IFilesConfiguration>());

		this.registerListeners();
	}

	private statToResource(stat: FileStat): URI {
		if (stat.isRoot) {
			return null; // Can not move root folder
		}

		if (stat.isDirectory) {
<<<<<<< HEAD
			return URI.from({ scheme: 'folder', path: stat.resource.fsPath, authority: stat.resource.authority }).toString(); // indicates that we are dragging a folder
=======
			return URI.from({ scheme: 'folder', path: stat.resource.fsPath }); // indicates that we are dragging a folder
>>>>>>> ae5c9803
		}

		return stat.resource;
	}

	private registerListeners(): void {
		this.toDispose.push(this.configurationService.onDidUpdateConfiguration(e => this.onConfigurationUpdated(this.configurationService.getConfiguration<IFilesConfiguration>())));
	}

	private onConfigurationUpdated(config: IFilesConfiguration): void {
		this.dropEnabled = config && config.explorer && config.explorer.enableDragAndDrop;
	}

	public onDragStart(tree: ITree, data: IDragAndDropData, originalEvent: DragMouseEvent): void {
		const sources: FileStat[] = data.getData();
		let source: FileStat = null;
		if (sources.length > 0) {
			source = sources[0];
		}

		// When dragging folders, make sure to collapse them to free up some space
		if (source && source.isDirectory && tree.isExpanded(source)) {
			tree.collapse(source, false);
		}

		// Apply some datatransfer types to allow for dragging the element outside of the application
		if (source) {
			if (!source.isDirectory) {
				originalEvent.dataTransfer.setData('DownloadURL', [MIME_BINARY, source.name, source.resource.toString()].join(':'));
			}

			originalEvent.dataTransfer.setData('text/plain', getPathLabel(source.resource));
		}
	}

	public onDragOver(tree: ITree, data: IDragAndDropData, target: FileStat | Model, originalEvent: DragMouseEvent): IDragOverReaction {
		if (!this.dropEnabled) {
			return DRAG_OVER_REJECT;
		}

		const isCopy = originalEvent && ((originalEvent.ctrlKey && !isMacintosh) || (originalEvent.altKey && isMacintosh));
		const fromDesktop = data instanceof DesktopDragAndDropData;

		// Desktop DND
		if (fromDesktop) {
			const dragData = (<DesktopDragAndDropData>data).getData();

			const types = dragData.types;
			const typesArray: string[] = [];
			for (let i = 0; i < types.length; i++) {
				typesArray.push(types[i]);
			}

			if (typesArray.length === 0 || !typesArray.some(type => { return type === 'Files'; })) {
				return DRAG_OVER_REJECT;
			}
		}

		// Other-Tree DND
		else if (data instanceof ExternalElementsDragAndDropData) {
			return DRAG_OVER_REJECT;
		}

		// In-Explorer DND
		else {
			if (target instanceof Model) {
				return DRAG_OVER_REJECT;
			}

			const sources: FileStat[] = data.getData();
			if (!Array.isArray(sources)) {
				return DRAG_OVER_REJECT;
			}

			if (sources.some((source) => {
				if (source instanceof NewStatPlaceholder) {
					return true; // NewStatPlaceholders can not be moved
				}

				if (source.resource.toString() === target.resource.toString()) {
					return true; // Can not move anything onto itself
				}

				if (!isCopy && paths.isEqual(paths.dirname(source.resource.fsPath), target.resource.fsPath)) {
					return true; // Can not move a file to the same parent unless we copy
				}

				if (paths.isEqualOrParent(target.resource.fsPath, source.resource.fsPath, !isLinux /* ignorecase */)) {
					return true; // Can not move a parent folder into one of its children
				}

				return false;
			})) {
				return DRAG_OVER_REJECT;
			}
		}

		// All (target = model)
		if (target instanceof Model) {
			return this.contextService.hasMultiFolderWorkspace() ? DRAG_OVER_ACCEPT_BUBBLE_DOWN_COPY(false) : DRAG_OVER_REJECT; // can only drop folders to workspace
		}

		// All (target = file/folder)
		else {
			if (target.isDirectory) {
				return fromDesktop || isCopy ? DRAG_OVER_ACCEPT_BUBBLE_DOWN_COPY(true) : DRAG_OVER_ACCEPT_BUBBLE_DOWN(true);
			}

			const workspace = this.contextService.getWorkspace();
			if (workspace && workspace.roots.every(r => r.toString() !== target.resource.toString())) {
				return fromDesktop || isCopy ? DRAG_OVER_ACCEPT_BUBBLE_UP_COPY : DRAG_OVER_ACCEPT_BUBBLE_UP;
			}
		}

		return DRAG_OVER_REJECT;
	}

	public drop(tree: ITree, data: IDragAndDropData, target: FileStat | Model, originalEvent: DragMouseEvent): void {
		let promise: TPromise<void> = TPromise.as(null);

		// Desktop DND (Import file)
		if (data instanceof DesktopDragAndDropData) {
			promise = this.handleExternalDrop(tree, data, target, originalEvent);
		}

		// In-Explorer DND (Move/Copy file)
		else {
			if (target instanceof FileStat) {
				promise = this.handleExplorerDrop(tree, data, target, originalEvent);
			}
		}

		this.progressService.showWhile(promise, 800);

		promise.done(null, errors.onUnexpectedError);
	}

	private handleExternalDrop(tree: ITree, data: DesktopDragAndDropData, target: FileStat | Model, originalEvent: DragMouseEvent): TPromise<void> {
		const fileList = <FileList>(<DesktopDragAndDropData>data).getData().files;
		const filePaths: string[] = [];
		for (let i = 0; i < fileList.length; i++) {
			filePaths.push(fileList[i].path);
		}

		// Check for dropped external files to be folders
		return this.fileService.resolveFiles(filePaths.map(filePath => { return { resource: URI.file(filePath) }; })).then(result => {

			// Pass focus to window
			this.windowService.focusWindow();

			// Handle folders by adding to workspace if we are in workspace context
			const folders = result.filter(result => result.stat.isDirectory).map(result => result.stat.resource);
			if (folders.length > 0) {
				if (this.environmentService.appQuality === 'stable') {
					return void 0; // TODO@Ben multi root
				}

				if (this.contextService.hasMultiFolderWorkspace()) {
					return this.workspaceEditingService.addRoots(folders);
				}

				// If we are in single-folder context, ask for confirmation to create a workspace
				const result = this.messageService.confirm({
					message: folders.length > 1 ? nls.localize('dropFolders', "Do you want to add the folders to the workspace?") : nls.localize('dropFolder', "Do you want to add the folder to the workspace?"),
					type: 'question',
					primaryButton: folders.length > 1 ? nls.localize('addFolders', "&&Add Folders") : nls.localize('addFolder', "&&Add Folder")
				});

				if (result) {
					const currentRoots = this.contextService.getWorkspace().roots;
					const newRoots = [...currentRoots, ...folders];

					return this.windowService.createAndOpenWorkspace(distinct(newRoots.map(root => root.fsPath)));
				}
			}

			// Handle dropped files (only support FileStat as target)
			else if (target instanceof FileStat) {
				const importAction = this.instantiationService.createInstance(ImportFileAction, tree, target, null);
				return importAction.run({
					input: { paths: filePaths }
				});
			}

			return void 0;
		});
	}

	private handleExplorerDrop(tree: ITree, data: IDragAndDropData, target: FileStat, originalEvent: DragMouseEvent): TPromise<void> {
		const source: FileStat = data.getData()[0];
		const isCopy = (originalEvent.ctrlKey && !isMacintosh) || (originalEvent.altKey && isMacintosh);

		return tree.expand(target).then(() => {

			// Reuse duplicate action if user copies
			if (isCopy) {
				return this.instantiationService.createInstance(DuplicateFileAction, tree, source, target).run();
			}

			const dirtyMoved: URI[] = [];

			// Success: load all files that are dirty again to restore their dirty contents
			// Error: discard any backups created during the process
			const onSuccess = () => TPromise.join(dirtyMoved.map(t => this.textFileService.models.loadOrCreate(t)));
			const onError = (error?: Error, showError?: boolean) => {
				if (showError) {
					this.messageService.show(Severity.Error, error);
				}

				return TPromise.join(dirtyMoved.map(d => this.backupFileService.discardResourceBackup(d)));
			};

			// 1. check for dirty files that are being moved and backup to new target
			const dirty = this.textFileService.getDirty().filter(d => paths.isEqualOrParent(d.fsPath, source.resource.fsPath, !isLinux /* ignorecase */));
			return TPromise.join(dirty.map(d => {
				let moved: URI;

				// If the dirty file itself got moved, just reparent it to the target folder
				if (paths.isEqual(source.resource.fsPath, d.fsPath)) {
					moved = URI.file(paths.join(target.resource.fsPath, source.name));
				}

				// Otherwise, a parent of the dirty resource got moved, so we have to reparent more complicated. Example:
				else {
					moved = URI.file(paths.join(target.resource.fsPath, d.fsPath.substr(source.parent.resource.fsPath.length + 1)));
				}

				dirtyMoved.push(moved);

				const model = this.textFileService.models.get(d);

				return this.backupFileService.backupResource(moved, model.getValue(), model.getVersionId());
			}))

				// 2. soft revert all dirty since we have backed up their contents
				.then(() => this.textFileService.revertAll(dirty, { soft: true /* do not attempt to load content from disk */ }))

				// 3.) run the move operation
				.then(() => {
					const targetResource = URI.file(paths.join(target.resource.fsPath, source.name));
					let didHandleConflict = false;

					return this.fileService.moveFile(source.resource, targetResource).then(null, error => {

						// Conflict
						if ((<FileOperationError>error).fileOperationResult === FileOperationResult.FILE_MOVE_CONFLICT) {
							didHandleConflict = true;

							const confirm: IConfirmation = {
								message: nls.localize('confirmOverwriteMessage', "'{0}' already exists in the destination folder. Do you want to replace it?", source.name),
								detail: nls.localize('irreversible', "This action is irreversible!"),
								primaryButton: nls.localize({ key: 'replaceButtonLabel', comment: ['&& denotes a mnemonic'] }, "&&Replace"),
								type: 'warning'
							};

							// Move with overwrite if the user confirms
							if (this.messageService.confirm(confirm)) {
								const targetDirty = this.textFileService.getDirty().filter(d => paths.isEqualOrParent(d.fsPath, targetResource.fsPath, !isLinux /* ignorecase */));

								// Make sure to revert all dirty in target first to be able to overwrite properly
								return this.textFileService.revertAll(targetDirty, { soft: true /* do not attempt to load content from disk */ }).then(() => {

									// Then continue to do the move operation
									return this.fileService.moveFile(source.resource, targetResource, true).then(onSuccess, error => onError(error, true));
								});
							}

							return onError();
						}

						return onError(error, true);
					});
				})

				// 4.) resolve those that were dirty to load their previous dirty contents from disk
				.then(onSuccess, onError);
		}, errors.onUnexpectedError);
	}
}<|MERGE_RESOLUTION|>--- conflicted
+++ resolved
@@ -760,11 +760,7 @@
 		}
 
 		if (stat.isDirectory) {
-<<<<<<< HEAD
-			return URI.from({ scheme: 'folder', path: stat.resource.fsPath, authority: stat.resource.authority }).toString(); // indicates that we are dragging a folder
-=======
 			return URI.from({ scheme: 'folder', path: stat.resource.fsPath }); // indicates that we are dragging a folder
->>>>>>> ae5c9803
 		}
 
 		return stat.resource;
