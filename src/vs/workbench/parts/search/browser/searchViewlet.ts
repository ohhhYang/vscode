--- conflicted
+++ resolved
@@ -483,11 +483,7 @@
 			this.results = div;
 			this.results.addClass('show-file-icons');
 
-<<<<<<< HEAD
-			let dataSource = new SearchDataSource(this.contextService.hasMultiFolderWorkspace() || this.configurationService.getConfiguration<ISearchConfiguration>().search.alwaysIncludeFolderMatches);
-=======
 			let dataSource = new SearchDataSource(this.contextService.getWorkbenchState() === WorkbenchState.WORKSPACE);
->>>>>>> 6c4274d7
 			let renderer = this.instantiationService.createInstance(SearchRenderer, this.getActionRunner(), this);
 			let dnd = new SimpleFileResourceDragAndDrop(obj => obj instanceof FileMatch ? obj.resource() : void 0);
 
@@ -979,14 +975,7 @@
 			excludePattern,
 			includePattern
 		};
-<<<<<<< HEAD
-
-		// Allow subclass to modify list of folder resources without affecting ContextService
-		const folderResources = (this.contextService.hasWorkspace() ? this.contextService.getWorkspace().roots : []).concat();
-		this.onQueryChangedCreate(content, folderResources, options);
-=======
 		const folderResources = this.contextService.getWorkspace().folders;
->>>>>>> 6c4274d7
 
 		const onQueryValidationError = (err: Error) => {
 			this.searchWidget.searchInput.showMessage({ content: err.message, type: MessageType.ERROR });
