--- conflicted
+++ resolved
@@ -81,11 +81,8 @@
 		exclude: glob.IExpression,
 		useRipgrep: boolean,
 		useIgnoreFilesByDefault: boolean,
-<<<<<<< HEAD
 		profiles: ISearchProfile[]
-=======
 		followSymlinks: boolean;
->>>>>>> f6cf0926
 	};
 }
 
