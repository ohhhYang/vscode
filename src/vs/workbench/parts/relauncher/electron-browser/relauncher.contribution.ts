--- conflicted
+++ resolved
@@ -124,27 +124,10 @@
 	private onDidChangeWorkspaceFolders(): void {
 		const workspace = this.contextService.getWorkspace();
 
-<<<<<<< HEAD
-		// HACK(sqs): Reloading is only necessary for extensions that incorrectly use
-		// vscode.workspace.rootPath. None of the extensions we rely on use that, so we
-		// can skip reloading in most cases.
-		reloadWindow = !workspace;
-
-		// Reload window if this is needed
-		if (reloadWindow) {
-			this.doConfirm(
-				localize('relaunchWorkspaceMessage', "This workspace change requires a reload of our extension system."),
-				void 0,
-				localize('reload', "Reload"),
-				() => this.windowService.reloadWindow()
-			);
-		}
-=======
 		// Restart extension host if first root folder changed (impact on deprecated workspace.rootPath API)
 		const newFirstFolderPath = workspace.folders.length > 0 ? workspace.folders[0].uri.fsPath : void 0;
 		if (this.firstFolderPath !== newFirstFolderPath) {
 			this.firstFolderPath = newFirstFolderPath;
->>>>>>> 4571d387
 
 			this.extensionHostRestarter.schedule(); // buffer calls to extension host restart
 		}
