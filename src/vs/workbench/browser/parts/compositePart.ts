--- conflicted
+++ resolved
@@ -170,42 +170,38 @@
 		});
 	}
 
-<<<<<<< HEAD
 	// PATCH(sourcegraph) Create and build a composite, but not show it.
 	public resolveComposite(id: string): TPromise<Composite> {
-		return this.createComposite(id).then(composite => {
-			let createCompositePromise: TPromise<void>;
-			// Composites created for the first time
-			let compositeContainer = this.mapCompositeToCompositeContainer[composite.getId()];
-			if (!compositeContainer) {
-
-				// Build Container off-DOM
-				compositeContainer = $().div({
-					'class': ['composite', this.compositeCSSClass],
-					id: composite.getId()
-				}, (div: Builder) => {
-					createCompositePromise = composite.create(div).then(() => {
-						composite.updateStyles();
-					});
+		const composite = this.createComposite(id);
+
+		let createCompositePromise: TPromise<void>;
+		// Composites created for the first time
+		let compositeContainer = this.mapCompositeToCompositeContainer[composite.getId()];
+		if (!compositeContainer) {
+
+			// Build Container off-DOM
+			compositeContainer = $().div({
+				'class': ['composite', this.compositeCSSClass],
+				id: composite.getId()
+			}, (div: Builder) => {
+				createCompositePromise = composite.create(div).then(() => {
+					composite.updateStyles();
 				});
-
-				// Remember composite container
-				this.mapCompositeToCompositeContainer[composite.getId()] = compositeContainer;
-			}
-
-			// Composite already exists but is hidden
-			else {
-				createCompositePromise = TPromise.as(null);
-			}
-
-			return createCompositePromise.then(() => composite);
-		});
-	}
-
-	protected createComposite(id: string, isActive?: boolean): TPromise<Composite> {
-=======
+			});
+
+			// Remember composite container
+			this.mapCompositeToCompositeContainer[composite.getId()] = compositeContainer;
+		}
+
+		// Composite already exists but is hidden
+		else {
+			createCompositePromise = TPromise.as(null);
+		}
+
+		return createCompositePromise.then(() => composite);
+	}
+
 	protected createComposite(id: string, isActive?: boolean): Composite {
->>>>>>> af6ca44d
 
 		// Check if composite is already created
 		for (let i = 0; i < this.instantiatedComposites.length; i++) {
