--- conflicted
+++ resolved
@@ -170,9 +170,6 @@
 	}
 
 	resolveFiles(toResolve: { resource: URI; options?: IResolveFileOptions; }[]): TPromise<IResolveFileResult[], any> {
-<<<<<<< HEAD
-		const groups = groupBy(toResolve, (a, b) => compare(a.resource.scheme, b.resource.scheme), true);
-=======
 
 		// soft-groupBy, keep order, don't rearrange/merge groups
 		let groups: (typeof toResolve)[] = [];
@@ -185,7 +182,6 @@
 			group.push(request);
 		}
 
->>>>>>> af6ca44d
 		const promises: TPromise<IResolveFileResult[], any>[] = [];
 		for (const group of groups) {
 			if (group[0].resource.scheme === Schemas.file) {
