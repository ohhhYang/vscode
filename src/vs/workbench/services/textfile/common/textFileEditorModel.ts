--- conflicted
+++ resolved
@@ -12,10 +12,7 @@
 import { guessMimeTypes } from 'vs/base/common/mime';
 import { toErrorMessage } from 'vs/base/common/errorMessage';
 import URI from 'vs/base/common/uri';
-<<<<<<< HEAD
-=======
 // import * as assert from 'vs/base/common/assert';
->>>>>>> 5ebdf731
 import { IDisposable, dispose } from 'vs/base/common/lifecycle';
 import paths = require('vs/base/common/paths');
 import diagnostics = require('vs/base/common/diagnostics');
@@ -93,12 +90,9 @@
 	) {
 		super(modelService, modeService);
 
-<<<<<<< HEAD
-=======
 		// TODO@remote
 		// assert.ok(resource.scheme === 'file', 'TextFileEditorModel can only handle file:// resources.');
 
->>>>>>> 5ebdf731
 		this.resource = resource;
 		this.toDispose = [];
 		this._onDidContentChange = new Emitter<StateChange>();
