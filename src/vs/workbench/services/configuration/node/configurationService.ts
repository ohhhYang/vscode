/*---------------------------------------------------------------------------------------------
 *  Copyright (c) Microsoft Corporation. All rights reserved.
 *  Licensed under the MIT License. See License.txt in the project root for license information.
 *--------------------------------------------------------------------------------------------*/
'use strict';

import URI from 'vs/base/common/uri';
import * as paths from 'vs/base/common/paths';
import { TPromise } from 'vs/base/common/winjs.base';
import { dirname } from 'path';
import * as assert from 'vs/base/common/assert';
import Event, { Emitter } from 'vs/base/common/event';
import { StrictResourceMap } from 'vs/base/common/map';
import { equals } from 'vs/base/common/objects';
import { Disposable } from 'vs/base/common/lifecycle';
import { Queue } from 'vs/base/common/async';
import { stat, writeFile } from 'vs/base/node/pfs';
import { IJSONContributionRegistry, Extensions as JSONExtensions } from 'vs/platform/jsonschemas/common/jsonContributionRegistry';
import { IWorkspaceContextService, Workspace, WorkbenchState, IWorkspaceFolder, toWorkspaceFolders, IWorkspaceFoldersChangeEvent } from 'vs/platform/workspace/common/workspace';
import { FileChangesEvent } from 'vs/platform/files/common/files';
import { isLinux } from 'vs/base/common/platform';
import { IEnvironmentService } from 'vs/platform/environment/common/environment';
import { ConfigurationModel, ConfigurationChangeEvent, AllKeysConfigurationChangeEvent } from 'vs/platform/configuration/common/configurationModels';
import { IConfigurationChangeEvent, ConfigurationTarget, IConfigurationOverrides, keyFromOverrideIdentifier, isConfigurationOverrides, IConfigurationData } from 'vs/platform/configuration/common/configuration';
import { FolderConfigurationModel, Configuration, WorkspaceConfigurationChangeEvent } from 'vs/workbench/services/configuration/common/configurationModels';
import { IWorkspaceConfigurationService, WORKSPACE_CONFIG_FOLDER_DEFAULT_NAME, defaultSettingsSchemaId, organizationSettingsSchemaId, userSettingsSchemaId, workspaceSettingsSchemaId, folderSettingsSchemaId } from 'vs/workbench/services/configuration/common/configuration';
import { ConfigurationService as GlobalConfigurationService } from 'vs/platform/configuration/node/configurationService';
import { Registry } from 'vs/platform/registry/common/platform';
import { IConfigurationNode, IConfigurationRegistry, Extensions, ConfigurationScope, settingsSchema, resourceSettingsSchema } from 'vs/platform/configuration/common/configurationRegistry';
import { createHash } from 'crypto';
import { getWorkspaceLabel, IWorkspacesService, IWorkspaceIdentifier, ISingleFolderWorkspaceIdentifier, isSingleFolderWorkspaceIdentifier, isWorkspaceIdentifier, IStoredWorkspaceFolder, isStoredWorkspaceFolder } from 'vs/platform/workspaces/common/workspaces';
import { IWindowConfiguration } from 'vs/platform/windows/common/windows';
import { IExtensionService } from 'vs/platform/extensions/common/extensions';
import { ICommandService } from 'vs/platform/commands/common/commands';
import product from 'vs/platform/node/product';
import pkg from 'vs/platform/node/package';
import { IInstantiationService } from 'vs/platform/instantiation/common/instantiation';
import { ConfigurationEditingService } from 'vs/workbench/services/configuration/node/configurationEditingService';
import { WorkspaceConfiguration, FolderConfiguration } from 'vs/workbench/services/configuration/node/configuration';
import { JSONEditingService } from 'vs/workbench/services/configuration/node/jsonEditingService';
import { Schemas } from 'vs/base/common/network';
import { massageFolderPathForWorkspace } from 'vs/platform/workspaces/node/workspaces';
import { IResourceResolverService } from 'vs/platform/resourceResolver/common/resourceResolver';

export class WorkspaceService extends Disposable implements IWorkspaceConfigurationService, IWorkspaceContextService {

	public _serviceBrand: any;

	private workspace: Workspace;
	private _configuration: Configuration;
	private baseConfigurationService: GlobalConfigurationService;
	private workspaceConfiguration: WorkspaceConfiguration;
	private cachedFolderConfigs: StrictResourceMap<FolderConfiguration>;

	private workspaceEditingQueue: Queue<void>;

	protected readonly _onDidChangeConfiguration: Emitter<IConfigurationChangeEvent> = this._register(new Emitter<IConfigurationChangeEvent>());
	public readonly onDidChangeConfiguration: Event<IConfigurationChangeEvent> = this._onDidChangeConfiguration.event;

	protected readonly _onDidChangeWorkspaceFolders: Emitter<IWorkspaceFoldersChangeEvent> = this._register(new Emitter<IWorkspaceFoldersChangeEvent>());
	public readonly onDidChangeWorkspaceFolders: Event<IWorkspaceFoldersChangeEvent> = this._onDidChangeWorkspaceFolders.event;

	protected readonly _onDidChangeWorkspaceName: Emitter<void> = this._register(new Emitter<void>());
	public readonly onDidChangeWorkspaceName: Event<void> = this._onDidChangeWorkspaceName.event;

	protected readonly _onDidChangeWorkbenchState: Emitter<WorkbenchState> = this._register(new Emitter<WorkbenchState>());
	public readonly onDidChangeWorkbenchState: Event<WorkbenchState> = this._onDidChangeWorkbenchState.event;

	private configurationEditingService: ConfigurationEditingService;
	private jsonEditingService: JSONEditingService;

	constructor(private environmentService: IEnvironmentService, private workspacesService: IWorkspacesService, private resourceResolverService: IResourceResolverService, private workspaceSettingsRootFolder: string = WORKSPACE_CONFIG_FOLDER_DEFAULT_NAME) {
		super();

		this.workspaceConfiguration = this._register(new WorkspaceConfiguration());
		this._register(this.workspaceConfiguration.onDidUpdateConfiguration(() => this.onWorkspaceConfigurationChanged()));

		this.baseConfigurationService = this._register(new GlobalConfigurationService(environmentService));
		this._register(this.baseConfigurationService.onDidChangeConfiguration(e => this.onBaseConfigurationChanged(e)));
		this._register(Registry.as<IConfigurationRegistry>(Extensions.Configuration).onDidRegisterConfiguration(e => this.registerConfigurationSchemas()));

		this.workspaceEditingQueue = new Queue<void>();
	}

	// Workspace Context Service Impl

	public getWorkspace(): Workspace {
		return this.workspace;
	}

	public getWorkbenchState(): WorkbenchState {
		// Workspace has configuration file
		if (this.workspace.configuration) {
			return WorkbenchState.WORKSPACE;
		}

		// Folder has single root
		if (this.workspace.folders.length === 1) {
			return WorkbenchState.FOLDER;
		}

		// Empty
		return WorkbenchState.EMPTY;
	}

	public getWorkspaceFolder(resource: URI): IWorkspaceFolder {
		return this.workspace.getFolder(resource);
	}

	public addFolders(foldersToAdd: URI[]): TPromise<void>;
	public addFolders(foldersToAdd: { uri: URI, name?: string }[]): TPromise<void>;
	public addFolders(folders: URI[] | { uri: URI, name?: string }[]): TPromise<void> {
		assert.ok(this.jsonEditingService, 'Workbench is not initialized yet');
		return this.workspaceEditingQueue.queue(() => this.doAddFolders(folders));
	}

	public removeFolders(foldersToRemove: URI[]): TPromise<void> {
		assert.ok(this.jsonEditingService, 'Workbench is not initialized yet');
		return this.workspaceEditingQueue.queue(() => this.doRemoveFolders(foldersToRemove));
	}

	public isInsideWorkspace(resource: URI): boolean {
		return !!this.getWorkspaceFolder(resource);
	}

	public isCurrentWorkspace(workspaceIdentifier: ISingleFolderWorkspaceIdentifier | IWorkspaceIdentifier): boolean {
		switch (this.getWorkbenchState()) {
			case WorkbenchState.FOLDER:
				return isSingleFolderWorkspaceIdentifier(workspaceIdentifier) && this.pathEquals(this.workspace.folders[0].uri.fsPath, workspaceIdentifier);
			case WorkbenchState.WORKSPACE:
				return isWorkspaceIdentifier(workspaceIdentifier) && this.workspace.id === workspaceIdentifier.id;
		}
		return false;
	}

	private doAddFolders(foldersToAdd: (URI | { uri: URI, name?: string })[]): TPromise<void> {
		if (this.getWorkbenchState() !== WorkbenchState.WORKSPACE) {
			return TPromise.as(void 0); // we need a workspace to begin with
		}

		const currentWorkspaceFolders = this.getWorkspace().folders;
		const currentWorkspaceFolderUris = currentWorkspaceFolders.map(folder => folder.uri);
		const currentStoredFolders = currentWorkspaceFolders.map(folder => folder.raw);

		const storedFoldersToAdd: IStoredWorkspaceFolder[] = [];

		const workspaceConfigFolder = dirname(this.getWorkspace().configuration.fsPath);

<<<<<<< HEAD
		const resolvedFoldersToAdd: TPromise<URI[]> = TPromise.join(foldersToAdd
			.filter(folder => {
				return !this.contains(currentWorkspaceFolderUris, folder);
			})
			.map(folder => this.resourceResolverService.resolveResource(folder))
		);

		return resolvedFoldersToAdd.then(resolvedFoldersToAdd => resolvedFoldersToAdd.forEach(folderToAdd => {
			if (this.contains(currentWorkspaceFolderUris, folderToAdd)) {
=======
		foldersToAdd.forEach(folderToAdd => {
			let folderResource: URI;
			let folderName: string;
			if (URI.isUri(folderToAdd)) {
				folderResource = folderToAdd;
			} else {
				folderResource = folderToAdd.uri;
				folderName = folderToAdd.name;
			}

			if (this.contains(currentWorkspaceFolderUris, folderResource)) {
>>>>>>> 914c81ec
				return; // already existing
			}

			let storedFolder: IStoredWorkspaceFolder;

			// File resource: use "path" property
			if (folderResource.scheme === Schemas.file) {
				storedFolder = {
					path: massageFolderPathForWorkspace(folderResource.fsPath, workspaceConfigFolder, currentStoredFolders)
				};
			}

			// Any other resource: use "uri" property
			else {
				storedFolder = {
					uri: folderResource.toString(true)
				};
			}

			if (folderName) {
				storedFolder.name = folderName;
			}
<<<<<<< HEAD
		})).then(() => {
			if (storedFoldersToAdd.length > 0) {
				return this.setFolders([...currentStoredFolders, ...storedFoldersToAdd]);
			}
			return TPromise.as(void 0);
=======

			storedFoldersToAdd.push(storedFolder);
>>>>>>> 914c81ec
		});
	}

	private doRemoveFolders(foldersToRemove: URI[]): TPromise<void> {
		if (this.getWorkbenchState() !== WorkbenchState.WORKSPACE) {
			return TPromise.as(void 0); // we need a workspace to begin with
		}

		const currentWorkspaceFolders = this.getWorkspace().folders;
		const currentStoredFolders = currentWorkspaceFolders.map(folder => folder.raw);

		const newStoredFolders: IStoredWorkspaceFolder[] = currentStoredFolders.filter((folder, index) => {
			if (!isStoredWorkspaceFolder(folder)) {
				return true; // keep entries which are unrelated
			}

			return !this.contains(foldersToRemove, currentWorkspaceFolders[index].uri); // keep entries which are unrelated
		});

		if (newStoredFolders.length !== currentStoredFolders.length) {
			return this.setFolders(newStoredFolders);
		}

		return TPromise.as(void 0);
	}

	private setFolders(folders: IStoredWorkspaceFolder[]): TPromise<void> {
		return this.workspaceConfiguration.setFolders(folders, this.jsonEditingService)
			.then(() => this.onWorkspaceConfigurationChanged());
	}

	private contains(resources: URI[], toCheck: URI): boolean {
		return resources.some(resource => {
			if (isLinux) {
				return resource.toString() === toCheck.toString();
			}

			return resource.toString().toLowerCase() === toCheck.toString().toLowerCase();
		});
	}

	// Workspace Configuration Service Impl

	getConfigurationData(): IConfigurationData {
		return this._configuration.toData();
	}

	getConfiguration<T>(): T
	getConfiguration<T>(section: string): T
	getConfiguration<T>(overrides: IConfigurationOverrides): T
	getConfiguration<T>(section: string, overrides: IConfigurationOverrides): T
	getConfiguration(arg1?: any, arg2?: any): any {
		const section = typeof arg1 === 'string' ? arg1 : void 0;
		const overrides = isConfigurationOverrides(arg1) ? arg1 : isConfigurationOverrides(arg2) ? arg2 : void 0;
		return this._configuration.getSection(section, overrides);
	}

	getValue<T>(key: string, overrides?: IConfigurationOverrides): T {
		return this._configuration.getValue(key, overrides);
	}

	updateValue(key: string, value: any): TPromise<void>
	updateValue(key: string, value: any, overrides: IConfigurationOverrides): TPromise<void>
	updateValue(key: string, value: any, target: ConfigurationTarget): TPromise<void>
	updateValue(key: string, value: any, overrides: IConfigurationOverrides, target: ConfigurationTarget): TPromise<void>
	updateValue(key: string, value: any, overrides: IConfigurationOverrides, target: ConfigurationTarget, donotNotifyError: boolean): TPromise<void>
	updateValue(key: string, value: any, arg3?: any, arg4?: any, donotNotifyError?: any): TPromise<void> {
		assert.ok(this.configurationEditingService, 'Workbench is not initialized yet');
		const overrides = isConfigurationOverrides(arg3) ? arg3 : void 0;
		const target = this.deriveConfigurationTarget(key, value, overrides, overrides ? arg4 : arg3);
		return target ? this.writeConfigurationValue(key, value, target, overrides, donotNotifyError)
			: TPromise.as(null);
	}

	reloadConfiguration(folder?: IWorkspaceFolder, key?: string): TPromise<void> {
		if (folder) {
			return this.reloadWorkspaceFolderConfiguration(folder, key);
		}
		return this.reloadUserConfiguration()
			.then(() => this.loadConfiguration());
	}

	inspect<T>(key: string, overrides?: IConfigurationOverrides): {
		default: T,
		organization: T,
		user: T,
		workspace: T,
		workspaceFolder: T,
		memory?: T,
		value: T
	} {
		return this._configuration.lookup<T>(key, overrides);
	}

	keys(): {
		default: string[];
		organization: string[];
		user: string[];
		workspace: string[];
		workspaceFolder: string[];
	} {
		return this._configuration.keys();
	}

	getUnsupportedWorkspaceKeys(): string[] {
		return this.getWorkbenchState() === WorkbenchState.FOLDER ? this._configuration.getFolderConfigurationModel(this.workspace.folders[0].uri).workspaceSettingsConfig.unsupportedKeys : [];
	}

	initialize(arg: IWorkspaceIdentifier | ISingleFolderWorkspaceIdentifier | IWindowConfiguration): TPromise<any> {
		return this.createWorkspace(arg)
			.then(workspace => this.setWorkspace(workspace))
			.then(() => this.initializeConfiguration());
	}

	setInstantiationService(instantiationService: IInstantiationService): void {
		this.configurationEditingService = instantiationService.createInstance(ConfigurationEditingService);
		this.jsonEditingService = instantiationService.createInstance(JSONEditingService);
	}

	handleWorkspaceFileEvents(event: FileChangesEvent): TPromise<void> {
		switch (this.getWorkbenchState()) {
			case WorkbenchState.FOLDER:
				return this.onSingleFolderFileChanges(event);
			case WorkbenchState.WORKSPACE:
				return this.onWorkspaceFileChanges(event);
		}
		return TPromise.as(void 0);
	}

	private createWorkspace(arg: IWorkspaceIdentifier | ISingleFolderWorkspaceIdentifier | IWindowConfiguration): TPromise<Workspace> {
		if (isWorkspaceIdentifier(arg)) {
			return this.createMulitFolderWorkspace(arg);
		}

		if (isSingleFolderWorkspaceIdentifier(arg)) {
			return this.createSingleFolderWorkspace(arg);
		}

		return this.createEmptyWorkspace(arg);
	}

	private createMulitFolderWorkspace(workspaceIdentifier: IWorkspaceIdentifier): TPromise<Workspace> {
		const workspaceConfigPath = URI.file(workspaceIdentifier.configPath);
		return this.workspaceConfiguration.load(workspaceConfigPath)
			.then(() => {
				const workspaceFolders = toWorkspaceFolders(this.workspaceConfiguration.getFolders(), URI.file(paths.dirname(workspaceConfigPath.fsPath)));
				const workspaceId = workspaceIdentifier.id;
				const workspaceName = getWorkspaceLabel({ id: workspaceId, configPath: workspaceConfigPath.fsPath }, this.environmentService);
				return new Workspace(workspaceId, workspaceName, workspaceFolders, workspaceConfigPath);
			});
	}

	private createSingleFolderWorkspace(singleFolderWorkspaceIdentifier: ISingleFolderWorkspaceIdentifier): TPromise<Workspace> {
		const folderPath = URI.file(singleFolderWorkspaceIdentifier);
		return stat(folderPath.fsPath)
			.then(workspaceStat => {
				const ctime = isLinux ? workspaceStat.ino : workspaceStat.birthtime.getTime(); // On Linux, birthtime is ctime, so we cannot use it! We use the ino instead!
				const id = createHash('md5').update(folderPath.fsPath).update(ctime ? String(ctime) : '').digest('hex');
				const folder = URI.file(folderPath.fsPath);
				return new Workspace(id, paths.basename(folderPath.fsPath), toWorkspaceFolders([{ path: folder.fsPath }]), null, ctime);
			});
	}

	private createEmptyWorkspace(configuration: IWindowConfiguration): TPromise<Workspace> {
		let id = configuration.backupPath ? URI.from({ path: paths.basename(configuration.backupPath), scheme: 'empty' }).toString() : '';
		return TPromise.as(new Workspace(id));
	}

	private setWorkspace(workspace: Workspace): void {
		if (!this.workspace) {
			this.workspace = workspace;
			return;
		}

		const currentState = this.getWorkbenchState();
		const currentWorkspacePath = this.workspace.configuration ? this.workspace.configuration.fsPath : void 0;
		const currentFolders = this.workspace.folders;

		this.workspace.update(workspace);

		const newState = this.getWorkbenchState();
		if (newState !== currentState) {
			this._onDidChangeWorkbenchState.fire(newState);
		}

		const newWorkspacePath = this.workspace.configuration ? this.workspace.configuration.fsPath : void 0;
		if (newWorkspacePath !== currentWorkspacePath || newState !== currentState) {
			this._onDidChangeWorkspaceName.fire();
		}

		const changes = this.compareFolders(currentFolders, this.workspace.folders);
		if (changes.added.length || changes.removed.length || changes.changed.length) {
			this._onDidChangeWorkspaceFolders.fire(changes);
		}
	}

	private compareFolders(currentFolders: IWorkspaceFolder[], newFolders: IWorkspaceFolder[]): IWorkspaceFoldersChangeEvent {
		const result = { added: [], removed: [], changed: [] };

		result.added = newFolders.filter(newFolder => !currentFolders.some(currentFolder => newFolder.uri.toString() === currentFolder.uri.toString()));
		result.removed = currentFolders.filter(currentFolder => !newFolders.some(newFolder => currentFolder.uri.toString() === newFolder.uri.toString()));
		result.changed = newFolders.filter(newFolder => currentFolders.some(currentFolder => newFolder.uri.toString() === currentFolder.uri.toString() && newFolder.name !== currentFolder.name));

		return result;
	}

	private initializeConfiguration(): TPromise<void> {
		this.registerConfigurationSchemas();
		return this.loadConfiguration();
	}

	private reloadUserConfiguration(key?: string): TPromise<void> {
		return this.baseConfigurationService.reloadConfiguration();
	}

	private reloadWorkspaceConfiguration(key?: string): TPromise<void> {
		const workbenchState = this.getWorkbenchState();
		if (workbenchState === WorkbenchState.FOLDER) {
			return this.onWorkspaceFolderConfigurationChanged(this.workspace.folders[0], key);
		}
		if (workbenchState === WorkbenchState.WORKSPACE) {
			return this.workspaceConfiguration.reload().then(() => this.onWorkspaceConfigurationChanged());
		}
		return TPromise.as(null);
	}

	private reloadWorkspaceFolderConfiguration(folder: IWorkspaceFolder, key?: string): TPromise<void> {
		return this.onWorkspaceFolderConfigurationChanged(folder, key);
	}

	private loadConfiguration(): TPromise<void> {
		// reset caches
		this.cachedFolderConfigs = new StrictResourceMap<FolderConfiguration>();

		const folders = this.workspace.folders;
		return this.loadFolderConfigurations(folders)
			.then((folderConfigurations) => {

				let workspaceConfiguration = this.getWorkspaceConfigurationModel(folderConfigurations);
				const folderConfigurationModels = new StrictResourceMap<FolderConfigurationModel>();
				folderConfigurations.forEach((folderConfiguration, index) => folderConfigurationModels.set(folders[index].uri, folderConfiguration));

				const currentConfiguration = this._configuration;
				this._configuration = new Configuration(this.baseConfigurationService.configuration.defaults, this.baseConfigurationService.configuration.organization, this.baseConfigurationService.configuration.user, workspaceConfiguration, folderConfigurationModels, new ConfigurationModel(), new StrictResourceMap<ConfigurationModel>(), this.getWorkbenchState() !== WorkbenchState.EMPTY ? this.workspace : null); //TODO: Sandy Avoid passing null

				if (currentConfiguration) {
					const changedKeys = this._configuration.compare(currentConfiguration);
					this.triggerConfigurationChange(new ConfigurationChangeEvent().change(changedKeys), ConfigurationTarget.WORKSPACE);
				} else {
					this._onDidChangeConfiguration.fire(new AllKeysConfigurationChangeEvent(this._configuration.allKeys(), ConfigurationTarget.WORKSPACE, this.getTargetConfiguration(ConfigurationTarget.WORKSPACE)));
				}
			});
	}

	private getWorkspaceConfigurationModel(folderConfigurations: FolderConfigurationModel[]): ConfigurationModel {
		switch (this.getWorkbenchState()) {
			case WorkbenchState.FOLDER:
				return folderConfigurations[0];
			case WorkbenchState.WORKSPACE:
				return this.workspaceConfiguration.getConfiguration();
			default:
				return new ConfigurationModel();
		}
	}

	private registerConfigurationSchemas(): void {
		if (this.workspace) {
			const jsonRegistry = Registry.as<IJSONContributionRegistry>(JSONExtensions.JSONContribution);
			jsonRegistry.registerSchema(defaultSettingsSchemaId, settingsSchema);
			jsonRegistry.registerSchema(organizationSettingsSchemaId, settingsSchema);
			jsonRegistry.registerSchema(userSettingsSchemaId, settingsSchema);

			if (WorkbenchState.WORKSPACE === this.getWorkbenchState()) {
				jsonRegistry.registerSchema(workspaceSettingsSchemaId, settingsSchema);
				jsonRegistry.registerSchema(folderSettingsSchemaId, resourceSettingsSchema);
			} else {
				jsonRegistry.registerSchema(workspaceSettingsSchemaId, settingsSchema);
				jsonRegistry.registerSchema(folderSettingsSchemaId, settingsSchema);
			}
		}
	}

	private onBaseConfigurationChanged(e: IConfigurationChangeEvent): void {
		if (this.workspace && this._configuration) {
			if (e.source === ConfigurationTarget.DEFAULT) {
				this.workspace.folders.forEach(folder => this._configuration.getFolderConfigurationModel(folder.uri).update());
				this._configuration.updateDefaultConfiguration(this.baseConfigurationService.configuration.defaults);
				this.triggerConfigurationChange(new ConfigurationChangeEvent().change(e.affectedKeys), e.source);
			} else if (e.source === ConfigurationTarget.ORGANIZATION) {
				let keys = this._configuration.updateOrganizationConfiguration(this.baseConfigurationService.configuration.organization);
				this.triggerConfigurationChange(keys, e.source);
			}
			else {
				let keys = this._configuration.updateUserConfiguration(this.baseConfigurationService.configuration.user);
				this.triggerConfigurationChange(keys, e.source);
			}
		}
	}

	private onWorkspaceConfigurationChanged(): TPromise<void> {
		if (this.workspace && this.workspace.configuration && this._configuration) {
			const workspaceConfigurationChangeEvent = this._configuration.updateWorkspaceConfiguration(this.workspaceConfiguration.getConfiguration());
			let configuredFolders = toWorkspaceFolders(this.workspaceConfiguration.getFolders(), URI.file(paths.dirname(this.workspace.configuration.fsPath)));
			const changes = this.compareFolders(this.workspace.folders, configuredFolders);
			if (changes.added.length || changes.removed.length || changes.changed.length) {
				this.workspace.folders = configuredFolders;
				return this.onFoldersChanged()
					.then(foldersConfigurationChangeEvent => {
						this.triggerConfigurationChange(foldersConfigurationChangeEvent.change(workspaceConfigurationChangeEvent), ConfigurationTarget.WORKSPACE_FOLDER);
						this._onDidChangeWorkspaceFolders.fire(changes);
					});
			} else {
				this.triggerConfigurationChange(workspaceConfigurationChangeEvent, ConfigurationTarget.WORKSPACE);
			}
		}
		return TPromise.as(null);
	}

	private onWorkspaceFileChanges(event: FileChangesEvent): TPromise<void> {
		return TPromise.join(this.workspace.folders.map(folder =>
			// handle file event for each folder
			this.cachedFolderConfigs.get(folder.uri).handleWorkspaceFileEvents(event)
				// Update folder configuration if handled
				.then(folderConfiguration => folderConfiguration ? this._configuration.updateFolderConfiguration(folder.uri, folderConfiguration) : new ConfigurationChangeEvent()))
		).then(changeEvents => {
			const consolidateChangeEvent = changeEvents.reduce((consolidated, e) => consolidated.change(e), new ConfigurationChangeEvent());
			this.triggerConfigurationChange(consolidateChangeEvent, ConfigurationTarget.WORKSPACE_FOLDER);
		});
	}

	private onSingleFolderFileChanges(event: FileChangesEvent): TPromise<void> {
		const folder = this.workspace.folders[0];
		return this.cachedFolderConfigs.get(folder.uri).handleWorkspaceFileEvents(event)
			.then(folderConfiguration => {
				if (folderConfiguration) {
					// File change handled
					this._configuration.updateFolderConfiguration(folder.uri, folderConfiguration);
					const workspaceChangedKeys = this._configuration.updateWorkspaceConfiguration(folderConfiguration);
					this.triggerConfigurationChange(workspaceChangedKeys, ConfigurationTarget.WORKSPACE);
				}
			});
	}

	private onWorkspaceFolderConfigurationChanged(folder: IWorkspaceFolder, key?: string): TPromise<void> {
		this.disposeFolderConfiguration(folder);
		return this.loadFolderConfigurations([folder])
			.then(([folderConfiguration]) => {
				const folderChangedKeys = this._configuration.updateFolderConfiguration(folder.uri, folderConfiguration);
				if (this.getWorkbenchState() === WorkbenchState.FOLDER) {
					const workspaceChangedKeys = this._configuration.updateWorkspaceConfiguration(folderConfiguration);
					this.triggerConfigurationChange(workspaceChangedKeys, ConfigurationTarget.WORKSPACE);
				} else {
					this.triggerConfigurationChange(folderChangedKeys, ConfigurationTarget.WORKSPACE_FOLDER);
				}
			});
	}

	private onFoldersChanged(): TPromise<ConfigurationChangeEvent> {
		let changeEvent = new ConfigurationChangeEvent();

		// Remove the configurations of deleted folders
		for (const key of this.cachedFolderConfigs.keys()) {
			if (!this.workspace.folders.filter(folder => folder.uri.toString() === key.toString())[0]) {
				this.cachedFolderConfigs.delete(key);
				changeEvent = changeEvent.change(this._configuration.deleteFolderConfiguration(key));
			}
		}

		const toInitialize = this.workspace.folders.filter(folder => !this.cachedFolderConfigs.has(folder.uri));
		if (toInitialize.length) {
			return this.loadFolderConfigurations(toInitialize)
				.then(folderConfigurations => {
					folderConfigurations.forEach((folderConfiguration, index) => {
						changeEvent = changeEvent.change(this._configuration.updateFolderConfiguration(toInitialize[index].uri, folderConfiguration));
					});
					return changeEvent;
				});
		}
		return TPromise.as(changeEvent);
	}

	private loadFolderConfigurations(folders: IWorkspaceFolder[]): TPromise<FolderConfigurationModel[]> {
		return TPromise.join([...folders.map(folder => {
			const folderConfiguration = new FolderConfiguration(folder.uri, this.workspaceSettingsRootFolder, this.getWorkbenchState() === WorkbenchState.WORKSPACE ? ConfigurationScope.RESOURCE : ConfigurationScope.WINDOW);
			this.cachedFolderConfigs.set(folder.uri, this._register(folderConfiguration));
			return folderConfiguration.loadConfiguration();
		})]);
	}

	private writeConfigurationValue(key: string, value: any, target: ConfigurationTarget, overrides: IConfigurationOverrides, donotNotifyError: boolean): TPromise<void> {
		if (target === ConfigurationTarget.DEFAULT) {
			return TPromise.wrapError(new Error('Invalid configuration target'));
		}

		if (target === ConfigurationTarget.MEMORY) {
			this._configuration.updateValue(key, value, overrides);
			this.triggerConfigurationChange(new ConfigurationChangeEvent().change(overrides.overrideIdentifier ? [keyFromOverrideIdentifier(overrides.overrideIdentifier)] : [key], overrides.resource), target);
			return TPromise.as(null);
		}

		return this.configurationEditingService.writeConfiguration(target, { key, value }, { scopes: overrides, donotNotifyError })
			.then(() => {
				switch (target) {
					case ConfigurationTarget.ORGANIZATION:
					case ConfigurationTarget.USER:
						return this.reloadUserConfiguration();
					case ConfigurationTarget.WORKSPACE:
						return this.reloadWorkspaceConfiguration();
					case ConfigurationTarget.WORKSPACE_FOLDER:
						const workspaceFolder = overrides && overrides.resource ? this.workspace.getFolder(overrides.resource) : null;
						if (workspaceFolder) {
							return this.reloadWorkspaceFolderConfiguration(this.workspace.getFolder(overrides.resource), key);
						}
				}
				return null;
			});
	}

	private deriveConfigurationTarget(key: string, value: any, overrides: IConfigurationOverrides, target: ConfigurationTarget): ConfigurationTarget {
		if (target) {
			return target;
		}

		if (value === void 0) {
			// Ignore. But expected is to remove the value from all targets
			return void 0;
		}

		const inspect = this.inspect(key, overrides);
		if (equals(value, inspect.value)) {
			// No change. So ignore.
			return void 0;
		}

		if (inspect.workspaceFolder !== void 0) {
			return ConfigurationTarget.WORKSPACE_FOLDER;
		}

		if (inspect.workspace !== void 0) {
			return ConfigurationTarget.WORKSPACE;
		}

		if (inspect.user !== void 0) {
			return ConfigurationTarget.USER;
		}

		return ConfigurationTarget.ORGANIZATION;
	}

	private triggerConfigurationChange(configurationEvent: ConfigurationChangeEvent, target: ConfigurationTarget): void {
		if (configurationEvent.affectedKeys.length) {
			configurationEvent.telemetryData(target, this.getTargetConfiguration(target));
			this._onDidChangeConfiguration.fire(new WorkspaceConfigurationChangeEvent(configurationEvent, this.workspace));
		}
	}

	private getTargetConfiguration(target: ConfigurationTarget): any {
		switch (target) {
			case ConfigurationTarget.DEFAULT:
				return this._configuration.defaults.contents;
			case ConfigurationTarget.ORGANIZATION:
				return this._configuration.organization.contents;
			case ConfigurationTarget.USER:
				return this._configuration.user.contents;
			case ConfigurationTarget.WORKSPACE:
				return this._configuration.workspace.contents;
		}
		return {};
	}

	private pathEquals(path1: string, path2: string): boolean {
		if (!isLinux) {
			path1 = path1.toLowerCase();
			path2 = path2.toLowerCase();
		}

		return path1 === path2;
	}

	private disposeFolderConfiguration(folder: IWorkspaceFolder): void {
		const folderConfiguration = this.cachedFolderConfigs.get(folder.uri);
		if (folderConfiguration) {
			folderConfiguration.dispose();
		}
	}
}

interface IExportedConfigurationNode {
	name: string;
	description: string;
	default: any;
	type: string | string[];
	enum?: any[];
	enumDescriptions?: string[];
}

interface IConfigurationExport {
	settings: IExportedConfigurationNode[];
	buildTime: number;
	commit: string;
	version: number;
}

export class DefaultConfigurationExportHelper {

	constructor(
		@IEnvironmentService environmentService: IEnvironmentService,
		@IExtensionService private extensionService: IExtensionService,
		@ICommandService private commandService: ICommandService) {
		if (environmentService.args['export-default-configuration']) {
			this.writeConfigModelAndQuit(environmentService.args['export-default-configuration']);
		}
	}

	private writeConfigModelAndQuit(targetPath: string): TPromise<void> {
		return this.extensionService.onReady()
			.then(() => this.writeConfigModel(targetPath))
			.then(() => this.commandService.executeCommand('workbench.action.quit'))
			.then(() => { });
	}

	private writeConfigModel(targetPath: string): TPromise<void> {
		const config = this.getConfigModel();

		const resultString = JSON.stringify(config, undefined, '  ');
		return writeFile(targetPath, resultString);
	}

	private getConfigModel(): IConfigurationExport {
		const configurations = Registry.as<IConfigurationRegistry>(Extensions.Configuration).getConfigurations().slice();
		const settings: IExportedConfigurationNode[] = [];
		const processConfig = (config: IConfigurationNode) => {
			if (config.properties) {
				for (let name in config.properties) {
					const prop = config.properties[name];
					const propDetails: IExportedConfigurationNode = {
						name,
						description: prop.description,
						default: prop.default,
						type: prop.type
					};

					if (prop.enum) {
						propDetails.enum = prop.enum;
					}

					if (prop.enumDescriptions) {
						propDetails.enumDescriptions = prop.enumDescriptions;
					}

					settings.push(propDetails);
				}
			}

			if (config.allOf) {
				config.allOf.forEach(processConfig);
			}
		};

		configurations.forEach(processConfig);

		const result: IConfigurationExport = {
			settings: settings.sort((a, b) => a.name.localeCompare(b.name)),
			buildTime: Date.now(),
			commit: product.commit,
			version: versionStringToNumber(pkg.version)
		};

		return result;
	}
}

function versionStringToNumber(versionStr: string): number {
	const semverRegex = /(\d+)\.(\d+)\.(\d+)/;
	const match = versionStr.match(semverRegex);
	if (!match) {
		return 0;
	}

	return parseInt(match[1], 10) * 10000 + parseInt(match[2], 10) * 100 + parseInt(match[3], 10);
}<|MERGE_RESOLUTION|>--- conflicted
+++ resolved
@@ -146,18 +146,20 @@
 
 		const workspaceConfigFolder = dirname(this.getWorkspace().configuration.fsPath);
 
-<<<<<<< HEAD
-		const resolvedFoldersToAdd: TPromise<URI[]> = TPromise.join(foldersToAdd
+		const resolvedFoldersToAdd = TPromise.join(foldersToAdd
 			.filter(folder => {
-				return !this.contains(currentWorkspaceFolderUris, folder);
+				return !this.contains(currentWorkspaceFolderUris, URI.isUri(folder) ? folder : folder.uri);
 			})
-			.map(folder => this.resourceResolverService.resolveResource(folder))
+			.map(folder => this.resourceResolverService.resolveResource(URI.isUri(folder) ? folder : folder.uri)
+				.then(uri => {
+					return {
+						uri,
+						name: URI.isUri(folder) ? undefined : folder.name,
+					};
+				}))
 		);
 
 		return resolvedFoldersToAdd.then(resolvedFoldersToAdd => resolvedFoldersToAdd.forEach(folderToAdd => {
-			if (this.contains(currentWorkspaceFolderUris, folderToAdd)) {
-=======
-		foldersToAdd.forEach(folderToAdd => {
 			let folderResource: URI;
 			let folderName: string;
 			if (URI.isUri(folderToAdd)) {
@@ -168,7 +170,6 @@
 			}
 
 			if (this.contains(currentWorkspaceFolderUris, folderResource)) {
->>>>>>> 914c81ec
 				return; // already existing
 			}
 
@@ -191,16 +192,13 @@
 			if (folderName) {
 				storedFolder.name = folderName;
 			}
-<<<<<<< HEAD
+
+			storedFoldersToAdd.push(storedFolder);
 		})).then(() => {
 			if (storedFoldersToAdd.length > 0) {
 				return this.setFolders([...currentStoredFolders, ...storedFoldersToAdd]);
 			}
 			return TPromise.as(void 0);
-=======
-
-			storedFoldersToAdd.push(storedFolder);
->>>>>>> 914c81ec
 		});
 	}
 
