--- conflicted
+++ resolved
@@ -445,24 +445,12 @@
 		return this.workspaceConfiguration.load(this.workspaceConfigPath)
 			.then(() => {
 				const workspaceConfigurationModel = this.workspaceConfiguration.workspaceConfigurationModel;
-<<<<<<< HEAD
-				if (!workspaceConfigurationModel.id || !workspaceConfigurationModel.folders) {
-					return TPromise.wrapError<void>(new Error('Invalid workspace configuraton file ' + this.workspaceConfigPath));
-				}
-				const workspaceName = getWorkspaceLabel({ id: workspaceConfigurationModel.id, configPath: this.workspaceConfigPath.fsPath }, this.environmentService);
-				this.workspace = new Workspace(workspaceConfigurationModel.id, workspaceName, workspaceConfigurationModel.folders, this.workspaceConfigPath);
+				const workspaceId = (this.workspaceIdentifier as IWorkspaceIdentifier).id;
+				const workspaceName = getWorkspaceLabel({ id: workspaceId, configPath: this.workspaceConfigPath.fsPath }, this.environmentService);
+				this.workspace = new Workspace(workspaceId, workspaceName, workspaceConfigurationModel.folders, this.workspaceConfigPath);
 				if (this.workspace.roots.length) {
 					this.legacyWorkspace = new LegacyWorkspace(this.workspace.roots[0]);
 				}
-=======
-				if (!workspaceConfigurationModel.folders.length) {
-					return TPromise.wrapError<void>(new Error('Invalid workspace configuraton file ' + this.workspaceConfigPath));
-				}
-				const workspaceId = (this.workspaceIdentifier as IWorkspaceIdentifier).id;
-				const workspaceName = getWorkspaceLabel({ id: workspaceId, configPath: this.workspaceConfigPath.fsPath }, this.environmentService);
-				this.workspace = new Workspace(workspaceId, workspaceName, workspaceConfigurationModel.folders, this.workspaceConfigPath);
-				this.legacyWorkspace = new LegacyWorkspace(this.workspace.roots[0]);
->>>>>>> 93a3cfc3
 				this._register(this.workspaceConfiguration.onDidUpdateConfiguration(() => this.onWorkspaceConfigurationChanged()));
 				return null;
 			});
