--- conflicted
+++ resolved
@@ -38,11 +38,7 @@
 
 class SettingsTestEnvironmentService extends EnvironmentService {
 
-<<<<<<< HEAD
-	constructor(args: ParsedArgs, _execPath: string, private customAppSettingsHome, private customOrganizationSettingsHome) {
-=======
-	constructor(args: ParsedArgs, _execPath: string, private customAppSettingsHome: string) {
->>>>>>> 284779f5
+	constructor(args: ParsedArgs, _execPath: string, private customAppSettingsHome: string, private customOrganizationSettingsHome: string) {
 		super(args, _execPath);
 	}
 
@@ -55,16 +51,10 @@
 
 	let instantiationService: TestInstantiationService;
 	let testObject: ConfigurationEditingService;
-<<<<<<< HEAD
-	let parentDir;
-	let workspaceDir;
-	let globalSettingsFile;
-	let orgSettingsPath;
-=======
 	let parentDir: string;
 	let workspaceDir: string;
 	let globalSettingsFile: string;
->>>>>>> 284779f5
+	let orgSettingsPath: string;
 	let workspaceSettingsDir;
 
 	suiteSetup(() => {
