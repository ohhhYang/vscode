/*---------------------------------------------------------------------------------------------
 *  Copyright (c) Microsoft Corporation. All rights reserved.
 *  Licensed under the MIT License. See License.txt in the project root for license information.
 *--------------------------------------------------------------------------------------------*/

'use strict';

import { TPromise } from 'vs/base/common/winjs.base';
import URI from 'vs/base/common/uri';
import { createDecorator } from 'vs/platform/instantiation/common/instantiation';
import Event from 'vs/base/common/event';
import { IDisposable } from 'vs/base/common/lifecycle';
import { Command } from 'vs/editor/common/modes';
<<<<<<< HEAD
import { ICommandService } from 'vs/platform/commands/common/commands';
import { localize } from 'vs/nls';
=======
import { ColorIdentifier } from 'vs/platform/theme/common/colorRegistry';
>>>>>>> fcf92f6b

export interface IBaselineResourceProvider {
	getBaselineResource(resource: URI): TPromise<URI>;
}

export const ISCMService = createDecorator<ISCMService>('scm');

export interface ISCMResourceDecorations {
	icon?: URI;
	iconDark?: URI;
	tooltip?: string;
	strikeThrough?: boolean;
	faded?: boolean;
	color?: ColorIdentifier;
}

export interface ISCMResourceSplice {
	start: number;
	deleteCount: number;
	resources: ISCMResource[];
}

export interface ISCMResourceCollection {
	readonly resources: ISCMResource[];
	readonly onDidSplice: Event<ISCMResourceSplice>;
}

export interface ISCMResource {
	readonly resourceGroup: ISCMResourceGroup;
	readonly sourceUri: URI;
	readonly decorations: ISCMResourceDecorations;
	open(): TPromise<void>;
}

export interface ISCMResourceGroup {
	readonly provider: ISCMProvider;
	readonly label: string;
	readonly id: string;
	readonly resourceCollection: ISCMResourceCollection;
	readonly hideWhenEmpty: boolean;
}

/**
* A reference to an SCM revision.
*/
export interface ISCMRevision {
	/**
	 * A string that specifies the current revision of an SCM provider's repository. If
	 * derived from a user-specified revision specifier, this value should be
	 * disambiguated (e.g., the Git rawSpecifier "foo" would be disambiguated to the
	 * specifier "refs/heads/foo" if it referred to a Git branch disambiguation occurred).
	 *
	 * To update this, call setRevision.
	 *
	 * Examples (for a Git repository):
	 *
	 * * If the Git repository is on branch foo: refs/heads/foo
	 * * If the Git repository is in detached HEAD state: the commit SHA
	 */
	readonly specifier?: string;

	/**
	 * The original raw input that the disambiguated specifier field's value was derived
	 * from. If the specifier was obtained directly from a repository (such as by reading
	 * the Git HEAD symbolic ref) and not from user input (such as from the URL), then
	 * this field is not yet. This field should only be used to avoid over-resolving user
	 * input (e.g., a URL with "foo" in it should have that raw specifier preserved and
	 * not be auto-updated to contain "refs/heads/foo"); its value should not be used as
	 * input to any SCM operations.
	 */
	readonly rawSpecifier?: string;

	/**
	 * This is an immutable revision ID that was the result of resolving the specifier at
	 * a certain point in time. If set, all resources (files, explorer trees, etc.) should
	 * be resolved using this revision instead of the (possibly mutable) specifier. This
	 * ensures consistency even if the specifier's target changes during an operation.
	 *
	 * To update this, call setRevision. Not all SCM providers provide this field.
	 *
	 * Examples (for a Git repository):
	 *
	 * * If the Git repository is on branch foo, which has a commit SHA of abcd: abcd
	 * * If the Git repository is in detached HEAD state to a commit with SHA abcd: abcd
	 */
	readonly id?: string;
}

/**
 * Options for the command to execute.
 */
export interface ICommandOptions {
	stdin?: string;
}

export interface ISCMProvider extends IDisposable {
	readonly label: string;
	readonly id: string;
	readonly contextValue: string;

	readonly resources: ISCMResourceGroup[];
	readonly onDidChangeResources: Event<void>;

	readonly rootUri?: URI;
	readonly count?: number;
	readonly commitTemplate?: string;
	readonly revision?: ISCMRevision;
	readonly onDidChangeCommitTemplate?: Event<string>;
	readonly acceptInputCommand?: Command;
	readonly statusBarCommands?: Command[];
	readonly setRevisionCommand?: Command;
	readonly remoteResources?: URI[];
	readonly onDidChange: Event<void>;

	getOriginalResource(uri: URI): TPromise<URI>;

	/**
	 * Executes a raw SCM command.
	 *
	 * For example:
	 * executeCommand(['--version']) would execute `git --version` for a git scm provider.
	 */
	executeCommand(args: string[], options?: ICommandOptions): TPromise<string>;
}

export interface ISCMInput {
	value: string;
	readonly onDidChange: Event<string>;
}

export interface ISCMRepository extends IDisposable {
	readonly onDidFocus: Event<void>;
	readonly provider: ISCMProvider;
	readonly input: ISCMInput;
	focus(): void;
}

export interface ISCMService {

	readonly _serviceBrand: any;
	readonly onDidAddRepository: Event<ISCMRepository>;
	readonly onDidRemoveRepository: Event<ISCMRepository>;
	readonly onDidChangeRepository: Event<ISCMRepository>;

	readonly repositories: ISCMRepository[];

	registerSCMProvider(provider: ISCMProvider): ISCMRepository;

	/**
	 * Returns the SCM repository for the given resource (by traversing up the
	 * directory hierarchy until we reach an SCM repository's root folder). Can be undefined
	 * if the resource is not in a known SCM repository.
	 *
	 * An SCM provider's root folder is set in the call to registerSCMProvider (in
	 * ISCMProvider). In the vscode extension API, it's set in the
	 * vscode.scm.createSourceControl options arg. It can't be changed after
	 * creation/registration.
	 */
	getRepositoryForResource(resource: URI): ISCMRepository | undefined;
}

/**
 * Sets the revision of the specified SCM provider (using its setRevisionCommand). If no
 * revision is provided, the SCM provider will present the user with a quickopen to select
 * a revision.
 */
export function setSCMProviderRevision(
	commandService: ICommandService,
	provider: ISCMProvider,
	revision?: ISCMRevision,
): TPromise<void> {
	if (!provider.setRevisionCommand) {
		return TPromise.wrapError(new Error(localize('noSetRevisionCommandForFolderSCMProvider', "The SCM provider does not support changing the revision.")));
	}

	const id = provider.setRevisionCommand.id;
	let args = provider.setRevisionCommand.arguments || [];
	if (revision) {
		args = args.concat(revision);
	}

	return commandService.executeCommand(id, ...args);
}<|MERGE_RESOLUTION|>--- conflicted
+++ resolved
@@ -11,12 +11,9 @@
 import Event from 'vs/base/common/event';
 import { IDisposable } from 'vs/base/common/lifecycle';
 import { Command } from 'vs/editor/common/modes';
-<<<<<<< HEAD
 import { ICommandService } from 'vs/platform/commands/common/commands';
 import { localize } from 'vs/nls';
-=======
 import { ColorIdentifier } from 'vs/platform/theme/common/colorRegistry';
->>>>>>> fcf92f6b
 
 export interface IBaselineResourceProvider {
 	getBaselineResource(resource: URI): TPromise<URI>;
@@ -176,27 +173,4 @@
 	 * creation/registration.
 	 */
 	getRepositoryForResource(resource: URI): ISCMRepository | undefined;
-}
-
-/**
- * Sets the revision of the specified SCM provider (using its setRevisionCommand). If no
- * revision is provided, the SCM provider will present the user with a quickopen to select
- * a revision.
- */
-export function setSCMProviderRevision(
-	commandService: ICommandService,
-	provider: ISCMProvider,
-	revision?: ISCMRevision,
-): TPromise<void> {
-	if (!provider.setRevisionCommand) {
-		return TPromise.wrapError(new Error(localize('noSetRevisionCommandForFolderSCMProvider', "The SCM provider does not support changing the revision.")));
-	}
-
-	const id = provider.setRevisionCommand.id;
-	let args = provider.setRevisionCommand.arguments || [];
-	if (revision) {
-		args = args.concat(revision);
-	}
-
-	return commandService.executeCommand(id, ...args);
 }