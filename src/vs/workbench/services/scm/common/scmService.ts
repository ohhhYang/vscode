--- conflicted
+++ resolved
@@ -64,7 +64,6 @@
 	private _onDidRemoveProvider = new Emitter<ISCMRepository>();
 	get onDidRemoveRepository(): Event<ISCMRepository> { return this._onDidRemoveProvider.event; }
 
-<<<<<<< HEAD
 	private _onDidChangeProvider = new Emitter<ISCMRepository>();
 	get onDidChangeRepository(): Event<ISCMRepository> { return this._onDidChangeProvider.event; }
 
@@ -72,14 +71,11 @@
 	 * Map of SCM root folders to the SCM repository that is used to provide SCM information
 	 * about resources inside the folder.
 	 */
-	private _folderRepositoriesMap: TrieMap<ISCMRepository>;
+	private _folderRepositoriesMap: TrieMap<URI, ISCMRepository>;
 
 	constructor() {
 		this.updateFolderRepositoriesMap();
 	}
-=======
-	constructor() { }
->>>>>>> 5ebdf731
 
 	registerSCMProvider(provider: ISCMProvider): ISCMRepository {
 		if (this._providerIds.has(provider.id)) {
@@ -110,14 +106,14 @@
 	}
 
 	getRepositoryForResource(resource: URI): ISCMRepository | undefined {
-		return this._folderRepositoriesMap.findSubstr(resource.toString());
+		return this._folderRepositoriesMap.findSubstr(resource);
 	}
 
 	private updateFolderRepositoriesMap(): void {
-		this._folderRepositoriesMap = new TrieMap<ISCMRepository>(TrieMap.PathSplitter);
+		this._folderRepositoriesMap = new TrieMap<URI, ISCMRepository>(uri => [uri.scheme, uri.authority].concat(uri.path.split('/')));
 		for (const repository of this._repositories) {
 			if (repository.provider.rootUri) {
-				this._folderRepositoriesMap.insert(repository.provider.rootUri.toString(), repository);
+				this._folderRepositoriesMap.insert(repository.provider.rootUri, repository);
 			}
 		}
 	}
