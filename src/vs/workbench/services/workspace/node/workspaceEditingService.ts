/*---------------------------------------------------------------------------------------------
 *  Copyright (c) Microsoft Corporation. All rights reserved.
 *  Licensed under the MIT License. See License.txt in the project root for license information.
 *--------------------------------------------------------------------------------------------*/

'use strict';

import { IWorkspaceEditingService } from 'vs/workbench/services/workspace/common/workspaceEditing';
import URI from 'vs/base/common/uri';
import { TPromise } from 'vs/base/common/winjs.base';
import { IWorkspaceContextService, WorkbenchState } from 'vs/platform/workspace/common/workspace';
import { IWindowsService, IWindowService, IEnterWorkspaceResult } from 'vs/platform/windows/common/windows';
import { IEnvironmentService } from 'vs/platform/environment/common/environment';
import { IJSONEditingService } from 'vs/workbench/services/configuration/common/jsonEditing';
import { IWorkspacesService, IStoredWorkspaceFolder, IWorkspaceIdentifier, isStoredWorkspaceFolder } from 'vs/platform/workspaces/common/workspaces';
import { dirname } from 'path';
import { IWorkspaceConfigurationService } from 'vs/workbench/services/configuration/common/configuration';
import { massageFolderPathForWorkspace } from 'vs/platform/workspaces/node/workspaces';
import { isLinux } from 'vs/base/common/platform';
import { WorkspaceService } from 'vs/workbench/services/configuration/node/configuration';
import { migrateStorageToMultiRootWorkspace } from 'vs/platform/storage/common/migration';
import { IStorageService } from 'vs/platform/storage/common/storage';
import { StorageService } from 'vs/platform/storage/common/storageService';
import { ConfigurationScope, IConfigurationRegistry, Extensions as ConfigurationExtensions } from 'vs/platform/configuration/common/configurationRegistry';
import { Registry } from 'vs/platform/registry/common/platform';
import { IExtensionService } from 'vs/platform/extensions/common/extensions';
<<<<<<< HEAD
import { IResourceResolverService } from 'vs/platform/resourceResolver/common/resourceResolver';
=======
import { IBackupFileService } from 'vs/workbench/services/backup/common/backup';
import { BackupFileService } from 'vs/workbench/services/backup/node/backupFileService';
import { Schemas } from 'vs/base/common/network';
>>>>>>> 5ebdf731

export class WorkspaceEditingService implements IWorkspaceEditingService {

	public _serviceBrand: any;

	constructor(
		@IJSONEditingService private jsonEditingService: IJSONEditingService,
		@IWorkspaceContextService private contextService: WorkspaceService,
		@IEnvironmentService private environmentService: IEnvironmentService,
		@IWindowsService private windowsService: IWindowsService,
		@IWindowService private windowService: IWindowService,
		@IWorkspacesService private workspacesService: IWorkspacesService,
		@IWorkspaceConfigurationService private workspaceConfigurationService: IWorkspaceConfigurationService,
		@IStorageService private storageService: IStorageService,
<<<<<<< HEAD
		@IResourceResolverService private resourceResolverService: IResourceResolverService,
		@IExtensionService private extensionService: IExtensionService
=======
		@IExtensionService private extensionService: IExtensionService,
		@IBackupFileService private backupFileService: IBackupFileService
>>>>>>> 5ebdf731
	) {
	}

	public addFolders(foldersToAdd: URI[]): TPromise<void> {
		if (!this.isSupported()) {
			return TPromise.as(void 0); // we need a workspace to begin with
		}

		const currentWorkspaceFolders = this.contextService.getWorkspace().folders;
		const currentWorkspaceFolderUris = currentWorkspaceFolders.map(folder => folder.uri);
		const currentStoredFolders = currentWorkspaceFolders.map(folder => folder.raw);

		const workspaceConfigFolder = dirname(this.contextService.getWorkspace().configuration.fsPath);

<<<<<<< HEAD
		const storedFoldersToAdd: TPromise<IStoredWorkspaceFolder[]> = TPromise.join(foldersToAdd
			.filter(folder => {
				return !this.contains(currentWorkspaceFolderUris, folder);
			})
			.map(folder => this.resourceResolverService.resolveResource(folder).then(folder => ({
				path: massageFolderPathForWorkspace(folder.fsPath, workspaceConfigFolder, currentStoredFolders)
			})))
		);

		return storedFoldersToAdd.then(storedFoldersToAdd => {
			if (storedFoldersToAdd.length > 0) {
				return this.doSetFolders([...currentStoredFolders, ...storedFoldersToAdd]);
			}
			return TPromise.as(void 0);
=======
		foldersToAdd.forEach(folderToAdd => {
			if (this.contains(currentWorkspaceFolderUris, folderToAdd)) {
				return; // already existing
			}

			if (folderToAdd.scheme === Schemas.file) {
				storedFoldersToAdd.push({
					path: massageFolderPathForWorkspace(folderToAdd.fsPath, workspaceConfigFolder, currentStoredFolders)
				});
			} else {
				storedFoldersToAdd.push({
					uri: folderToAdd.toString(true)
				});
			}
>>>>>>> 5ebdf731
		});
	}

	public removeFolders(foldersToRemove: URI[]): TPromise<void> {
		if (!this.isSupported()) {
			return TPromise.as(void 0); // we need a workspace to begin with
		}

		const currentWorkspaceFolders = this.contextService.getWorkspace().folders;
		const currentStoredFolders = currentWorkspaceFolders.map(folder => folder.raw);

		const newStoredFolders: IStoredWorkspaceFolder[] = currentStoredFolders.filter((folder, index) => {
			if (!isStoredWorkspaceFolder(folder)) {
				return true; // keep entries which are unrelated
			}

			return !this.contains(foldersToRemove, currentWorkspaceFolders[index].uri); // keep entries which are unrelated
		});

		if (newStoredFolders.length !== currentStoredFolders.length) {
			return this.doSetFolders(newStoredFolders);
		}

		return TPromise.as(void 0);
	}

	private doSetFolders(folders: IStoredWorkspaceFolder[]): TPromise<void> {
		const workspace = this.contextService.getWorkspace();

		return this.jsonEditingService.write(workspace.configuration, { key: 'folders', value: folders }, true);
	}

	private isSupported(): boolean {
		// TODO@Ben multi root
		return (
			this.environmentService.appQuality !== 'stable'  // not yet enabled in stable
			&& this.contextService.getWorkbenchState() === WorkbenchState.WORKSPACE // we need a multi folder workspace to begin with
		);
	}

	private contains(resources: URI[], toCheck: URI): boolean {
		return resources.some(resource => {
			if (isLinux) {
				return resource.toString() === toCheck.toString();
			}

			return resource.toString().toLowerCase() === toCheck.toString().toLowerCase();
		});
	}

	public createAndEnterWorkspace(folders?: string[], path?: string): TPromise<void> {
		return this.doEnterWorkspace(() => this.windowService.createAndEnterWorkspace(folders, path));
	}

	public saveAndEnterWorkspace(path: string): TPromise<void> {
		return this.doEnterWorkspace(() => this.windowService.saveAndEnterWorkspace(path));
	}

	private doEnterWorkspace(mainSidePromise: () => TPromise<IEnterWorkspaceResult>): TPromise<void> {

		// Stop the extension host first to give extensions most time to shutdown
		this.extensionService.stopExtensionHost();

		return mainSidePromise().then(result => {
			let enterWorkspacePromise: TPromise<void> = TPromise.as(void 0);
			if (result) {

				// Migrate storage and settings
				enterWorkspacePromise = this.migrate(result.workspace).then(() => {

					// Reinitialize backup service
					const backupFileService = this.backupFileService as BackupFileService; // TODO@Ben ugly cast
					backupFileService.initialize(result.backupPath);

					// Reinitialize configuration service
					const workspaceImpl = this.contextService as WorkspaceService; // TODO@Ben TODO@Sandeep ugly cast
					return workspaceImpl.initialize(result.workspace);
				});
			}

			// Finally bring the extension host back online
			return enterWorkspacePromise.then(() => this.extensionService.startExtensionHost());
		});
	}

	private migrate(toWorkspace: IWorkspaceIdentifier): TPromise<void> {
		this.migrateStorage(toWorkspace);

		return this.migrateConfiguration(toWorkspace);
	}

	private migrateStorage(toWorkspace: IWorkspaceIdentifier): void {

		// TODO@Ben revisit this when we move away from local storage to a file based approach
		const storageImpl = this.storageService as StorageService;
		const newWorkspaceId = migrateStorageToMultiRootWorkspace(storageImpl.workspaceId, toWorkspace, storageImpl.workspaceStorage);
		storageImpl.setWorkspaceId(newWorkspaceId);
	}

	private migrateConfiguration(toWorkspace: IWorkspaceIdentifier): TPromise<void> {
		if (this.contextService.getWorkbenchState() !== WorkbenchState.FOLDER) {
			return TPromise.as(void 0); // return early if not a folder workspace is opened
		}

		const configurationProperties = Registry.as<IConfigurationRegistry>(ConfigurationExtensions.Configuration).getConfigurationProperties();
		const targetWorkspaceConfiguration = {};
		for (const key of this.workspaceConfigurationService.keys().workspace) {
			if (configurationProperties[key] && !configurationProperties[key].isFromExtensions && configurationProperties[key].scope === ConfigurationScope.WINDOW) {
				targetWorkspaceConfiguration[key] = this.workspaceConfigurationService.lookup(key).workspace;
			}
		}

		return this.jsonEditingService.write(URI.file(toWorkspace.configPath), { key: 'settings', value: targetWorkspaceConfiguration }, true);
	}
}<|MERGE_RESOLUTION|>--- conflicted
+++ resolved
@@ -24,13 +24,9 @@
 import { ConfigurationScope, IConfigurationRegistry, Extensions as ConfigurationExtensions } from 'vs/platform/configuration/common/configurationRegistry';
 import { Registry } from 'vs/platform/registry/common/platform';
 import { IExtensionService } from 'vs/platform/extensions/common/extensions';
-<<<<<<< HEAD
 import { IResourceResolverService } from 'vs/platform/resourceResolver/common/resourceResolver';
-=======
 import { IBackupFileService } from 'vs/workbench/services/backup/common/backup';
 import { BackupFileService } from 'vs/workbench/services/backup/node/backupFileService';
-import { Schemas } from 'vs/base/common/network';
->>>>>>> 5ebdf731
 
 export class WorkspaceEditingService implements IWorkspaceEditingService {
 
@@ -45,13 +41,9 @@
 		@IWorkspacesService private workspacesService: IWorkspacesService,
 		@IWorkspaceConfigurationService private workspaceConfigurationService: IWorkspaceConfigurationService,
 		@IStorageService private storageService: IStorageService,
-<<<<<<< HEAD
+		@IExtensionService private extensionService: IExtensionService,
 		@IResourceResolverService private resourceResolverService: IResourceResolverService,
-		@IExtensionService private extensionService: IExtensionService
-=======
-		@IExtensionService private extensionService: IExtensionService,
 		@IBackupFileService private backupFileService: IBackupFileService
->>>>>>> 5ebdf731
 	) {
 	}
 
@@ -66,7 +58,6 @@
 
 		const workspaceConfigFolder = dirname(this.contextService.getWorkspace().configuration.fsPath);
 
-<<<<<<< HEAD
 		const storedFoldersToAdd: TPromise<IStoredWorkspaceFolder[]> = TPromise.join(foldersToAdd
 			.filter(folder => {
 				return !this.contains(currentWorkspaceFolderUris, folder);
@@ -81,22 +72,6 @@
 				return this.doSetFolders([...currentStoredFolders, ...storedFoldersToAdd]);
 			}
 			return TPromise.as(void 0);
-=======
-		foldersToAdd.forEach(folderToAdd => {
-			if (this.contains(currentWorkspaceFolderUris, folderToAdd)) {
-				return; // already existing
-			}
-
-			if (folderToAdd.scheme === Schemas.file) {
-				storedFoldersToAdd.push({
-					path: massageFolderPathForWorkspace(folderToAdd.fsPath, workspaceConfigFolder, currentStoredFolders)
-				});
-			} else {
-				storedFoldersToAdd.push({
-					uri: folderToAdd.toString(true)
-				});
-			}
->>>>>>> 5ebdf731
 		});
 	}
 
