/*---------------------------------------------------------------------------------------------
 *  Copyright (c) Microsoft Corporation. All rights reserved.
 *  Licensed under the MIT License. See License.txt in the project root for license information.
 *--------------------------------------------------------------------------------------------*/

'use strict';

import { IWorkspaceEditingService } from 'vs/workbench/services/workspace/common/workspaceEditing';
import URI from 'vs/base/common/uri';
import { equals, distinct } from 'vs/base/common/arrays';
import { TPromise } from 'vs/base/common/winjs.base';
import { IWorkspaceContextService } from 'vs/platform/workspace/common/workspace';
import { IWindowsService } from 'vs/platform/windows/common/windows';
import { IEnvironmentService } from 'vs/platform/environment/common/environment';
import { IJSONEditingService } from 'vs/workbench/services/configuration/common/jsonEditing';
<<<<<<< HEAD
import { IWorkspacesService } from 'vs/platform/workspaces/common/workspaces';
import { IResourceResolverService } from 'vs/platform/resourceResolver/common/resourceResolver';
=======
import { IWorkspacesService, IStoredWorkspaceFolder } from 'vs/platform/workspaces/common/workspaces';
import { isLinux } from 'vs/base/common/platform';
>>>>>>> 9066eedc

export class WorkspaceEditingService implements IWorkspaceEditingService {

	public _serviceBrand: any;

	constructor(
		@IJSONEditingService private jsonEditingService: IJSONEditingService,
		@IWorkspaceContextService private contextService: IWorkspaceContextService,
		@IEnvironmentService private environmentService: IEnvironmentService,
		@IWindowsService private windowsService: IWindowsService,
		@IResourceResolverService private resourceResolverService: IResourceResolverService,
		@IWorkspacesService private workspacesService: IWorkspacesService
	) {
	}

	public addRoots(rootsToAdd: URI[]): TPromise<void> {
		if (!this.isSupported()) {
			return TPromise.as(void 0); // we need a workspace to begin with
		}

		return TPromise.join(rootsToAdd.map(root => this.resourceResolverService.resolveResource(root))).then(rootsToAdd => {
			const roots = this.contextService.getWorkspace().roots;

			return this.doSetRoots([...roots, ...rootsToAdd]);
		});
	}

	public removeRoots(rootsToRemove: URI[]): TPromise<void> {
		if (!this.isSupported()) {
			return TPromise.as(void 0); // we need a workspace to begin with
		}

		const roots = this.contextService.getWorkspace().roots;
		const rootsToRemoveRaw = rootsToRemove.map(root => root.toString());

		return this.doSetRoots(roots.filter(root => rootsToRemoveRaw.indexOf(root.toString()) === -1));
	}

	private isSupported(): boolean {
		// TODO@Ben multi root
		return (
			this.environmentService.appQuality !== 'stable'  // not yet enabled in stable
			&& this.contextService.hasMultiFolderWorkspace() // we need a multi folder workspace to begin with
		);
	}

	private doSetRoots(newRoots: URI[]): TPromise<void> {
		const workspace = this.contextService.getWorkspace();
		const currentWorkspaceRoots = this.contextService.getWorkspace().roots.map(root => root.fsPath);
		const newWorkspaceRoots = this.validateRoots(newRoots);

		// See if there are any changes
		if (equals(currentWorkspaceRoots, newWorkspaceRoots)) {
			return TPromise.as(void 0);
		}

		// Apply to config
<<<<<<< HEAD
		return this.jsonEditingService.write(workspace.configuration, { key: 'folders', value: newWorkspaceRoots }, true);
=======
		if (newWorkspaceRoots.length) {
			const value: IStoredWorkspaceFolder[] = newWorkspaceRoots.map(newWorkspaceRoot => ({ path: newWorkspaceRoot }));

			return this.jsonEditingService.write(workspace.configuration, { key: 'folders', value }, true);
		} else {
			// TODO: Sandeep - Removing all roots?
		}

		return TPromise.as(null);
>>>>>>> 9066eedc
	}

	private validateRoots(roots: URI[]): string[] {
		if (!roots) {
			return [];
		}

		// Prevent duplicates
		return distinct(roots.map(root => root.fsPath), root => isLinux ? root : root.toLowerCase());
	}
}<|MERGE_RESOLUTION|>--- conflicted
+++ resolved
@@ -13,13 +13,9 @@
 import { IWindowsService } from 'vs/platform/windows/common/windows';
 import { IEnvironmentService } from 'vs/platform/environment/common/environment';
 import { IJSONEditingService } from 'vs/workbench/services/configuration/common/jsonEditing';
-<<<<<<< HEAD
-import { IWorkspacesService } from 'vs/platform/workspaces/common/workspaces';
-import { IResourceResolverService } from 'vs/platform/resourceResolver/common/resourceResolver';
-=======
 import { IWorkspacesService, IStoredWorkspaceFolder } from 'vs/platform/workspaces/common/workspaces';
 import { isLinux } from 'vs/base/common/platform';
->>>>>>> 9066eedc
+import { IResourceResolverService } from 'vs/platform/resourceResolver/common/resourceResolver';
 
 export class WorkspaceEditingService implements IWorkspaceEditingService {
 
@@ -76,20 +72,9 @@
 			return TPromise.as(void 0);
 		}
 
-		// Apply to config
-<<<<<<< HEAD
-		return this.jsonEditingService.write(workspace.configuration, { key: 'folders', value: newWorkspaceRoots }, true);
-=======
-		if (newWorkspaceRoots.length) {
-			const value: IStoredWorkspaceFolder[] = newWorkspaceRoots.map(newWorkspaceRoot => ({ path: newWorkspaceRoot }));
+		const value: IStoredWorkspaceFolder[] = newWorkspaceRoots.map(newWorkspaceRoot => ({ path: newWorkspaceRoot }));
 
-			return this.jsonEditingService.write(workspace.configuration, { key: 'folders', value }, true);
-		} else {
-			// TODO: Sandeep - Removing all roots?
-		}
-
-		return TPromise.as(null);
->>>>>>> 9066eedc
+		return this.jsonEditingService.write(workspace.configuration, { key: 'folders', value }, true);
 	}
 
 	private validateRoots(roots: URI[]): string[] {
