--- conflicted
+++ resolved
@@ -52,11 +52,7 @@
 	private isSupported(): boolean {
 		// TODO@Ben multi root
 		return (
-<<<<<<< HEAD
-			this.environmentService.appQuality !== 'stable' // not yet enabled in stable
-=======
 			this.environmentService.appQuality !== 'stable'  // not yet enabled in stable
->>>>>>> 4b20d3e9
 			&& this.contextService.hasMultiFolderWorkspace() // we need a multi folder workspace to begin with
 		);
 	}
