/*---------------------------------------------------------------------------------------------
 *  Copyright (c) Microsoft Corporation. All rights reserved.
 *  Licensed under the MIT License. See License.txt in the project root for license information.
 *--------------------------------------------------------------------------------------------*/

'use strict';

import { IWorkspaceEditingService } from 'vs/workbench/services/workspace/common/workspaceEditing';
import URI from 'vs/base/common/uri';
import { equals, distinct } from 'vs/base/common/arrays';
import { TPromise } from 'vs/base/common/winjs.base';
import { IWorkspaceContextService } from 'vs/platform/workspace/common/workspace';
import { IWindowsService } from 'vs/platform/windows/common/windows';
import { IEnvironmentService } from 'vs/platform/environment/common/environment';
import { IJSONEditingService } from 'vs/workbench/services/configuration/common/jsonEditing';
import { IWorkspacesService, IStoredWorkspaceFolder } from 'vs/platform/workspaces/common/workspaces';
import { isLinux } from 'vs/base/common/platform';
import { dirname, relative } from 'path';
import { isEqualOrParent } from 'vs/base/common/paths';
import { IResourceResolverService } from 'vs/platform/resourceResolver/common/resourceResolver';

export class WorkspaceEditingService implements IWorkspaceEditingService {

	public _serviceBrand: any;

	constructor(
		@IJSONEditingService private jsonEditingService: IJSONEditingService,
		@IWorkspaceContextService private contextService: IWorkspaceContextService,
		@IEnvironmentService private environmentService: IEnvironmentService,
		@IWindowsService private windowsService: IWindowsService,
		@IResourceResolverService private resourceResolverService: IResourceResolverService,
		@IWorkspacesService private workspacesService: IWorkspacesService
	) {
	}

	public addRoots(rootsToAdd: URI[]): TPromise<void> {
		if (!this.isSupported()) {
			return TPromise.as(void 0); // we need a workspace to begin with
		}

		return TPromise.join(rootsToAdd.map(root => this.resourceResolverService.resolveResource(root))).then(rootsToAdd => {
			const roots = this.contextService.getWorkspace().roots;

			return this.doSetRoots([...roots, ...rootsToAdd]);
		});
	}

	public removeRoots(rootsToRemove: URI[]): TPromise<void> {
		if (!this.isSupported()) {
			return TPromise.as(void 0); // we need a workspace to begin with
		}

		const roots = this.contextService.getWorkspace().roots;
		const rootsToRemoveRaw = rootsToRemove.map(root => root.toString());

		return this.doSetRoots(roots.filter(root => rootsToRemoveRaw.indexOf(root.toString()) === -1));
	}

	private isSupported(): boolean {
		// TODO@Ben multi root
		return (
			this.environmentService.appQuality !== 'stable'  // not yet enabled in stable
			&& this.contextService.hasMultiFolderWorkspace() // we need a multi folder workspace to begin with
		);
	}

	private doSetRoots(newRoots: URI[]): TPromise<void> {
		const workspace = this.contextService.getWorkspace();
		const currentWorkspaceRoots = this.contextService.getWorkspace().roots.map(root => root.fsPath);
		const newWorkspaceRoots = this.validateRoots(newRoots);

		// See if there are any changes
		if (equals(currentWorkspaceRoots, newWorkspaceRoots)) {
			return TPromise.as(void 0);
		}

		// Apply to config
<<<<<<< HEAD
		const workspaceConfigFolder = dirname(workspace.configuration.fsPath);
		const value: IStoredWorkspaceFolder[] = newWorkspaceRoots.map(newWorkspaceRoot => {
			if (isEqualOrParent(newWorkspaceRoot, workspaceConfigFolder, !isLinux)) {
				newWorkspaceRoot = relative(workspaceConfigFolder, newWorkspaceRoot); // absolute paths get converted to relative ones to workspace location if possible
			}

			return { path: newWorkspaceRoot };
		});
=======
		if (newWorkspaceRoots.length) {
			const workspaceConfigFolder = dirname(workspace.configuration.fsPath);
			const value: IStoredWorkspaceFolder[] = newWorkspaceRoots.map(newWorkspaceRoot => {
				if (isEqualOrParent(newWorkspaceRoot, workspaceConfigFolder, !isLinux)) {
					newWorkspaceRoot = relative(workspaceConfigFolder, newWorkspaceRoot) || '.'; // absolute paths get converted to relative ones to workspace location if possible
				}

				return { path: newWorkspaceRoot };
			});

			return this.jsonEditingService.write(workspace.configuration, { key: 'folders', value }, true);
		} else {
			// TODO: Sandeep - Removing all roots?
		}
>>>>>>> 8b942faa

		return this.jsonEditingService.write(workspace.configuration, { key: 'folders', value }, true);
	}

	private validateRoots(roots: URI[]): string[] {
		if (!roots) {
			return [];
		}

		// Prevent duplicates
		return distinct(roots.map(root => root.fsPath), root => isLinux ? root : root.toLowerCase());
	}
}<|MERGE_RESOLUTION|>--- conflicted
+++ resolved
@@ -75,31 +75,14 @@
 		}
 
 		// Apply to config
-<<<<<<< HEAD
 		const workspaceConfigFolder = dirname(workspace.configuration.fsPath);
 		const value: IStoredWorkspaceFolder[] = newWorkspaceRoots.map(newWorkspaceRoot => {
 			if (isEqualOrParent(newWorkspaceRoot, workspaceConfigFolder, !isLinux)) {
-				newWorkspaceRoot = relative(workspaceConfigFolder, newWorkspaceRoot); // absolute paths get converted to relative ones to workspace location if possible
+				newWorkspaceRoot = relative(workspaceConfigFolder, newWorkspaceRoot) || '.'; // absolute paths get converted to relative ones to workspace location if possible
 			}
 
 			return { path: newWorkspaceRoot };
 		});
-=======
-		if (newWorkspaceRoots.length) {
-			const workspaceConfigFolder = dirname(workspace.configuration.fsPath);
-			const value: IStoredWorkspaceFolder[] = newWorkspaceRoots.map(newWorkspaceRoot => {
-				if (isEqualOrParent(newWorkspaceRoot, workspaceConfigFolder, !isLinux)) {
-					newWorkspaceRoot = relative(workspaceConfigFolder, newWorkspaceRoot) || '.'; // absolute paths get converted to relative ones to workspace location if possible
-				}
-
-				return { path: newWorkspaceRoot };
-			});
-
-			return this.jsonEditingService.write(workspace.configuration, { key: 'folders', value }, true);
-		} else {
-			// TODO: Sandeep - Removing all roots?
-		}
->>>>>>> 8b942faa
 
 		return this.jsonEditingService.write(workspace.configuration, { key: 'folders', value }, true);
 	}
