/*---------------------------------------------------------------------------------------------
 *  Copyright (c) Microsoft Corporation. All rights reserved.
 *  Licensed under the MIT License. See License.txt in the project root for license information.
 *--------------------------------------------------------------------------------------------*/

'use strict';

import 'vs/css!./zoneWidget';
import { IDisposable, dispose } from 'vs/base/common/lifecycle';
import * as objects from 'vs/base/common/objects';
import * as dom from 'vs/base/browser/dom';
import { Sash, Orientation, IHorizontalSashLayoutProvider, ISashEvent } from 'vs/base/browser/ui/sash/sash';
import { Range, IRange } from 'vs/editor/common/core/range';
import { ICodeEditor, IOverlayWidget, IOverlayWidgetPosition, IViewZone, IViewZoneChangeAccessor } from 'vs/editor/browser/editorBrowser';
import { Color, RGBA } from 'vs/base/common/color';
import { EditorLayoutInfo } from 'vs/editor/common/config/editorOptions';
import { Position, IPosition } from 'vs/editor/common/core/position';
import { ModelDecorationOptions } from 'vs/editor/common/model/textModelWithDecorations';
import { IdGenerator } from 'vs/base/common/idGenerator';
import { ScrollType, TrackedRangeStickiness } from 'vs/editor/common/editorCommon';

export interface IOptions {
	showFrame?: boolean;
	showArrow?: boolean;
	frameWidth?: number;
	className?: string;
	isAccessible?: boolean;
	isResizeable?: boolean;
	frameColor?: Color;
	arrowColor?: Color;
}

export interface IStyles {
	frameColor?: Color;
	arrowColor?: Color;
}

const defaultColor = new Color(new RGBA(0, 122, 204));

const defaultOptions: IOptions = {
	showArrow: true,
	showFrame: true,
	className: '',
	frameColor: defaultColor,
	arrowColor: defaultColor
};

const WIDGET_ID = 'vs.editor.contrib.zoneWidget';

export class ViewZoneDelegate implements IViewZone {

	public domNode: HTMLElement;
	public id: number;
	public afterLineNumber: number;
	public afterColumn: number;
	public heightInLines: number;

	private _onDomNodeTop: (top: number) => void;
	private _onComputedHeight: (height: number) => void;

	constructor(domNode: HTMLElement, afterLineNumber: number, afterColumn: number, heightInLines: number,
		onDomNodeTop: (top: number) => void,
		onComputedHeight: (height: number) => void
	) {
		this.domNode = domNode;
		this.afterLineNumber = afterLineNumber;
		this.afterColumn = afterColumn;
		this.heightInLines = heightInLines;
		this._onDomNodeTop = onDomNodeTop;
		this._onComputedHeight = onComputedHeight;
	}

	public onDomNodeTop(top: number): void {
		this._onDomNodeTop(top);
	}

	public onComputedHeight(height: number): void {
		this._onComputedHeight(height);
	}
}

export class OverlayWidgetDelegate implements IOverlayWidget {

	private _id: string;
	private _domNode: HTMLElement;

	constructor(id: string, domNode: HTMLElement) {
		this._id = id;
		this._domNode = domNode;
	}

	public getId(): string {
		return this._id;
	}

	public getDomNode(): HTMLElement {
		return this._domNode;
	}

	public getPosition(): IOverlayWidgetPosition {
		return null;
	}
}

class Arrow {

	private static _IdGenerator = new IdGenerator('.arrow-decoration-');

	private readonly _ruleName = Arrow._IdGenerator.nextId();
	private _decorations: string[] = [];
	private _color: string;
	private _height: number;

	constructor(
		private readonly _editor: ICodeEditor
	) {
		//
	}

	dispose(): void {
		this.hide();
		dom.removeCSSRulesContainingSelector(this._ruleName);
	}

	set color(value: string) {
		if (this._color !== value) {
			this._color = value;
			this._updateStyle();
		}
	}

	set height(value: number) {
		if (this._height !== value) {
			this._height = value;
			this._updateStyle();
		}
	}

	private _updateStyle(): void {
		dom.removeCSSRulesContainingSelector(this._ruleName);
		dom.createCSSRule(
			`.monaco-editor ${this._ruleName}`,
			`border-style: solid; border-color: transparent; border-bottom-color: ${this._color}; border-width: ${this._height}px; bottom: -${this._height}px; margin-left: -${this._height}px; `
		);
	}

	show(where: IPosition): void {
		this._decorations = this._editor.deltaDecorations(
			this._decorations,
			[{ range: Range.fromPositions(where), options: { className: this._ruleName, stickiness: TrackedRangeStickiness.NeverGrowsWhenTypingAtEdges } }]
		);
	}

	hide(): void {
		this._editor.deltaDecorations(this._decorations, []);
	}
}

export abstract class ZoneWidget implements IHorizontalSashLayoutProvider {

	private _arrow: Arrow;
	private _overlayWidget: OverlayWidgetDelegate;
	private _resizeSash: Sash;
	private _positionMarkerId: string[] = [];

	protected _viewZone: ViewZoneDelegate;
	protected _disposables: IDisposable[] = [];

	public container: HTMLElement;
	public domNode: HTMLElement;
	public editor: ICodeEditor;
	public options: IOptions;


	constructor(editor: ICodeEditor, options: IOptions = {}) {
		this.editor = editor;
		this.options = objects.clone(options);
		objects.mixin(this.options, defaultOptions, false);
		this.domNode = document.createElement('div');
		if (!this.options.isAccessible) {
			this.domNode.setAttribute('aria-hidden', 'true');
			this.domNode.setAttribute('role', 'presentation');
		}

		this._disposables.push(this.editor.onDidLayoutChange((info: EditorLayoutInfo) => {
			const width = this._getWidth(info);
			this.domNode.style.width = width + 'px';
			this._onWidth(width);
		}));
	}

	public dispose(): void {

		dispose(this._disposables);

		if (this._overlayWidget) {
			this.editor.removeOverlayWidget(this._overlayWidget);
			this._overlayWidget = null;
		}

		if (this._viewZone) {
			this.editor.changeViewZones(accessor => {
				accessor.removeZone(this._viewZone.id);
				this._viewZone = null;
			});
		}

		this.editor.deltaDecorations(this._positionMarkerId, []);
	}

	public create(): void {

		dom.addClass(this.domNode, 'zone-widget');
		dom.addClass(this.domNode, this.options.className);

		this.container = document.createElement('div');
		dom.addClass(this.container, 'zone-widget-container');
		this.domNode.appendChild(this.container);
		if (this.options.showArrow) {
			this._arrow = new Arrow(this.editor);
			this._disposables.push(this._arrow);
		}
		this._fillContainer(this.container);
		this._initSash();
		this._applyStyles();
	}

	public style(styles: IStyles): void {
		if (styles.frameColor) {
			this.options.frameColor = styles.frameColor;
		}
		if (styles.arrowColor) {
			this.options.arrowColor = styles.arrowColor;
		}
		this._applyStyles();
	}

	protected _applyStyles(): void {
		if (this.container) {
			let frameColor = this.options.frameColor.toString();
			this.container.style.borderTopColor = frameColor;
			this.container.style.borderBottomColor = frameColor;
		}
		if (this._arrow) {
			let arrowColor = this.options.arrowColor.toString();
			this._arrow.color = arrowColor;
		}
	}

	private _getWidth(info: EditorLayoutInfo = this.editor.getLayoutInfo()): number {
		return info.width - info.minimapWidth - info.verticalScrollbarWidth;
	}

	private _onViewZoneTop(top: number): void {
		this.domNode.style.top = top + 'px';
	}

	private _onViewZoneHeight(height: number): void {
		this.domNode.style.height = `${height}px`;

		let containerHeight = height - this._decoratingElementsHeight();
		this.container.style.height = `${containerHeight}px`;
		this._doLayout(containerHeight, this._getWidth());

		this._resizeSash.layout();
	}

	public get position(): Position {
		const [id] = this._positionMarkerId;
		if (id) {
			return this.editor.getModel().getDecorationRange(id).getStartPosition();
		}
		return undefined;
	}

	protected _isShowing: boolean = false;

	public show(rangeOrPos: IRange | IPosition, heightInLines: number, reveal = true): void {
		const range = Range.isIRange(rangeOrPos)
			? rangeOrPos
			: new Range(rangeOrPos.lineNumber, rangeOrPos.column, rangeOrPos.lineNumber, rangeOrPos.column);

		this._isShowing = true;
		this._showImpl(range, heightInLines, reveal);
		this._isShowing = false;
		this._positionMarkerId = this.editor.deltaDecorations(this._positionMarkerId, [{ range, options: ModelDecorationOptions.EMPTY }]);
	}

	public hide(): void {
		if (this._viewZone) {
			this.editor.changeViewZones(accessor => {
				accessor.removeZone(this._viewZone.id);
			});
			this._viewZone = null;
		}
		if (this._overlayWidget) {
			this.editor.removeOverlayWidget(this._overlayWidget);
			this._overlayWidget = null;
		}
		if (this._arrow) {
			this._arrow.hide();
		}
	}

	protected _decoratingElementsHeight(): number {
		let lineHeight = this.editor.getConfiguration().lineHeight;
		let result = 0;

		if (this.options.showArrow) {
			let arrowHeight = Math.round(lineHeight / 3);
			result += 2 * arrowHeight;
		}

		if (this.options.showFrame) {
			let frameThickness = Math.round(lineHeight / 9);
			result += 2 * frameThickness;
		}

		return result;
	}

	private _showImpl(where: IRange, heightInLines: number, reveal: boolean): void {
		const position = {
			lineNumber: where.startLineNumber,
			column: where.startColumn
		};

		const width = this._getWidth();
		this.domNode.style.width = `${width}px`;

		// Render the widget as zone (rendering) and widget (lifecycle)
		const viewZoneDomNode = document.createElement('div');
		viewZoneDomNode.style.overflow = 'hidden';
		const lineHeight = this.editor.getConfiguration().lineHeight;

		// adjust heightInLines to viewport
		const maxHeightInLines = (this.editor.getLayoutInfo().height / lineHeight) * .8;
		if (heightInLines >= maxHeightInLines) {
			// Disable max for code comments.
			// heightInLines = maxHeightInLines;
		}

		let arrowHeight = 0;
		let frameThickness = 0;

		// Render the arrow one 1/3 of an editor line height
		if (this.options.showArrow) {
			arrowHeight = Math.round(lineHeight / 3);
			this._arrow.height = arrowHeight;
			this._arrow.show(position);
		}

		// Render the frame as 1/9 of an editor line height
		if (this.options.showFrame) {
			frameThickness = Math.round(lineHeight / 9);
		}

		// insert zone widget
		this.editor.changeViewZones((accessor: IViewZoneChangeAccessor) => {
			if (this._viewZone) {
				accessor.removeZone(this._viewZone.id);
			}
			if (this._overlayWidget) {
				this.editor.removeOverlayWidget(this._overlayWidget);
				this._overlayWidget = null;
			}
			this.domNode.style.top = '-1000px';
			this._viewZone = new ViewZoneDelegate(
				viewZoneDomNode,
				position.lineNumber,
				position.column,
				heightInLines,
				(top: number) => this._onViewZoneTop(top),
				(height: number) => this._onViewZoneHeight(height)
			);
			this._viewZone.id = accessor.addZone(this._viewZone);
			this._overlayWidget = new OverlayWidgetDelegate(WIDGET_ID + this._viewZone.id, this.domNode);
			this.editor.addOverlayWidget(this._overlayWidget);
		});

		if (this.options.showFrame) {
			const width = this.options.frameWidth ? this.options.frameWidth : frameThickness;
			this.container.style.borderTopWidth = width + 'px';
			this.container.style.borderBottomWidth = width + 'px';
		}

		let containerHeight = heightInLines * lineHeight - this._decoratingElementsHeight();
		this.container.style.top = arrowHeight + 'px';
		this.container.style.height = containerHeight + 'px';
		this.container.style.overflow = 'hidden';


		this._doLayout(containerHeight, width);

		if (reveal) {
			this.editor.setSelection(where);

<<<<<<< HEAD
			// Reveal the line above and below the zone widget, to get the zone widget in the viewport
			const endLineNumber = Math.min(this.editor.getModel().getLineCount(), Math.max(1, where.endLineNumber + 1));
			this.editor.revealLineInCenterIfOutsideViewport(where.endLineNumber, ScrollType.Immediate);
			this.editor.revealLine(endLineNumber, ScrollType.Immediate);
		}
=======
		// Reveal the line above or below the zone widget, to get the zone widget in the viewport
		const revealLineNumber = Math.min(this.editor.getModel().getLineCount(), Math.max(1, where.endLineNumber + 1));
		this.editor.revealLineInCenterIfOutsideViewport(revealLineNumber, ScrollType.Smooth);
>>>>>>> fcf92f6b
	}

	protected setCssClass(className: string, classToReplace?: string): void {
		if (classToReplace) {
			this.container.classList.remove(classToReplace);
		}

		dom.addClass(this.container, className);

	}

	protected abstract _fillContainer(container: HTMLElement): void;

	protected _onWidth(widthInPixel: number): void {
		// implement in subclass
	}

	protected _doLayout(heightInPixel: number, widthInPixel: number): void {
		// implement in subclass
	}

	protected _relayout(newHeightInLines: number): void {
		if (this._viewZone.heightInLines !== newHeightInLines) {
			this.editor.changeViewZones(accessor => {
				this._viewZone.heightInLines = newHeightInLines;
				accessor.layoutZone(this._viewZone.id);
			});
		}
	}

	// --- sash

	private _initSash(): void {
		this._resizeSash = new Sash(this.domNode, this, { orientation: Orientation.HORIZONTAL });

		if (!this.options.isResizeable) {
			this._resizeSash.hide();
			this._resizeSash.disable();
		}

		let data: { startY: number; heightInLines: number; };
		this._disposables.push(this._resizeSash.addListener('start', (e: ISashEvent) => {
			if (this._viewZone) {
				data = {
					startY: e.startY,
					heightInLines: this._viewZone.heightInLines,
				};
			}
		}));

		this._disposables.push(this._resizeSash.addListener('end', () => {
			data = undefined;
		}));

		this._disposables.push(this._resizeSash.addListener('change', (evt: ISashEvent) => {
			if (data) {
				let lineDelta = (evt.currentY - data.startY) / this.editor.getConfiguration().lineHeight;
				let roundedLineDelta = lineDelta < 0 ? Math.ceil(lineDelta) : Math.floor(lineDelta);
				let newHeightInLines = data.heightInLines + roundedLineDelta;

				if (newHeightInLines > 5 && newHeightInLines < 35) {
					this._relayout(newHeightInLines);
				}
			}
		}));
	}

	getHorizontalSashLeft() {
		return 0;
	}

	getHorizontalSashTop() {
		return parseInt(this.domNode.style.height) - (this._decoratingElementsHeight() / 2);
	}

	getHorizontalSashWidth() {
		const layoutInfo = this.editor.getLayoutInfo();
		return layoutInfo.width - layoutInfo.minimapWidth;
	}
}<|MERGE_RESOLUTION|>--- conflicted
+++ resolved
@@ -395,17 +395,10 @@
 		if (reveal) {
 			this.editor.setSelection(where);
 
-<<<<<<< HEAD
-			// Reveal the line above and below the zone widget, to get the zone widget in the viewport
-			const endLineNumber = Math.min(this.editor.getModel().getLineCount(), Math.max(1, where.endLineNumber + 1));
-			this.editor.revealLineInCenterIfOutsideViewport(where.endLineNumber, ScrollType.Immediate);
-			this.editor.revealLine(endLineNumber, ScrollType.Immediate);
-		}
-=======
-		// Reveal the line above or below the zone widget, to get the zone widget in the viewport
-		const revealLineNumber = Math.min(this.editor.getModel().getLineCount(), Math.max(1, where.endLineNumber + 1));
-		this.editor.revealLineInCenterIfOutsideViewport(revealLineNumber, ScrollType.Smooth);
->>>>>>> fcf92f6b
+			// Reveal the line above or below the zone widget, to get the zone widget in the viewport
+			const revealLineNumber = Math.min(this.editor.getModel().getLineCount(), Math.max(1, where.endLineNumber + 1));
+			this.editor.revealLineInCenterIfOutsideViewport(revealLineNumber, ScrollType.Smooth);
+		}
 	}
 
 	protected setCssClass(className: string, classToReplace?: string): void {
