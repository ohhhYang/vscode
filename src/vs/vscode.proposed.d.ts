/*---------------------------------------------------------------------------------------------
 *  Copyright (c) Microsoft Corporation. All rights reserved.
 *  Licensed under the MIT License. See License.txt in the project root for license information.
 *--------------------------------------------------------------------------------------------*/

// This is the place for API experiments and proposal.

declare module 'vscode' {

<<<<<<< HEAD
	export interface ResolveFileOptions {
		resolveTo?: Uri[];
		resolveSingleChildDescendants?: boolean;

		/**
		 * Return all descendants in a flat array in the FileStat's children property.
		 */
		resolveAllDescendants?: boolean;
	}

	export interface FileStat {
		resource: Uri;
		name: string;
		mtime?: number;
		etag?: string;
		isDirectory: boolean;
		hasChildren: boolean;
		children?: FileStat[];
		size?: number;
=======
	export interface OpenDialogOptions {
		uri?: Uri;
		openFiles?: boolean;
		openFolders?: boolean;
		openMany?: boolean;
	}

	export namespace window {

		export function showOpenDialog(options: OpenDialogOptions): Thenable<Uri[]>;
>>>>>>> 9008534b
	}

	// todo@joh discover files etc
	export interface FileSystemProvider {
		// todo@joh -> added, deleted, renamed, changed
		onDidChange: Event<Uri>;

		/**
		 * Resolves a resource and returns stat info, or null if the resource doesn't
		 * exist.
		 */
		resolveFile(resource: Uri, options?: ResolveFileOptions): Thenable<FileStat | null>;

		resolveContents(resource: Uri): string | Thenable<string>;
		writeContents(resource: Uri, contents: string): void | Thenable<void>;
	}

	export namespace workspace {
		/**
		 * Finds the preferred parent folder for the resource. Unlike getRoot, it may
		 * return a URI that is not a currently open folder in the current workspace.
		 *
		 * If the resource is inside an existing workspace folder, it returns that
		 * root. Otherwise it uses heuristics to find the preferred parent. If none of
		 * these yield a result, it returns undefined.
		 *
		 * @param uri A uri.
		 * @return A folder uri or `undefined`
		 */
		export function findContainingFolder(resource: Uri): Uri | undefined;

		export function registerFileSystemProvider(scheme: string, provider: FileSystemProvider): Disposable;
	}

	export namespace window {

		export function sampleFunction(): Thenable<any>;
	}

	/**
	 * The contiguous set of modified lines in a diff.
	 */
	export interface LineChange {
		readonly originalStartLineNumber: number;
		readonly originalEndLineNumber: number;
		readonly modifiedStartLineNumber: number;
		readonly modifiedEndLineNumber: number;
	}

	export namespace commands {

		/**
		 * Registers a diff information command that can be invoked via a keyboard shortcut,
		 * a menu item, an action, or directly.
		 *
		 * Diff information commands are different from ordinary [commands](#commands.registerCommand) as
		 * they only execute when there is an active diff editor when the command is called, and the diff
		 * information has been computed. Also, the command handler of an editor command has access to
		 * the diff information.
		 *
		 * @param command A unique identifier for the command.
		 * @param callback A command handler function with access to the [diff information](#LineChange).
		 * @param thisArg The `this` context used when invoking the handler function.
		 * @return Disposable which unregisters this command on disposal.
		 */
		export function registerDiffInformationCommand(command: string, callback: (diff: LineChange[], ...args: any[]) => any, thisArg?: any): Disposable;
	}

	/**
	 * PATCH(sourcegraph): See ISCMRevision for canonical documentation for this type.
	 */
	export interface SCMRevision {
		readonly specifier?: string;
		readonly rawSpecifier?: string;
		readonly id?: string;
	}

	/**
	 * Options for the command to execute.
	 */
	export interface CommandOptions {
		stdin?: string;
	}

	export interface CommandExecutor {
		executeCommand(args: string[], options?: CommandOptions): Thenable<string>;
	}

	export interface SourceControl {
		/**
		 * The root (top-level) folder of the source control repository.
		 */
		readonly rootFolder?: Uri;

		/**
		 * The current SCM revision of the source control. Can be undefined if the source
		 * control has not yet determined its revision or does not implement revision
		 * determination. The extension should update this property's value whenever it
		 * detects the revision has changed.
		 */
		revision?: SCMRevision;

		/**
		 * Optional set revision command.
		 *
		 * This command will be invoked to set the revision of the source control. An
		 * argument of type SCMRevision (specifying the revision to set) is appended to
		 * the Command's arguments array.
		 *
		 * If there is no argument, the source control should present the user with a menu
		 * to select a revision.
		 */
		setRevisionCommand?: Command;

		commandExecutor?: CommandExecutor;
	}

	/**
	 * Options specified when creating a source control.
	 */
	export interface SourceControlOptions {
		/**
		 * A human-readable string for the source control. Eg: `Git`.
		 */
		label: string;

		/**
		 * The root (top-level) folder of the source control repository.
		 */
		rootFolder?: Uri;
	}

	export namespace scm {

		/**
		 * Creates a new [source control](#SourceControl) instance.
		 *
		 * @param id A unique `id` for the source control. Something short, eg: `git`.
		 * @param options Options for creating the source control.
		 * @return An instance of [source control](#SourceControl).
		 */
		export function createSourceControl(id: string, options: SourceControlOptions): SourceControl;

		/**
		 * Returns the source control for the given resource (by traversing up the directory
		 * hierarchy until the first folder is found that is associated with an source
		 * control). Can be undefined if the resource is not in any known source control.
		 */
		export function getSourceControlForResource(resource: Uri): SourceControl | undefined;
	}

	/**
	 * Represents a color in RGBA space.
	 */
	export class Color {

		/**
		 * The red component of this color in the range [0-1].
		 */
		readonly red: number;

		/**
		 * The green component of this color in the range [0-1].
		 */
		readonly green: number;

		/**
		 * The blue component of this color in the range [0-1].
		 */
		readonly blue: number;

		/**
		 * The alpha component of this color in the range [0-1].
		 */
		readonly alpha: number;

		constructor(red: number, green: number, blue: number, alpha: number);

		/**
		 * Creates a color from the HSLA space.
		 *
		 * @param hue The hue component in the range [0-1].
		 * @param saturation The saturation component in the range [0-1].
		 * @param luminance The luminance component in the range [0-1].
		 * @param alpha The alpha component in the range [0-1].
		 */
		static fromHSLA(hue: number, saturation: number, luminance: number, alpha: number): Color;

		/**
		 * Creates a color by from a hex string. Supported formats are: #RRGGBB, #RRGGBBAA, #RGB, #RGBA.
		 * <code>null</code> is returned if the string does not match one of the supported formats.
		 * @param hex a string to parse
		 */
		static fromHex(hex: string): Color | null;
	}

	/**
	 * A color format is either a single format or a combination of two
	 * formats: an opaque one and a transparent one. The format itself
	 * is a string representation of how the color can be formatted. It
	 * supports the use of placeholders, similar to how snippets work.
	 * Each placeholder, surrounded by curly braces `{}`, requires a
	 * variable name and can optionally specify a number format and range
	 * for that variable's value.
	 *
	 * Supported variables:
	 *  - `red`
	 *  - `green`
	 *  - `blue`
	 *  - `hue`
	 *  - `saturation`
	 *  - `luminance`
	 *  - `alpha`
	 *
	 * Supported number formats:
	 *  - `f`, float with 2 decimal points. This is the default format. Default range is `[0-1]`.
	 *  - `Xf`, float with `X` decimal points. Default range is `[0-1]`.
	 *  - `d`, decimal. Default range is `[0-255]`.
	 *  - `x`, `X`, hexadecimal. Default range is `[00-FF]`.
	 *
	 * The default number format is float. The default number range is `[0-1]`.
	 *
	 * As an example, take the color `Color(1, 0.5, 0, 1)`. Here's how
	 * different formats would format it:
	 *
	 *  - CSS RGB
	 *   - Format: `rgb({red:d[0-255]}, {green:d[0-255]}, {blue:d[0-255]})`
	 *   - Output: `rgb(255, 127, 0)`
	 *
	 *  - CSS RGBA
	 *   - Format: `rgba({red:d[0-255]}, {green:d[0-255]}, {blue:d[0-255]}, {alpha})`
	 *   - Output: `rgba(255, 127, 0, 1)`
	 *
	 *  - CSS Hexadecimal
	 *   - Format: `#{red:X}{green:X}{blue:X}`
	 *   - Output: `#FF7F00`
	 *
	 *  - CSS HSLA
	 *   - Format: `hsla({hue:d[0-360]}, {saturation:d[0-100]}%, {luminance:d[0-100]}%, {alpha})`
	 *   - Output: `hsla(30, 100%, 50%, 1)`
	 */
	export type ColorFormat = string | { opaque: string, transparent: string };

	/**
	 * Represents a color range from a document.
	 */
	export class ColorRange {

		/**
		 * The range in the document where this color appers.
		 */
		range: Range;

		/**
		 * The actual color value for this color range.
		 */
		color: Color;

		/**
		 * The other formats this color range supports the color to be formatted in.
		 */
		availableFormats: ColorFormat[];

		/**
		 * Creates a new color range.
		 *
		 * @param range The range the color appears in. Must not be empty.
		 * @param color The value of the color.
		 * @param format The format in which this color is currently formatted.
		 * @param availableFormats The other formats this color range supports the color to be formatted in.
		 */
		constructor(range: Range, color: Color, availableFormats: ColorFormat[]);
	}

	/**
	 * The document color provider defines the contract between extensions and feature of
	 * picking and modifying colors in the editor.
	 */
	export interface DocumentColorProvider {

		/**
		 * Provide colors for the given document.
		 *
		 * @param document The document in which the command was invoked.
		 * @param token A cancellation token.
		 * @return An array of [color ranges](#ColorRange) or a thenable that resolves to such. The lack of a result
		 * can be signaled by returning `undefined`, `null`, or an empty array.
		 */
		provideDocumentColors(document: TextDocument, token: CancellationToken): ProviderResult<ColorRange[]>;
	}

	export namespace languages {
		export function registerColorProvider(selector: DocumentSelector, provider: DocumentColorProvider): Disposable;
	}

	export namespace debug {
		/**
		 * Register a [debug configuration provider](#DebugConfigurationProvider) for a specifc debug type.
		 * More than one provider can be registered for the same type.
		 *
		 * @param type The debug type for which the provider is registered.
		 * @param provider The [debug configuration provider](#DebugConfigurationProvider) to register.
		 * @return A [disposable](#Disposable) that unregisters this provider when being disposed.
		 */
		export function registerDebugConfigurationProvider(debugType: string, provider: DebugConfigurationProvider): Disposable;
	}

	/**
	 * A debug configuration provider allows to add the initial debug configurations to a newly created launch.json
	 * and allows to resolve a launch configuration before it is used to start a new debug session.
	 * A debug configuration provider is registered via #workspace.registerDebugConfigurationProvider.
	 */
	export interface DebugConfigurationProvider {
		/**
		 * Provides initial [debug configuration](#DebugConfiguration). If more than one debug configuration provider is
		 * registered for the same type, debug configurations are concatenated in arbitrary order.
		 *
		 * @param folder The workspace folder for which the configurations are used or undefined for a folderless setup.
		 * @param token A cancellation token.
		 * @return An array of [debug configurations](#DebugConfiguration).
		 */
		provideDebugConfigurations?(folder: WorkspaceFolder | undefined, token?: CancellationToken): ProviderResult<DebugConfiguration[]>;

		/**
		 * Resolves a [debug configuration](#DebugConfiguration) by filling in missing values or by adding/changing/removing attributes.
		 * If more than one debug configuration provider is registered for the same type, the resolveDebugConfiguration calls are chained
		 * in arbitrary order and the initial debug configuration is piped through the chain.
		 *
		 * @param folder The workspace folder from which the configuration originates from or undefined for a folderless setup.
		 * @param debugConfiguration The [debug configuration](#DebugConfiguration) to resolve.
		 * @param token A cancellation token.
		 * @return The resolved debug configuration.
		 */
		resolveDebugConfiguration?(folder: WorkspaceFolder | undefined, debugConfiguration: DebugConfiguration, token?: CancellationToken): ProviderResult<DebugConfiguration>;
	}
}<|MERGE_RESOLUTION|>--- conflicted
+++ resolved
@@ -7,7 +7,18 @@
 
 declare module 'vscode' {
 
-<<<<<<< HEAD
+	export interface OpenDialogOptions {
+		uri?: Uri;
+		openFiles?: boolean;
+		openFolders?: boolean;
+		openMany?: boolean;
+	}
+
+	export namespace window {
+
+		export function showOpenDialog(options: OpenDialogOptions): Thenable<Uri[]>;
+	}
+
 	export interface ResolveFileOptions {
 		resolveTo?: Uri[];
 		resolveSingleChildDescendants?: boolean;
@@ -27,18 +38,6 @@
 		hasChildren: boolean;
 		children?: FileStat[];
 		size?: number;
-=======
-	export interface OpenDialogOptions {
-		uri?: Uri;
-		openFiles?: boolean;
-		openFolders?: boolean;
-		openMany?: boolean;
-	}
-
-	export namespace window {
-
-		export function showOpenDialog(options: OpenDialogOptions): Thenable<Uri[]>;
->>>>>>> 9008534b
 	}
 
 	// todo@joh discover files etc
@@ -52,7 +51,7 @@
 		 */
 		resolveFile(resource: Uri, options?: ResolveFileOptions): Thenable<FileStat | null>;
 
-		resolveContents(resource: Uri): string | Thenable<string>;
+		resolveContent(resource: Uri): string | Thenable<string>;
 		writeContents(resource: Uri, contents: string): void | Thenable<void>;
 	}
 
