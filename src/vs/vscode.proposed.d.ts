--- conflicted
+++ resolved
@@ -95,7 +95,6 @@
 	}
 
 	/**
-<<<<<<< HEAD
 	 * PATCH(sourcegraph): See ISCMRevision for canonical documentation for this type.
 	 */
 	export interface SCMRevision {
@@ -172,42 +171,6 @@
 	}
 
 	/**
-	 * Namespace for handling credentials.
-	 */
-	export namespace credentials {
-
-		/**
-		 * Read a previously stored secret from the credential store.
-		 *
-		 * @param service The service of the credential.
-		 * @param account The account of the credential.
-		 * @return A promise for the secret of the credential.
-		 */
-		export function readSecret(service: string, account: string): Thenable<string | undefined>;
-
-		/**
-		 * Write a secret to the credential store.
-		 *
-		 * @param service The service of the credential.
-		 * @param account The account of the credential.
-		 * @param secret The secret of the credential to write to the credential store.
-		 * @return A promise indicating completion of the operation.
-		 */
-		export function writeSecret(service: string, account: string, secret: string): Thenable<void>;
-
-		/**
-		 * Delete a previously stored secret from the credential store.
-		 *
-		 * @param service The service of the credential.
-		 * @param account The account of the credential.
-		 * @return A promise resolving to true if there was a secret for that service and account.
-		 */
-		export function deleteSecret(service: string, account: string): Thenable<boolean>;
-	}
-
-	/**
-=======
->>>>>>> d98f5893
 	 * Represents a color in RGBA space.
 	 */
 	export class Color {
