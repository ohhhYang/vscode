--- conflicted
+++ resolved
@@ -518,7 +518,6 @@
 	}
 
 	/**
-<<<<<<< HEAD
 	 * The theme-aware decorations for a [checklist item](#ChecklistItem).
 	 */
 	export interface ChecklistItemThemableDecorations extends SourceControlResourceThemableDecorations { }
@@ -746,11 +745,13 @@
 		 * @return The view zone.
 		 */
 		createViewZone(id: string, contents: ViewZoneContents): TextEditorViewZone;
-=======
-	 * Represents an action that can be performed in code.
-	 *
-	 * Shown using the [light bulb](https://code.visualstudio.com/docs/editor/editingevolved#_code-action)
-	 */
+	}
+
+	/**
+	* Represents an action that can be performed in code.
+	*
+	* Shown using the [light bulb](https://code.visualstudio.com/docs/editor/editingevolved#_code-action)
+	*/
 	export class CodeAction {
 		/**
 		 * Label used to identify the code action in UI.
@@ -794,6 +795,5 @@
 		 * signaled by returning `undefined`, `null`, or an empty array.
 		 */
 		provideCodeActions2?(document: TextDocument, range: Range, context: CodeActionContext, token: CancellationToken): ProviderResult<(Command | CodeAction)[]>;
->>>>>>> cce72a5a
 	}
 }